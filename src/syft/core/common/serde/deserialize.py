--- conflicted
+++ resolved
@@ -76,13 +76,8 @@
         obj_type = getattr(blob, "obj_type", None)
         if obj_type is None:
             traceback_and_raise(deserialization_error)
-<<<<<<< HEAD
         obj_type = index_syft_by_module_name(fully_qualified_name=obj_type)  # type: ignore
-        obj_type = getattr(obj_type, "serializable_wrapper_type", obj_type)
-=======
-        obj_type = pydoc.locate(obj_type)  # type: ignore
         obj_type = getattr(obj_type, "_sy_serializable_wrapper_type", obj_type)
->>>>>>> 5339f247
 
     if not isinstance(obj_type, type):
         traceback_and_raise(deserialization_error)
