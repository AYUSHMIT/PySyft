--- conflicted
+++ resolved
@@ -117,7 +117,6 @@
         else:
             return []
 
-<<<<<<< HEAD
     def __repr__(self) -> str:
         obj_str = "Plan"
 
@@ -143,7 +142,7 @@
         plan_str += f'"""\n{self.code}\n"""' if self.code is not None else ""
 
         return f"{obj_str}\n{ex_str}\n{inp_str}\n{act_str}\n{out_str}\n\n{plan_str}"
-=======
+
     def execute_locally(self, **kwargs: Any) -> List[StorableObject]:
         """Execute a plan by sending it to a virtual machine and calling execute on the pointer.
         This is a workaround until we have a way to execute plans locally.
@@ -157,7 +156,6 @@
         self_ptr = self.send(alice_client)  # type: ignore
         out = self_ptr(**kwargs)
         return out.get()
->>>>>>> 261869e5
 
     @staticmethod
     def get_protobuf_schema() -> GeneratedProtocolMessageType:
