# stdlib
from os import makedirs
from os import remove
from os.path import basename
from os.path import exists
from os.path import join
import tarfile

# third party
<<<<<<< HEAD
from dataset import DatasetFromFolder
=======
>>>>>>> a7aa50f5
from six.moves import urllib
from torchvision.transforms import CenterCrop
from torchvision.transforms import Compose
from torchvision.transforms import Resize
from torchvision.transforms import ToTensor

from dataset import DatasetFromFolder  # isort:skip


def download_bsd300(dest="dataset"):
    output_image_dir = join(dest, "BSDS300/images")

    if not exists(output_image_dir):
        makedirs(dest)
        url = "http://www2.eecs.berkeley.edu/Research/Projects/CS/vision/bsds/BSDS300-images.tgz"
        print("downloading url ", url)

        data = urllib.request.urlopen(url)

        file_path = join(dest, basename(url))
        with open(file_path, "wb") as f:
            f.write(data.read())

        print("Extracting data")
        with tarfile.open(file_path) as tar:
            for item in tar:
                tar.extract(item, dest)

        remove(file_path)

    return output_image_dir


def calculate_valid_crop_size(crop_size, upscale_factor):
    return crop_size - (crop_size % upscale_factor)


def input_transform(crop_size, upscale_factor):
    return Compose(
        [
            CenterCrop(crop_size),
            Resize(crop_size // upscale_factor),
            ToTensor(),
        ]
    )


def target_transform(crop_size):
    return Compose(
        [
            CenterCrop(crop_size),
            ToTensor(),
        ]
    )


def get_training_set(upscale_factor):
    root_dir = download_bsd300()
    train_dir = join(root_dir, "train")
    crop_size = calculate_valid_crop_size(256, upscale_factor)

    return DatasetFromFolder(
        train_dir,
        input_transform=input_transform(crop_size, upscale_factor),
        target_transform=target_transform(crop_size),
    )


def get_test_set(upscale_factor):
    root_dir = download_bsd300()
    test_dir = join(root_dir, "test")
    crop_size = calculate_valid_crop_size(256, upscale_factor)

    return DatasetFromFolder(
        test_dir,
        input_transform=input_transform(crop_size, upscale_factor),
        target_transform=target_transform(crop_size),
    )<|MERGE_RESOLUTION|>--- conflicted
+++ resolved
@@ -7,10 +7,6 @@
 import tarfile
 
 # third party
-<<<<<<< HEAD
-from dataset import DatasetFromFolder
-=======
->>>>>>> a7aa50f5
 from six.moves import urllib
 from torchvision.transforms import CenterCrop
 from torchvision.transforms import Compose
