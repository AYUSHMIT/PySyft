--- conflicted
+++ resolved
@@ -947,17 +947,10 @@
 [testenv:dev.k8s.start]
 description = Start local Kubernetes registry & cluster with k3d
 changedir = {toxinidir}
-<<<<<<< HEAD
-passenv=*
-setenv =
-    CLUSTER_NAME = {env:CLUSTER_NAME:syft-dev}
-    NODE_PORT = {env:NODE_PORT:8080}
-=======
 passenv = *
 setenv =
     CLUSTER_NAME = {env:CLUSTER_NAME:syft-dev}
     CLUSTER_HTTP_PORT = {env:CLUSTER_HTTP_PORT:8080}
->>>>>>> ce4ac435
 allowlist_externals =
     bash
     sleep
@@ -967,13 +960,8 @@
     tox -e dev.k8s.registry
 
     ; for NodePort to work add the following --> -p "NodePort:NodePort@loadbalancer"
-<<<<<<< HEAD
-    bash -c 'k3d cluster create ${CLUSTER_NAME} -p "${NODE_PORT}:80@loadbalancer" --registry-use k3d-registry.localhost:5800; \
-        kubectl create namespace syft || true'
-=======
     bash -c 'k3d cluster create ${CLUSTER_NAME} -p "${CLUSTER_HTTP_PORT}:80@loadbalancer" --registry-use k3d-registry.localhost:5800 && \
         kubectl --context k3d-${CLUSTER_NAME} create namespace syft || true'
->>>>>>> ce4ac435
 
     ; patch coredns
     tox -e dev.k8s.patch.coredns
@@ -984,52 +972,30 @@
 [testenv:dev.k8s.deploy]
 description = Deploy Syft to a local Kubernetes cluster with Devspace
 changedir = {toxinidir}/packages/grid
-<<<<<<< HEAD
-passenv=HOME, USER
-setenv=
-    KUBE_CONTEXT = {env:KUBE_CONTEXT:k3d-syft-dev}
-    DEVSPACE_PROFILE = {env:DEVSPACE_PROFILE:}
-=======
 passenv = HOME, USER, DEVSPACE_PROFILE
 setenv=
     CLUSTER_NAME = {env:CLUSTER_NAME:syft-dev}
->>>>>>> ce4ac435
 allowlist_externals =
     bash
 commands =
     ; deploy syft helm charts
-<<<<<<< HEAD
-    bash -c 'devspace deploy -b --kube-context ${KUBE_CONTEXT} ${DEVSPACE_PROFILE} --namespace syft --var CONTAINER_REGISTRY=k3d-registry.localhost:5800'
-=======
     bash -c '\
         if [[ -n "${DEVSPACE_PROFILE}" ]]; then export DEVSPACE_PROFILE="-p ${DEVSPACE_PROFILE}"; fi && \
         devspace deploy -b --kube-context k3d-${CLUSTER_NAME} --no-warn ${DEVSPACE_PROFILE} --namespace syft --var CONTAINER_REGISTRY=k3d-registry.localhost:5800'
->>>>>>> ce4ac435
 
 [testenv:dev.k8s.hotreload]
 description = Start development with hot-reload in Kubernetes
 changedir = {toxinidir}/packages/grid
-<<<<<<< HEAD
-passenv=HOME, USER
-setenv=
-    KUBE_CONTEXT = {env:KUBE_CONTEXT:k3d-syft-dev}
-    DEVSPACE_PROFILE = {env:DEVSPACE_PROFILE:}
-=======
 passenv = HOME, USER, DEVSPACE_PROFILE
 setenv=
     CLUSTER_NAME = {env:CLUSTER_NAME:syft-dev}
->>>>>>> ce4ac435
 allowlist_externals =
     bash
 commands =
     ; deploy syft helm charts with hot-reload
-<<<<<<< HEAD
-    bash -c 'devspace dev --kube-context ${KUBE_CONTEXT} ${DEVSPACE_PROFILE} --namespace syft --var CONTAINER_REGISTRY=k3d-registry.localhost:5800'
-=======
     bash -c '\
         if [[ -n "${DEVSPACE_PROFILE}" ]]; then export DEVSPACE_PROFILE="-p ${DEVSPACE_PROFILE}"; fi && \
         devspace dev --kube-context k3d-${CLUSTER_NAME} --no-warn ${DEVSPACE_PROFILE} --namespace syft --var CONTAINER_REGISTRY=k3d-registry.localhost:5800'
->>>>>>> ce4ac435
 
 [testenv:dev.k8s.info]
 description = Gather info about the localKubernetes cluster
@@ -1049,20 +1015,6 @@
 changedir = {toxinidir}/packages/grid
 passenv=HOME, USER
 setenv=
-<<<<<<< HEAD
-    KUBE_CONTEXT = {env:KUBE_CONTEXT:k3d-syft-dev}
-allowlist_externals =
-    bash
-commands =
-    bash -c 'devspace purge --force-purge --kube-context ${KUBE_CONTEXT} --namespace syft; sleep 3'
-    bash -c 'devspace cleanup images --kube-context ${KUBE_CONTEXT} --namespace syft --var CONTAINER_REGISTRY=k3d-registry.localhost:5800 || true'
-    bash -c 'kubectl config use-context ${KUBE_CONTEXT}'
-    bash -c 'kubectl delete all --all --namespace syft || true'
-    bash -c 'kubectl delete pvc --all --namespace syft || true'
-    bash -c 'kubectl delete secret --all --namespace syft || true'
-    bash -c 'kubectl delete configmap --all --namespace syft || true'
-    bash -c 'kubectl delete serviceaccount --all --namespace syft || true'
-=======
     CLUSTER_NAME = {env:CLUSTER_NAME:syft-dev}
 allowlist_externals =
     bash
@@ -1070,20 +1022,13 @@
     bash -c 'devspace purge --force-purge --kube-context k3d-${CLUSTER_NAME} --no-warn --namespace syft; sleep 3'
     bash -c 'devspace cleanup images --kube-context k3d-${CLUSTER_NAME} --no-warn --namespace syft --var CONTAINER_REGISTRY=k3d-registry.localhost:5800 || true'
     bash -c 'kubectl --context k3d-${CLUSTER_NAME} delete namespace syft --now=true || true'
->>>>>>> ce4ac435
 
 [testenv:dev.k8s.destroy]
 description = Destroy local Kubernetes cluster
 changedir = {toxinidir}/packages/grid
-<<<<<<< HEAD
-passenv=HOME, USER
-setenv=
-    KUBE_CONTEXT = {env:KUBE_CONTEXT:k3d-syft-dev}
-=======
 passenv = HOME, USER
 setenv=
     CLUSTER_NAME = {env:CLUSTER_NAME:syft-dev}
->>>>>>> ce4ac435
 allowlist_externals =
     tox
     bash
@@ -1099,13 +1044,7 @@
 [testenv:dev.k8s.destroyall]
 description = Destroy both local Kubernetes cluster and registry
 changedir = {toxinidir}
-<<<<<<< HEAD
-passenv=HOME, USER
-setenv=
-    KUBE_CONTEXT = {env:KUBE_CONTEXT:k3d-syft-dev}
-=======
 passenv = HOME, USER, CLUSTER_NAME
->>>>>>> ce4ac435
 ignore_errors=True
 allowlist_externals =
     bash
