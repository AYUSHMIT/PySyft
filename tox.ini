[tox]
envlist =
    lint
    grid.test.backend
    grid.test.frontend
    hagrid.publish
    stack.test.course
    stack.test.integration
    stack.test.integration.frontend
    stack.test.integration.network
    stack.test.integration.security
    stack.test.integration.e2e
    stack.test.integration.k8s
    stack.test.integration.smpc
    stack.test.integration.tls
    stack.test.integration.windows
    syft.benchmark
    syft.docs
    syft.jupyter
    syft.publish
    syft.test.fast
    syft.test.fast.coverage
    syft.test.security
requires =
    tox-run-command
    pip >= 22.0.4
skipsdist = True


[testenv]
basepython = python3
deps = pip
commands =
    python --version


[testenv:lint]
; setupdir = {toxinidir}
; changedir = {toxinidir}
description = Linting
allowlist_externals =
    bash
deps =
    black[python2]
    isort
    protoc-wheel-0
    pre-commit
commands =
    bash -c "cd {toxinidir}/packages/syft; ./scripts/build_proto.sh"
    black .
    isort .
    pre-commit run --all-files


# Syft
[testenv:syft]
deps =
    -e{toxinidir}/packages/syft[dev]
changedir = {toxinidir}/packages/syft
description = Syft
commands =
    pip list

[testenv:syft.publish]
changedir = {toxinidir}/packages/syft
description = Build and Publish Syft Wheel
commands =
    python -m pip install --upgrade pip
    pip install --upgrade setuptools wheel twine tox build
    python -c 'from shutil import rmtree; rmtree("build", True); rmtree("dist", True)'
    python -m build .

[testenv:hagrid.publish]
changedir = {toxinidir}/packages/hagrid
description = Build and Publish Hagrid Wheel
commands =
    python -m pip install --upgrade pip
    pip install --upgrade setuptools wheel twine tox build
    python -c 'from shutil import rmtree; rmtree("build", True); rmtree("dist", True)'
    python -m build .

[testenv:syft.jupyter]
description = Jupyter Notebook with Editable Syft
deps =
    {[testenv:syft]deps}
    jupyter
    jupyterlab
commands =
    pip install -e packages/hagrid
    pip install jupyter jupyterlab --upgrade
    jupyter lab --ip 0.0.0.0 --ServerApp.token={posargs}

[testenv:syft.test.fast]
description = Syft Unit Tests Fast
deps =
    {[testenv:syft]deps}
changedir = {toxinidir}/packages/syft
commands =
    pip list
    pytest -m fast -n auto

[testenv:syft.test.fast.coverage]
description = Syft Unit Tests Fast
deps =
    {[testenv:syft]deps}
    pytest-cov
changedir = {toxinidir}/packages/syft
commands =
    pytest --cov=src -m fast -n auto


[testenv:syft.test.security]
description = Security Checks for Syft
changedir = {toxinidir}/packages/syft
deps =
    {[testenv:syft]deps}
commands =
    pip install --upgrade pip
    bandit -r src
    safety check

[testenv:syft.benchmark]
description = Benchmark  for Syft
deps =
    {[testenv:syft]deps}
changedir = {toxinidir}
allowlist_externals =
    docker
    grep
    sleep
    bash
setenv =
    HAGRID_ART = false
    PYTHONIOENCODING = utf-8
commands =
    python --version
    pip install --upgrade pip
    pip install --upgrade pyperf
    pip install -e packages/syft
    pip install -e packages/hagrid
    docker --version
    docker compose version
    bash -c 'HAGRID_ART=false hagrid launch test_domain_1 domain to docker:9082 --tag=local --tail=false --test'
    docker ps

    bash -c '(docker logs test_domain_1-backend_stream-1 -f &) | grep -q "Application startup complete" || true'
    sleep 10
    python benchmarks/macro_executor.py
    python benchmarks/executor.py --fast -n 26 -o micro_benchmark.json
    pyperf stats micro_benchmark.json
    pyperf hist micro_benchmark.json

[testenv:syft.docs]
description = Build Docs for Syft
changedir = {toxinidir}/docs
deps = -r {toxinidir}/docs/requirements.txt
allowlist_externals =
    make
    echo
commands =
    python --version
    make html
    echo "Open: {toxinidir}/docs/build/html/index.html"

[testenv:stack.test.integration.e2e]
description = Integration Tests for Core Stack E2E
deps =
    {[testenv:syft]deps}
changedir = {toxinidir}
allowlist_externals =
    docker
    grep
    sleep
    bash
setenv =
    HAGRID_FLAGS = {env:HAGRID_FLAGS:--tag=local --test}
    EMULATION = {env:EMULATION:false}
    HAGRID_ART = false
    PYTHONIOENCODING = utf-8
commands =
    bash -c "echo Running with HAGRID_FLAGS=$HAGRID_FLAGS and EMULATION=$EMULATION"
    bash -c 'if [[ "$HAGRID_FLAGS" == *"latest"* ]]; then \
        pip install --pre --force pytest hagrid syft; \
    else \
        pip install -e packages/hagrid -e {toxinidir}/packages/syft[dev]; \
    fi'
    docker --version
    docker compose version
    bash -c "docker volume rm test_domain_1_app-db-data --force || true"
    bash -c "docker volume rm test_domain_2_app-db-data --force || true"
    bash -c "docker volume rm test_network_1_app-db-data --force || true"
    bash -c "docker volume rm test_domain_1_app-redis-data --force || true"
    bash -c "docker volume rm test_domain_2_app-redis-data --force || true"
    bash -c "docker volume rm test_network_1_app-redis-data --force || true"
    bash -c "docker volume rm test_domain_1_tailscale-data --force || true"
    bash -c "docker volume rm test_domain_2_tailscale-data --force || true"
    bash -c "docker volume rm test_network_1_tailscale-data --force || true"
    bash -c "docker volume rm test_network_1_headscale-data --force || true"
    bash -c 'HAGRID_ART=$HAGRID_ART NETWORK_CHECK_INTERVAL=5 hagrid launch test_network_1 network to docker:9081 --tail=false $HAGRID_FLAGS'
    bash -c 'HAGRID_ART=$HAGRID_ART hagrid launch test_domain_1 domain to docker:9082 --tail=false $HAGRID_FLAGS'
    bash -c 'HAGRID_ART=$HAGRID_ART hagrid launch test_domain_2 domain to docker:9083 --headless=true --tail=false $HAGRID_FLAGS'
    docker ps
    bash -c '(docker logs test_domain_1-frontend-1 -f &) | grep -q "event - compiled .* successfully\|nginx" || true'
    bash -c '(docker logs test_domain_1-backend_stream-1 -f &) | grep -q "Application startup complete" || true'
    bash -c '(docker logs test_domain_2-backend_stream-1 -f &) | grep -q "Application startup complete" || true'
    bash -c '(docker logs test_network_1-backend_stream-1 -f &) | grep -q "Application startup complete" || true'

    sleep 5

    pytest tests/integration -m e2e -p no:randomly --co
    pytest tests/integration -m e2e -vvvv -p no:randomly -p no:benchmark -o log_cli=True --capture=no


    bash -c 'HAGRID_ART=false hagrid land all'


[testenv:stack.test.integration.frontend]
description = Integration Tests for Core Stack
deps =
    {[testenv:syft]deps}
changedir = {toxinidir}
allowlist_externals =
    docker
    grep
    sleep
    bash
setenv =
    HAGRID_FLAGS = {env:HAGRID_FLAGS:--tag=local --test}
    EMULATION = {env:EMULATION:false}
    HAGRID_ART = false
    PYTHONIOENCODING = utf-8
commands =
    bash -c "echo Running with HAGRID_FLAGS=$HAGRID_FLAGS and EMULATION=$EMULATION"
    bash -c 'if [[ "$HAGRID_FLAGS" == *"latest"* ]]; then \
        pip install --pre --force pytest hagrid syft; \
    else \
        pip install -e packages/hagrid -e {toxinidir}/packages/syft[dev]; \
    fi'
    docker --version
    docker compose version
    bash -c "docker volume rm test_domain_1_app-db-data --force || true"
    bash -c "docker volume rm test_domain_1_app-redis-data --force || true"
    bash -c "docker volume rm test_network_1_app-db-data --force || true"
    bash -c "docker volume rm test_network_1_app-redis-data --force || true"
    bash -c "docker volume rm test_domain_1_tailscale-data --force || true"
    bash -c "docker volume rm test_network_1_tailscale-data --force || true"
    bash -c "docker volume rm test_network_1_headscale-data --force || true"
    bash -c 'HAGRID_ART=$HAGRID_ART NETWORK_CHECK_INTERVAL=5 hagrid launch test_network_1 network to docker:9081 --tail=false $HAGRID_FLAGS'
    bash -c 'HAGRID_ART=$HAGRID_ART hagrid launch test_domain_1 domain to docker:9082 --tail=false $HAGRID_FLAGS'
    docker ps
    bash -c '(docker logs test_domain_1-frontend-1 -f &) | grep -q "event - compiled .* successfully\|nginx" || true'
    bash -c '(docker logs test_domain_1-backend_stream-1 -f &) | grep -q "Application startup complete" || true'
    bash -c '(docker logs test_network_1-backend_stream-1 -f &) | grep -q "Application startup complete" || true'

    sleep 5

    pytest tests/integration -m frontend -p no:randomly --co
    pytest tests/integration -m frontend -vvvv -p no:randomly -p no:benchmark -o log_cli=True --capture=no

    bash -c 'HAGRID_ART=false hagrid land all'

[testenv:stack.test.integration.network]
description = Integration Tests for Core Stack
deps =
    {[testenv:syft]deps}
changedir = {toxinidir}
allowlist_externals =
    docker
    grep
    sleep
    bash
setenv =
    HAGRID_FLAGS = {env:HAGRID_FLAGS:--tag=local --test}
    EMULATION = {env:EMULATION:false}
    HAGRID_ART = false
    PYTHONIOENCODING = utf-8
commands =
    bash -c "echo Running with HAGRID_FLAGS=$HAGRID_FLAGS and EMULATION=$EMULATION"
    bash -c 'if [[ "$HAGRID_FLAGS" == *"latest"* ]]; then \
        pip install --pre --force pytest hagrid syft; \
    else \
        pip install -e packages/hagrid -e {toxinidir}/packages/syft[dev]; \
    fi'
    docker --version
    docker compose version
    bash -c "docker volume rm test_domain_1_app-db-data --force || true"
    bash -c "docker volume rm test_domain_2_app-db-data --force || true"
    bash -c "docker volume rm test_network_1_app-db-data --force || true"
    bash -c "docker volume rm test_domain_1_app-redis-data --force || true"
    bash -c "docker volume rm test_domain_2_app-redis-data --force || true"
    bash -c "docker volume rm test_network_1_app-redis-data --force || true"
    bash -c "docker volume rm test_domain_1_tailscale-data --force || true"
    bash -c "docker volume rm test_domain_2_tailscale-data --force || true"
    bash -c "docker volume rm test_network_1_tailscale-data --force || true"
    bash -c "docker volume rm test_network_1_headscale-data --force || true"
    bash -c 'HAGRID_ART=$HAGRID_ART NETWORK_CHECK_INTERVAL=5 hagrid launch test_network_1 network to docker:9081 --tail=false $HAGRID_FLAGS'
    bash -c 'HAGRID_ART=$HAGRID_ART hagrid launch test_domain_1 domain to docker:9082 --tail=false $HAGRID_FLAGS'
    bash -c 'HAGRID_ART=$HAGRID_ART hagrid launch test_domain_2 domain to docker:9083 --headless=true --tail=false $HAGRID_FLAGS'
    docker ps
    bash -c '(docker logs test_domain_1-backend_stream-1 -f &) | grep -q "Application startup complete" || true'
    bash -c '(docker logs test_domain_2-backend_stream-1 -f &) | grep -q "Application startup complete" || true'
    bash -c '(docker logs test_network_1-backend_stream-1 -f &) | grep -q "Application startup complete" || true'

    sleep 5

    pytest tests/integration -m network -p no:randomly --co
    pytest tests/integration -m network -vvvv -p no:randomly -p no:benchmark -o log_cli=True --capture=no

    bash -c 'HAGRID_ART=false hagrid land all'

[testenv:stack.test.integration.security]
description = Integration Tests for Core Stack
deps =
    {[testenv:syft]deps}
changedir = {toxinidir}
allowlist_externals =
    docker
    grep
    sleep
    bash
setenv =
    HAGRID_FLAGS = {env:HAGRID_FLAGS:--tag=local --test}
    EMULATION = {env:EMULATION:false}
    HAGRID_ART = false
    PYTHONIOENCODING = utf-8
commands =
    bash -c "echo Running with HAGRID_FLAGS=$HAGRID_FLAGS and EMULATION=$EMULATION"
    bash -c 'if [[ "$HAGRID_FLAGS" == *"latest"* ]]; then \
        pip install --pre --force pytest hagrid syft; \
    else \
        pip install -e packages/hagrid -e {toxinidir}/packages/syft[dev]; \
    fi'
    docker --version
    docker compose version
    bash -c "docker volume rm test_domain_1_app-db-data --force || true"
    bash -c "docker volume rm test_domain_2_app-db-data --force || true"
    bash -c "docker volume rm test_network_1_app-db-data --force || true"
    bash -c "docker volume rm test_domain_1_app-redis-data --force || true"
    bash -c "docker volume rm test_domain_2_app-redis-data --force || true"
    bash -c "docker volume rm test_network_1_app-redis-data --force || true"
    bash -c "docker volume rm test_domain_1_tailscale-data --force || true"
    bash -c "docker volume rm test_domain_2_tailscale-data --force || true"
    bash -c "docker volume rm test_network_1_tailscale-data --force || true"
    bash -c "docker volume rm test_network_1_headscale-data --force || true"
    bash -c 'HAGRID_ART=$HAGRID_ART NETWORK_CHECK_INTERVAL=5 hagrid launch test_network_1 network to docker:9081 --tail=false $HAGRID_FLAGS'
    bash -c 'HAGRID_ART=$HAGRID_ART hagrid launch test_domain_1 domain to docker:9082 --tail=false $HAGRID_FLAGS'
    bash -c 'HAGRID_ART=$HAGRID_ART hagrid launch test_domain_2 domain to docker:9083 --headless=true --tail=false $HAGRID_FLAGS'
    docker ps
    bash -c '(docker logs test_domain_1-frontend-1 -f &) | grep -q "event - compiled .* successfully\|nginx" || true'
    bash -c '(docker logs test_domain_1-backend_stream-1 -f &) | grep -q "Application startup complete" || true'
    bash -c '(docker logs test_domain_2-backend_stream-1 -f &) | grep -q "Application startup complete" || true'
    bash -c '(docker logs test_network_1-backend_stream-1 -f &) | grep -q "Application startup complete" || true'

    sleep 5

    pytest tests/integration -m security -p no:randomly --co
    pytest tests/integration -m security -vvvv -p no:randomly -p no:benchmark -o log_cli=True --capture=no

<<<<<<< HEAD
    bash -c 'HAGRID_ART=false hagrid land all'
=======
    pytest tests/integration -m redis -p no:randomly --co
    pytest tests/integration -m redis -vvvv -p no:randomly -p no:benchmark -o log_cli=True --capture=no

    bash -c 'HAGRID_ART=false hagrid land test_network_1'
    bash -c 'HAGRID_ART=false hagrid land test_domain_1'
    bash -c 'HAGRID_ART=false hagrid land test_domain_2'
>>>>>>> f7701876

[testenv:stack.test.integration.tls]
description = Integration Tests for Core Stack with TLS
deps =
    {[testenv:syft]deps}
changedir = {toxinidir}
allowlist_externals =
    docker
    grep
    sleep
    bash
    mkcert
    mkdir
setenv =
    HAGRID_ART = false
    PYTHONIOENCODING = utf-8
    IGNORE_TLS_ERRORS = True
    CAROOT = {toxinidir}/packages/grid/tls
    CERTS = {toxinidir}/packages/grid/traefik/certs
commands =
    mkdir -p ./packages/grid/tls
    bash -c "mkcert -cert-file={env:CERTS}/cert.pem -key-file={env:CERTS}/key.pem '*.openmined.grid' docker-host localhost 127.0.0.1 ::1"
    ; # mkcert -install # use this if you want to test in your own browser
    pip install -e packages/hagrid
    docker --version
    docker compose version
    bash -c "docker volume rm test_domain_1_app-db-data --force || true"
    bash -c "docker volume rm test_domain_2_app-db-data --force || true"
    bash -c "docker volume rm test_network_1_app-db-data --force || true"
    bash -c "docker volume rm test_domain_1_app-redis-data --force || true"
    bash -c "docker volume rm test_domain_2_app-redis-data --force || true"
    bash -c "docker volume rm test_network_1_app-redis-data --force || true"
    bash -c "docker volume rm test_domain_1_tailscale-data --force || true"
    bash -c "docker volume rm test_domain_2_tailscale-data --force || true"
    bash -c "docker volume rm test_network_1_tailscale-data --force || true"
    bash -c "docker volume rm test_network_1_headscale-data --force || true"
    bash -c "HAGRID_ART=false NETWORK_CHECK_INTERVAL=5 hagrid launch test_network_1 network to docker:9081 --tag=local --tail=false --tls --test --cert_store_path=./traefik/certs"
    bash -c "HAGRID_ART=false hagrid launch test_domain_1 domain to docker:9082 --tag=local --tail=false --tls --test --cert_store_path=./traefik/certs"
    bash -c "HAGRID_ART=false hagrid launch test_domain_2 domain to docker:9083 --tag=local --tail=false --headless=true --tls --test --cert_store_path=./traefik/certs"
    docker ps
    bash -c "(docker logs test_domain_1-frontend-1 -f &) | grep -q 'event - compiled .* successfully\|nginx' || true"
    bash -c "(docker logs test_domain_1-backend_stream-1 -f &) | grep -q 'Application startup complete' || true"
    bash -c "(docker logs test_domain_2-backend_stream-1 -f &) | grep -q 'Application startup complete' || true"
    bash -c "(docker logs test_network_1-backend_stream-1 -f &) | grep -q 'Application startup complete' || true"

    sleep 5

    pytest tests/integration -m frontend -p no:randomly --co
    bash -c "REQUESTS_CA_BUNDLE={env:CAROOT}/rootCA.pem pytest tests/integration -m frontend -vvvv -p no:randomly -p no:benchmark -o log_cli=True --capture=no"

    bash -c "docker stop test_domain_1-frontend-1 || true"

    pytest tests/integration -m network -p no:randomly --co
    bash -c "REQUESTS_CA_BUNDLE={env:CAROOT}/rootCA.pem pytest tests/integration -m network -vvvv -p no:randomly -p no:benchmark -o log_cli=True --capture=no"

    pytest tests/integration -m e2e -p no:randomly --co
    bash -c "REQUESTS_CA_BUNDLE={env:CAROOT}/rootCA.pem pytest tests/integration -m e2e -vvvv -p no:randomly -p no:benchmark -o log_cli=True --capture=no"

    pytest tests/integration -m security -p no:randomly --co
    bash -c "REQUESTS_CA_BUNDLE={env:CAROOT}/rootCA.pem pytest tests/integration -m security -vvvv -p no:randomly -p no:benchmark -o log_cli=True --capture=no"

    bash -c "HAGRID_ART=false hagrid land test_network_1"
    bash -c "HAGRID_ART=false hagrid land test_domain_1"
    bash -c "HAGRID_ART=false hagrid land test_domain_2"

[testenv:stack.test.integration.windows]
description = Integration Tests for Core Stack
changedir = {toxinidir}
allowlist_externals =
    docker
    bash
    timeout
    chcp
setenv =
    HAGRID_ART = false
    PYTHONIOENCODING = utf-8
commands =
    chcp 65001
    pip install jaxlib===0.3.7 -f https://whls.blob.core.windows.net/unstable/index.html
    pip install -e packages/syft[dev]

    ; pip install -e packages/hagrid
    docker --version
    ; hagrid launch test_network_1 network to docker:9081 --tag=local --tail=false --build=false --headless=true
    ; hagrid launch test_domain_1 domain to docker:9082 --tag=local --tail=false --build=false --headless=true
    ; hagrid launch test_domain_2 domain to docker:9083 --tag=local --tail=false --build=false --headless=true
    ; bash -c "(docker logs test_domain_1-frontend-1 -f &) | grep -q 'event - compiled .* successfully\|nginx' || true"
    ; bash -c "(docker logs test_domain_1-backend_stream-1 -f &) | grep -q 'Application startup complete' || true"
    ; bash -c "(docker logs test_domain_2-backend_stream-1 -f &) | grep -q 'Application startup complete' || true"
    ; bash -c "(docker logs test_network_1-backend_stream-1 -f &) | grep -q 'Application startup complete' || true"
    ; pytest tests/integration -m frontend -p no:randomly --co
    ; pytest tests/integration -m frontend -vvvv -p no:randomly -p no:benchmark -o log_cli=True --capture=no
    ; bash -c "docker stop test_domain_1-frontend-1 || true"

    pytest tests/integration -m network -p no:randomly --co
    pytest tests/integration -m network -vvvv -p no:randomly -p no:benchmark -o log_cli=True --capture=no

    pytest tests/integration -m e2e -p no:randomly --co
    pytest tests/integration -m e2e -vvvv -p no:randomly -p no:benchmark -o log_cli=True --capture=no

    ; pytest tests/integration -m security -p no:randomly --co
    ; pytest tests/integration -m security -vvvv -p no:randomly -p no:benchmark -o log_cli=True --capture=no

    ; hagrid land test_network_1
    ; hagrid land test_domain_1
    ; hagrid land test_domain_2

[testenv:stack.test.integration.smpc]
description = Integration Tests for Core Stack
deps =
    {[testenv:syft]deps}
changedir = {toxinidir}
allowlist_externals =
    docker
    grep
    sleep
    bash
commands =
    pip install -e packages/hagrid
    docker --version
    docker compose version
    bash -c "docker volume rm test_domain_1_app-db-data --force || true"
    bash -c "docker volume rm test_domain_2_app-db-data --force || true"
    bash -c "docker volume rm test_domain_3_app-db-data --force || true"
    bash -c "docker volume rm test_domain_1_app-redis-data --force || true"
    bash -c "docker volume rm test_domain_2_app-redis-data --force || true"
    bash -c "docker volume rm test_domain_3_app-redis-data --force || true"
    bash -c "docker volume rm test_domain_1_tailscale-data --force || true"
    bash -c "docker volume rm test_domain_2_tailscale-data --force || true"
    bash -c "docker volume rm test_domain_3_tailscale-data --force || true"
    bash -c 'HAGRID_ART=false hagrid launch test_domain_1 domain to docker:9082 --tag=local --tail=false --headless=true --test'
    bash -c 'HAGRID_ART=false hagrid launch test_domain_2 domain to docker:9083 --tag=local --tail=false --headless=true --test'
    bash -c 'HAGRID_ART=false hagrid launch test_domain_3 domain to docker:9084 --tag=local --tail=false --headless=true --test'

    docker ps
    bash -c '(docker logs test_domain_1-backend_stream-1 -f &) | grep -q "Application startup complete" || true'
    bash -c '(docker logs test_domain_2-backend_stream-1 -f &) | grep -q "Application startup complete" || true'
    bash -c '(docker logs test_domain_3-backend_stream-1 -f &) | grep -q "Application startup complete" || true'

    sleep 5
    ; perform spmc test

    pytest tests/integration -m smpc -p no:randomly --co
    pytest tests/integration -m smpc -vvvv -p no:randomly -p no:benchmark -o log_cli=True --capture=no

    bash -c 'HAGRID_ART=false hagrid land all'

[testenv:stack.test.integration.k8s]
description = Integration Tests for Core Stack
deps =
    {[testenv:syft]deps}
changedir = {toxinidir}
passenv=HOME
allowlist_externals =
    devspace
    kubectl
    grep
    sleep
    bash
    kubectx
    k3d
    echo
setenv =
    CONTAINER_HOST = kubernetes
commands =
    k3d version

    bash -c "docker rm $(docker ps -aq) --force || true"
    ; bash -c "k3d cluster delete test-network-1 || true"
    ; bash -c "k3d cluster delete test-domain-1 || true"
    ; bash -c "k3d cluster delete test-domain-2 || true"
    ; bash -c "k3d registry delete k3d-registry.localhost || true"
    ; bash -c "docker volume rm k3d-test-network-1-images --force || true"
    ; bash -c "docker volume rm k3d-test-domain-1-images --force || true"
    ; bash -c "docker volume rm k3d-test-domain-2-images --force || true"

    bash -c 'k3d registry create registry.localhost --port 12345 || true'

    bash -c 'NODE_NAME=test-network-1 NODE_PORT=9081 && \
        k3d cluster create $NODE_NAME -p "$NODE_PORT:80@loadbalancer" --registry-use k3d-registry.localhost || true \
        k3d cluster start $NODE_NAME'

    bash -c 'NODE_NAME=test-network-1 NODE_PORT=9081 && \
        cd packages/grid && \
        devspace --no-warn --kube-context "k3d-$NODE_NAME" --namespace $NODE_NAME \
        --var DOMAIN_NAME=$NODE_NAME \
        --var NETWORK_CHECK_INTERVAL=5 \
        --var TEST_MODE=1 \
        --var CONTAINER_REGISTRY=k3d-registry.localhost:12345/ \
        build -b'

    bash -c 'NODE_NAME=test-network-1 NODE_PORT=9081 && \
        cd packages/grid && \
        devspace --no-warn --kube-context "k3d-$NODE_NAME" --namespace $NODE_NAME \
        --var DOMAIN_NAME=$NODE_NAME \
        --var NETWORK_CHECK_INTERVAL=5 \
        --var TEST_MODE=1 \
        --var CONTAINER_REGISTRY=k3d-registry.localhost:12345/ \
        deploy -b -p network'

    bash -c 'NODE_NAME=test-domain-1 NODE_PORT=9082 && \
        k3d cluster create $NODE_NAME -p "$NODE_PORT:80@loadbalancer" --registry-use k3d-registry.localhost || true \
        k3d cluster start $NODE_NAME'

    bash -c 'NODE_NAME=test-domain-1 NODE_PORT=9082 && \
        cd packages/grid && \
        devspace --no-warn --kube-context "k3d-$NODE_NAME" --namespace $NODE_NAME \
        --var DOMAIN_NAME=$NODE_NAME \
        --var NETWORK_CHECK_INTERVAL=5 \
        --var TEST_MODE=1 \
        --var CONTAINER_REGISTRY=k3d-registry.localhost:12345/ \
        deploy -b -p domain'

    bash -c 'NODE_NAME=test-domain-2 NODE_PORT=9083 && \
        k3d cluster create $NODE_NAME -p "$NODE_PORT:80@loadbalancer" --registry-use k3d-registry.localhost || true \
        k3d cluster start $NODE_NAME'

    bash -c 'NODE_NAME=test-domain-2 NODE_PORT=9083 && \
        cd packages/grid && \
        devspace --no-warn --kube-context "k3d-$NODE_NAME" --namespace $NODE_NAME \
        --var DOMAIN_NAME=$NODE_NAME \
        --var NETWORK_CHECK_INTERVAL=5 \
        --var TEST_MODE=1 \
        --var CONTAINER_REGISTRY=k3d-registry.localhost:12345/ \
        deploy -b -p domain'

    sleep 10

    ; wait for front end
    bash packages/grid/scripts/wait_for.sh service frontend --context k3d-test-domain-1 --namespace test-domain-1
    bash -c '(kubectl logs deployment.apps/frontend --context k3d-test-domain-1 --namespace test-domain-1 -f &) | grep -q "event - compiled .* successfully\|nginx" || true'

    ; wait for everything else to be loaded
    bash packages/grid/scripts/wait_for.sh service tailscale --context k3d-test-network-1 --namespace test-network-1
    bash packages/grid/scripts/wait_for.sh service queue --context k3d-test-network-1 --namespace test-network-1
    bash packages/grid/scripts/wait_for.sh service redis --context k3d-test-network-1 --namespace test-network-1
    bash packages/grid/scripts/wait_for.sh service db --context k3d-test-network-1 --namespace test-network-1
    bash packages/grid/scripts/wait_for.sh service backend --context k3d-test-network-1 --namespace test-network-1
    bash packages/grid/scripts/wait_for.sh service backend-stream --context k3d-test-network-1 --namespace test-network-1
    bash packages/grid/scripts/wait_for.sh service headscale --context k3d-test-network-1 --namespace test-network-1

    bash packages/grid/scripts/wait_for.sh service frontend --context k3d-test-domain-1 --namespace test-domain-1
    bash packages/grid/scripts/wait_for.sh service tailscale --context k3d-test-domain-1 --namespace test-domain-1
    bash packages/grid/scripts/wait_for.sh service queue --context k3d-test-domain-1 --namespace test-domain-1
    bash packages/grid/scripts/wait_for.sh service redis --context k3d-test-domain-1 --namespace test-domain-1
    bash packages/grid/scripts/wait_for.sh service db --context k3d-test-domain-1 --namespace test-domain-1
    bash packages/grid/scripts/wait_for.sh service backend --context k3d-test-domain-1 --namespace test-domain-1
    bash packages/grid/scripts/wait_for.sh service backend-stream --context k3d-test-domain-1 --namespace test-domain-1
    bash packages/grid/scripts/wait_for.sh service seaweedfs --context k3d-test-domain-1 --namespace test-domain-1

    bash packages/grid/scripts/wait_for.sh service frontend --context k3d-test-domain-2 --namespace test-domain-2
    bash packages/grid/scripts/wait_for.sh service tailscale --context k3d-test-domain-2 --namespace test-domain-2
    bash packages/grid/scripts/wait_for.sh service queue --context k3d-test-domain-2 --namespace test-domain-2
    bash packages/grid/scripts/wait_for.sh service redis --context k3d-test-domain-2 --namespace test-domain-2
    bash packages/grid/scripts/wait_for.sh service db --context k3d-test-domain-2 --namespace test-domain-2
    bash packages/grid/scripts/wait_for.sh service backend --context k3d-test-domain-2 --namespace test-domain-2
    bash packages/grid/scripts/wait_for.sh service backend-stream --context k3d-test-domain-2 --namespace test-domain-2
    bash packages/grid/scripts/wait_for.sh service seaweedfs --context k3d-test-domain-2 --namespace test-domain-2

    pytest tests/integration -m frontend -p no:randomly --co
    bash -c "CONTAINER_HOST=$CONTAINER_HOST pytest tests/integration -m frontend -vvvv -p no:randomly -p no:benchmark -o log_cli=True --capture=no"

    bash -c '(kubectl logs deployment.apps/backend-stream --context k3d-test-network-1 --namespace test-network-1 -f &) | grep -q "Application startup complete" || true'
    bash -c '(kubectl logs deployment.apps/backend-stream --context k3d-test-domain-1 --namespace test-domain-1 -f &) | grep -q "Application startup complete" || true'
    bash -c '(kubectl logs deployment.apps/backend-stream --context k3d-test-domain-2 --namespace test-domain-2 -f &) | grep -q "Application startup complete" || true'

    pytest tests/integration -m network -p no:randomly --co
    bash -c "CONTAINER_HOST=$CONTAINER_HOST pytest tests/integration -m network -vvvv -p no:randomly -p no:benchmark -o log_cli=True --capture=no"

    pytest tests/integration -m e2e -p no:randomly --co
    bash -c "CONTAINER_HOST=$CONTAINER_HOST pytest tests/integration -m e2e -vvvv -p no:randomly -p no:benchmark -o log_cli=True --capture=no"

    pytest tests/integration -m security -p no:randomly --co
    bash -c "CONTAINER_HOST=$CONTAINER_HOST pytest tests/integration -m security -vvvv -p no:randomly -p no:benchmark -o log_cli=True --capture=no"

    ; bash -c "k3d cluster delete test-network-1 || true"
    ; bash -c "k3d cluster delete test-domain-1 || true"
    ; bash -c "k3d cluster delete test-domain-2 || true"
    ; bash -c "k3d registry delete k3d-registry.localhost || true"
    bash -c "docker rm $(docker ps -aq) --force || true"
    bash -c "docker volume rm k3d-test-network-1-images --force || true"
    bash -c "docker volume rm k3d-test-domain-1-images --force || true"
    bash -c "docker volume rm k3d-test-domain-2-images --force || true"


[testenv:stack.test.course]
description = Integration Tests for Course Notebooks
deps =
    {[testenv:syft]deps}
changedir = {toxinidir}
allowlist_externals =
    docker
    grep
    sleep
    bash
commands =
    pip install -e packages/hagrid
    pip install testbook prompt-toolkit jupyter
    docker --version
    docker compose version
    bash -c "docker volume rm test_domain_1_app-db-data --force || true"
    bash -c "docker volume rm test_domain_1_app-redis-data --force || true"
    bash -c "docker volume rm test_domain_1_tailscale-data --force || true"
    bash -c 'HAGRID_ART=false hagrid launch test_domain_1 domain to docker:8081 --tag=local --tail=false --headless=true --test'
    bash -c 'git clone https://github.com/OpenMined/courses.git tests/course/courses/ || true'
    bash -c 'cd tests/course/courses && git fetch && git checkout introduction-to-remote-data-science-dev && git pull || true'

    bash -c 'cp -r tests/course/tests/ tests/course/courses/'

    docker ps
    bash -c '(docker logs test_domain_1-backend_stream-1 -f &) | grep -q "Application startup complete" || true'
    ; perform course notebook test
    bash -c 'cd tests/course/courses && pytest -p no:randomly -vvvv'
    bash -c 'HAGRID_ART=false hagrid land test_domain_1'
    bash -c 'rm -rf tests/course/courses'

[testenv:grid.test.backend]
description = Tests for Grid Backend
deps =
    {[testenv:syft]deps}
    -r {toxinidir}/packages/grid/backend/requirements.txt
    -r {toxinidir}/packages/grid/backend/requirements.dev.txt
changedir = {toxinidir}/packages/grid/backend
allowlist_externals =
    bash
commands =
    python --version
    bash -c 'USE_NEW_SERVICE=False SQLALCHEMY_DATABASE_URI="sqlite:///file:test_db?mode=memory&cache=shared&uri=true" LOGURU_SINK="./grid.log" pytest grid/tests'
    # Test New Service
    bash -c 'USE_NEW_SERVICE=True SQLALCHEMY_DATABASE_URI="sqlite:///file:test_db?mode=memory&cache=shared&uri=true" LOGURU_SINK="./grid.log" pytest grid/tests/api/users/user_routes_test.py'

[testenv:grid.test.frontend]
description = Tests for Grid Frontend
deps =
changedir = {toxinidir}/packages/grid/frontend
allowlist_externals =
    bash
    echo
    yarn
    docker
commands =
    ; check yarn is installed
    bash ./scripts/check_yarn.sh

    ; install hagrid
    pip install -e {toxinidir}/packages/hagrid

    ; launch a domain
    bash -c "docker volume rm test_domain_1_app-db-data --force || true"
    bash -c "docker volume rm test_domain_1_tailscale-data --force || true"
    bash -c 'HAGRID_ART=false hagrid launch test_domain_1 domain to docker:9082 --tag=local --build=false --tail=false --test'
    docker ps

    ; install packages
    yarn install

    ; wait for server to be up
    bash -c '(docker logs test_domain_1-backend-1 -f &) | grep -q "Application startup complete" || true'
    bash -c '(docker logs test_domain_1-frontend-1 -f &) | grep -q "event - compiled .* successfully\|nginx" || true'

    ; run cypress
    bash -c 'HTTP_PORT=9082 yarn cypress:run'

    bash -c 'HAGRID_ART=false hagrid land test_domain_1'

[flake8]
ignore =
    W503
max-line-length = 120
exclude =
    .tox

[mypy]
python_version = 3.10<|MERGE_RESOLUTION|>--- conflicted
+++ resolved
@@ -356,16 +356,12 @@
     pytest tests/integration -m security -p no:randomly --co
     pytest tests/integration -m security -vvvv -p no:randomly -p no:benchmark -o log_cli=True --capture=no
 
-<<<<<<< HEAD
+
     bash -c 'HAGRID_ART=false hagrid land all'
-=======
+
     pytest tests/integration -m redis -p no:randomly --co
     pytest tests/integration -m redis -vvvv -p no:randomly -p no:benchmark -o log_cli=True --capture=no
 
-    bash -c 'HAGRID_ART=false hagrid land test_network_1'
-    bash -c 'HAGRID_ART=false hagrid land test_domain_1'
-    bash -c 'HAGRID_ART=false hagrid land test_domain_2'
->>>>>>> f7701876
 
 [testenv:stack.test.integration.tls]
 description = Integration Tests for Core Stack with TLS
