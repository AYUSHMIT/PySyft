--- conflicted
+++ resolved
@@ -130,18 +130,13 @@
 
     sleep 5
     ; connect each stack to the VPN
-<<<<<<< HEAD
     pytest tests/vpn_connect
     pytest tests/association_requests
-    pytest tests/integration -k "not k8s"
-=======
-    pytest tests/vpn_connect -vvvv
     pytest tests/integration -vvvv -k "not k8s" --ignore=tests/integration/smpc
     bash -c 'HAGRID_ART=false hagrid land test_network_1'
     bash -c 'HAGRID_ART=false hagrid launch test_domain_3 domain to docker:9084 --tail=false'
     bash -c '(docker logs test_domain_3-backend_stream-1 -f &) | grep -q "Application startup complete" || true'
     pytest tests/integration/smpc -vvvv
->>>>>>> 9d229e5a
     bash -c 'HAGRID_ART=false hagrid land test_domain_1'
     bash -c 'HAGRID_ART=false hagrid land test_domain_2'
     bash -c 'HAGRID_ART=false hagrid land test_domain_3'
