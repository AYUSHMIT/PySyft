[tox]
envlist =
    dev.k8s.registry
    dev.k8s.start
    dev.k8s.deploy
    dev.k8s.hotreload
    dev.k8s.info
    dev.k8s.cleanup
    dev.k8s.destroy
    dev.k8s.destroyall
    hagrid.publish
    lint
    stack.test.integration
    syft.docs
    syft.jupyter
    syft.publish
    syft.test.security
    syft.test.unit
    syft.test.notebook
    single_container.launch
    single_container.destroy
    stack.test.notebook
    stack.test.integration.k8s
    stack.test.vm
    stack.test.podman
    frontend.test.unit
    frontend.test.e2e
    frontend.generate.types
    syft.build.helm
    syft.package.helm
    syft.test.helm
    syft.test.helm.upgrade
    syft.protocol.check
    syftcli.test.unit
    syftcli.publish
    syftcli.build
    seaweedfs.test.unit
    backend.test.basecpu
    e2e.test.notebook
skipsdist = True


[testenv]
basepython = python3
commands =
    python --version
setenv =
    UV_HTTP_TIMEOUT = 600

# Syft
[testenv:syft]
deps =
    -e{toxinidir}/packages/syft[dev,data_science]
changedir = {toxinidir}/packages/syft
description = Syft
allowlist_externals =
    bash
commands =
    bash -c 'uv pip list || pip list'

# Syft Minimal - without dev+datascience packages
[testenv:syft-minimal]
deps =
    -e{toxinidir}/packages/syft
changedir = {toxinidir}/packages/syft
description = Syft
allowlist_externals =
    bash
commands =
    bash -c 'uv pip list || pip list'

[testenv:hagrid]
deps =
    -e{toxinidir}/packages/hagrid[dev]
changedir = {toxinidir}/packages/hagrid
description = Syft
allowlist_externals =
    bash
commands =
    bash -c 'uv pip list || pip list'

[testenv:syftcli]
deps =
    -e{toxinidir}/packages/syftcli[dev]
changedir = {toxinidir}/packages/syftcli
description = Syft CLI
allowlist_externals =
    bash
commands =
    bash -c 'uv pip list || pip list'

[testenv:syft.publish]
changedir = {toxinidir}/packages/syft
description = Build and Publish Syft Wheel
deps =
    build
commands =
    python -c 'from shutil import rmtree; rmtree("build", True); rmtree("dist", True)'
    python -m build .

[testenv:hagrid.publish]
changedir = {toxinidir}/packages/hagrid
description = Build and Publish Hagrid Wheel
deps =
    build
commands =
    python -c 'from shutil import rmtree; rmtree("build", True); rmtree("dist", True)'
    python -m build .

[testenv:syftcli.publish]
changedir = {toxinidir}/packages/syftcli
description = Build and Publish Syft CLI Wheel
deps =
    build
allowlist_externals =
    bash
commands =
    bash -c 'rm -rf build/ dist/ syftcli.egg-info/'
    python -m build .

[testenv:syftcli.build]
basepython = python3
changedir = {toxinidir}/packages/syftcli
description = Build SyftCLI Binary for each platform
deps =
    -e{toxinidir}/packages/syftcli[build]
allowlist_externals =
    bash
setenv =
    SYFT_CLI_VERSION = {env:SYFT_CLI_VERSION}
commands =
    python -c 'from shutil import rmtree; rmtree("build", True); rmtree("dist", True)'


    ;Since we build universal binary for MacOS,we need to check the python is universal2 or not
    bash -c 'if [[ "$OSTYPE" == "darwin"* ]]; then \
        arch_info=$(lipo -info "$(which python3)"); \
        echo "Arch: $arch_info"; \
        if [[ "$arch_info" == *"Non-fat"* ]]; then \
            echo "Building on MacOS Requires Universal2 python"; \
            echo "Please install universal2 python from https://www.python.org/downloads/macos/"; \
            exit 1; \
        fi; \
    fi'

    ;check the platform and build accordingly by naming the binary as syftcli plus the extension
    ; Check if SYFT_CLI_VERSION is set or choosing the current version available
    bash -c 'if [ -z $SYFT_CLI_VERSION ]; then \
        echo "SYFT_CLI_VERSION is not set"; \
        SYFT_CLI_VERSION=$(python3 syftcli/version.py); \
        echo "Setting SYFT_CLI_VERSION to $SYFT_CLI_VERSION"; \
    else \
        echo "SYFT_CLI_VERSION is already set to $SYFT_CLI_VERSION"; \
    fi && \

    echo "Building syftcli-$SYFT_CLI_VERSION for $OSTYPE" && \

    if [[ "$OSTYPE" == "darwin"* ]]; then \
         pyinstaller --clean --onefile --name syftcli-v$SYFT_CLI_VERSION-macos-universal2 --distpath ./dist/cli syftcli/cli.py --target-arch universal2; \
    elif [[ "$OSTYPE" == "linux-gnu"* ]]; then \
        pyinstaller --clean --onefile --name syftcli-v$SYFT_CLI_VERSION-linux-x86_64 --distpath ./dist/cli syftcli/cli.py; \
    else \
        pyinstaller --clean --onefile --name syftcli-v$SYFT_CLI_VERSION-windows-x86_64  --distpath ./dist/cli syftcli/cli.py; \
    fi'


[testenv:lint]
description = Linting
allowlist_externals =
    bash
deps =
    black[python2]
    isort
    pre-commit
commands =
    black .
    isort .
    pre-commit run --all-files

[testenv:frontend.test.unit]
description = Frontend Unit Tests
deps =
    {[testenv:hagrid]deps}
allowlist_externals =
    docker
    bash
    pnpm
passenv=HOME, USER
changedir = {toxinidir}/packages/grid/frontend
setenv =
    DOCKER = {env:DOCKER:false}
commands =
    bash -c "echo Running with DOCKER=$DOCKER; date"

    bash -c 'if [[ "$DOCKER" == "false" ]]; then \
        bash ./scripts/check_pnpm.sh; \
        pnpm install; \
        pnpm run test:unit; \
    else \
        docker build --target grid-ui-tests -t ui-test -f frontend.dockerfile .; \
        docker run -t ui-test; \
    fi'

[testenv:frontend.test.e2e]
description = Frontend Unit Tests
deps =
    {[testenv:hagrid]deps}
allowlist_externals =
    docker
    bash
    pnpm
    sleep
passenv=HOME, USER
changedir = {toxinidir}/packages/grid/frontend
setenv =
    HAGRID_FLAGS = {env:HAGRID_FLAGS:--tag=local --test}
    ENABLE_SIGNUP=True
commands =
    bash ./scripts/check_pnpm.sh

    bash -c "echo Running with HAGRID_FLAGS=$HAGRID_FLAGS; date"

    ; install hagrid
    bash -c 'if [[ "$HAGRID_FLAGS" == *"local"* ]]; then \
        uv pip install -e "../../hagrid"; \
    else \
        uv pip install --force hagrid; \
    fi'

    ; fix windows encoding
    - chcp 65001

    ; check docker versions
    bash -c "docker --version"
    bash -c "docker compose version"

    ; reset volumes and create nodes
    bash -c "echo Starting Nodes; date"
    bash -c "docker rm -f $(docker ps -a -q) || true"
    bash -c 'docker volume rm -f $(docker volume ls -q --filter "label=orgs.openmined.syft") || true'

    bash -c 'HAGRID_ART=$HAGRID_ART hagrid launch test_domain_1 domain to docker:9081 $HAGRID_FLAGS --enable-signup --no-health-checks --verbose --no-warnings'

    bash -c '(docker logs test_domain_1-frontend-1 -f &) | grep -q -E "Network:\s+https?://[a-zA-Z0-9.-]+:[0-9]+/" || true'
    bash -c '(docker logs test_domain_1-backend-1 -f &) | grep -q "Application startup complete" || true'

    pnpm install
    pnpm dlx playwright@1.36.1 install --with-deps
    pnpm exec playwright install
    pnpm test:e2e

    ; shutdown
    bash -c "echo Killing Nodes; date"
    bash -c 'HAGRID_ART=false hagrid land all --force'
    bash -c 'docker volume rm -f $(docker volume ls -q --filter "label=orgs.openmined.syft") || true'


[testenv:stack.test.integration]
description = Integration Tests for Core Stack
deps =
    {[testenv:syft]deps}
    {[testenv:hagrid]deps}
    pytest
changedir = {toxinidir}
allowlist_externals =
    docker
    grep
    sleep
    bash
    chcp
passenv=HOME, USER, AZURE_BLOB_STORAGE_KEY
setenv =
    HAGRID_FLAGS = {env:HAGRID_FLAGS:--tag=local --dev}
    EMULATION = {env:EMULATION:false}
    HAGRID_ART = false
    PYTHONIOENCODING = utf-8
    PYTEST_MODULES = {env:PYTEST_MODULES:frontend container_workload network local}
commands =
    bash -c "whoami; id;"

    bash -c "echo Running with HAGRID_FLAGS=$HAGRID_FLAGS EMULATION=$EMULATION PYTEST_MODULES=$PYTEST_MODULES; date"

    ; install syft and hagrid
    bash -c 'if [[ "$HAGRID_FLAGS" == *"latest"* ]]; then \
        echo "Installing latest syft and hagrid"; \
        uv pip install --force hagrid syft; \
    elif [[ "$HAGRID_FLAGS" == *"beta"* ]]; then \
        echo "Installing beta syft and hagrid"; \
        uv pip install --force hagrid; \
        uv pip install --force -U --pre syft; \
    else \
        echo "Using local syft and hagrid"; \
    fi'

    ; fix windows encoding
    - chcp 65001

    ; check docker versions
    bash -c "docker --version"
    bash -c "docker compose version"

    ; reset volumes and create nodes
    bash -c "echo Starting Nodes; date"
    bash -c 'docker rm -f $(docker ps -a -q --filter "label=orgs.openmined.syft") || true'
    bash -c 'docker volume rm -f $(docker volume ls -q --filter "label=orgs.openmined.syft") || true'

    python -c 'import syft as sy; sy.stage_protocol_changes()'

    ; Make sure that pacakge-cache is owned by the current user
    ; instead of docker creating it as root
    bash -c 'mkdir -p packages/grid/data/package-cache'

    bash -c 'HAGRID_ART=$HAGRID_ART hagrid launch test-gateway-1 gateway to docker:9081 $HAGRID_FLAGS --no-health-checks --verbose --no-warnings --build'
    bash -c 'HAGRID_ART=$HAGRID_ART hagrid launch test-domain-1 domain to docker:9082 $HAGRID_FLAGS --no-health-checks --enable-signup --verbose --no-warnings --build'
    ; bash -c 'HAGRID_ART=$HAGRID_ART hagrid launch test-domain-2 domain to docker:9083 --headless $HAGRID_FLAGS --enable-signup --no-health-checks --verbose --no-warnings --build'

    ; wait for nodes to start
    docker ps
    bash -c "echo Waiting for Nodes; date"
    bash -c '(docker logs test-domain-1-frontend-1 -f &) | grep -q -E "Network:\s+https?://[a-zA-Z0-9.-]+:[0-9]+/" || true'
    bash -c '(docker logs test-domain-1-backend-1 -f &) | grep -q "Application startup complete" || true'
    ; bash -c '(docker logs test_domain_2-backend-1 -f &) | grep -q "Application startup complete" || true'
    bash -c '(docker logs test-gateway-1-backend-1 -f &) | grep -q "Application startup complete" || true'

    bash -c '\
        PYTEST_MODULES=($PYTEST_MODULES); \
        for i in "${PYTEST_MODULES[@]}"; do \
            echo "Starting test for $i"; date; \
            pytest tests/integration -m $i -vvvv -p no:randomly -p no:benchmark -o log_cli=True --capture=no; \
            return=$?; \
            echo "Finished $i"; \
            date; \
            if [[ $return -ne 0 ]]; then \
                exit $return; \
            fi; \
        done'

    ; shutdown
    bash -c "echo Killing Nodes; date"
    bash -c 'HAGRID_ART=false hagrid land all --force'
    bash -c 'docker rm -f $(docker ps -a -q --filter "label=orgs.openmined.syft") || true'
    bash -c 'docker volume rm -f $(docker volume ls -q --filter "label=orgs.openmined.syft") || true'


[testenv:syft.docs]
description = Build Docs for Syft
changedir = {toxinidir}/docs
deps =
    {[testenv:syft]deps}
    {[testenv:hagrid]deps}
    -r {toxinidir}/docs/requirements.txt
allowlist_externals =
    make
    echo
    cd
    rm
    ls
    xargs
    bash
commands =
    python --version
    bash -c "cd source/api_reference && ls | grep -v index.rst | xargs rm"
    sphinx-apidoc -f -M -d 2 -o ./source/api_reference/ ../packages/syft/src/syft
    make html
    echo "Open: {toxinidir}/docs/build/html/index.html"

[testenv:syft.jupyter]
description = Jupyter Notebook with Editable Syft
deps =
    {[testenv:syft]deps}
    {[testenv:hagrid]deps}
    jupyter
    jupyterlab
commands =
    jupyter lab --ip 0.0.0.0 --ServerApp.token={posargs}

[testenv:syft.protocol.check]
description = Syft Protocol Check
deps =
    {[testenv:syft-minimal]deps}
changedir = {toxinidir}/packages/syft
allowlist_externals =
    bash
setenv =
    BUMP = {env:BUMP:False}
commands =
    bash -c "echo Using BUMP=${BUMP}"
    python -c 'import syft as sy; sy.check_or_stage_protocol()'
    bash -c 'if [[ "$BUMP" != "False" ]]; then \
        python -c "import syft as sy; sy.bump_protocol_version()"; \
        fi'

[testenv:syft.test.security]
description = Security Checks for Syft
changedir = {toxinidir}/packages/syft
deps =
    {[testenv:syft]deps}
    {[testenv:hagrid]deps}
commands =
    bandit -r src
    # ansible 8.4.0
    # restrictedpython 6.2
    safety check -i 60840 -i 54229 -i 54230 -i 42923 -i 54230 -i 54229 -i 62044 -i 65213 -i 54564

[testenv:syft.test.unit]
description = Syft Unit Tests
deps =
    {[testenv:syft]deps}
    {[testenv:hagrid]deps}
allowlist_externals =
    bash
    uv
changedir = {toxinidir}/packages/syft
setenv =
    ENABLE_SIGNUP=False
commands =
    bash -c 'ulimit -n 4096 || true'
    pytest -n auto --dist loadgroup --durations=20 --disable-warnings

[testenv:syft.test.notebook]
description = Syft Notebook Tests
deps =
    -e{toxinidir}/packages/syft[dev,data_science]
    {[testenv:hagrid]deps}
    nbmake
changedir = {toxinidir}/notebooks
allowlist_externals =
    bash
setenv =
    ORCHESTRA_DEPLOYMENT_TYPE = {env:ORCHESTRA_DEPLOYMENT_TYPE:python}
    DEV_MODE = {env:DEV_MODE:True}
    TEST_NOTEBOOK_PATHS = {env:TEST_NOTEBOOK_PATHS:api/0.8,tutorials}
    ENABLE_SIGNUP={env:ENABLE_SIGNUP:False}
    BUMP_PROTOCOL={env:BUMP_PROTOCOL:False}
commands =
    bash -c 'if [[ $BUMP_PROTOCOL == "True" ]]; then \
                python -c "import syft as sy; sy.bump_protocol_version()"; \
            fi;'
    bash -c "echo Running with ORCHESTRA_DEPLOYMENT_TYPE=$ORCHESTRA_DEPLOYMENT_TYPE DEV_MODE=$DEV_MODE TEST_NOTEBOOK_PATHS=$TEST_NOTEBOOK_PATHS; ENABLE_SIGNUP=$ENABLE_SIGNUP; date"
    bash -c "for subfolder in $(echo ${TEST_NOTEBOOK_PATHS} | tr ',' ' '); do \
    if [[ $subfolder == *tutorials* ]]; then \
        pytest -x --nbmake "$subfolder" -p no:randomly --ignore=tutorials/model-training -n $(python -c 'import multiprocessing; print(multiprocessing.cpu_count())') -vvvv && \
        pytest -x --nbmake tutorials/model-training -p no:randomly -vvvv; \
    else \
        pytest -x --nbmake "$subfolder" -p no:randomly -k 'not 11-container-images-k8s.ipynb' -vvvv; \
    fi \
    done"
<<<<<<< HEAD
    ; pytest -x --nbmake api/0.8 -p no:randomly -vvvv
    ; pytest -x --nbmake api/0.9 -p no:randomly -vvvv
    ; pytest -x --nbmake tutorials -p no:randomly -vvvv
    ; pytest -x --nbmake tutorials/pandas-cookbook -p no:randomly -vvvv
=======
    ; pytest --nbmake api/0.8 -p no:randomly -vvvv
    ; pytest --nbmake api/0.9 -p no:randomly -vvvv
    ; pytest --nbmake tutorials -p no:randomly -vvvv
    ; pytest --nbmake tutorials/pandas-cookbook -p no:randomly -vvvv


[testenv:single_container.launch]
description = Launch a single backend container using the dockerfile
changedir = {toxinidir}/packages
setenv =
    N_CONSUMERS = {env:N_CONSUMERS:1}
    NODE_NAME = {env:NODE_NAME:test_domain_sc}
    NODE_TYPE = {env:NODE_TYPE:domain}
    NODE_PORT = {env:NODE_PORT:8080}
allowlist_externals =
    bash
commands =
    bash -c 'tox -e single_container.destroy'
    bash -c 'docker build -f grid/backend/backend.dockerfile . -t openmined/grid-backend:local-dev'
    bash -c 'docker run -d \
    -e NODE_NAME=${NODE_NAME} \
    -e NODE_TYPE=${NODE_TYPE} \
    -e N_CONSUMERS=${N_CONSUMERS} \
    -e SINGLE_CONTAINER_MODE=true \
    -e CREATE_PRODUCER=true \
    -e INMEMORY_WORKERS=true \
    -p ${NODE_PORT}:80 --add-host=host.docker.internal:host-gateway \
    --name ${NODE_NAME} openmined/grid-backend:local-dev'

[testenv:single_container.destroy]
description = Destroy the single backend container run using single_container.launch
changedir = {toxinidir}/packages
setenv =
    NODE_NAME = {env:NODE_NAME:test_domain_sc}
allowlist_externals =
    bash
commands =
    # Image is not cleaned up
    bash -c 'docker stop ${NODE_NAME} || true'
    bash -c 'docker rm ${NODE_NAME} || true'
>>>>>>> 537e5ad1

[testenv:stack.test.notebook]
description = Stack Notebook Tests
deps =
    {[testenv:syft]deps}
    {[testenv:hagrid]deps}
    nbmake
changedir = {toxinidir}/notebooks
allowlist_externals =
    bash
setenv =
    ORCHESTRA_DEPLOYMENT_TYPE = {env:ORCHESTRA_DEPLOYMENT_TYPE:k8s}
    DEV_MODE = {env:DEV_MODE:True}
    TEST_NOTEBOOK_PATHS = {env:TEST_NOTEBOOK_PATHS:api/0.8}
    ENABLE_SIGNUP=True
commands =

    # Volume cleanup
    bash -c 'hagrid land all --force --prune-vol || true'
    bash -c 'docker volume rm -f $(docker volume ls -q --filter "label=orgs.openmined.syft") || true'
    bash -c 'docker volume rm -f $(docker volume ls -q --filter "label=com.docker.volume.anonymous") || true'
    bash -c 'docker network rm -f $(docker network ls -q --filter "label=orgs.openmined.syft") || true'

    bash -c "echo Running with ORCHESTRA_DEPLOYMENT_TYPE=$ORCHESTRA_DEPLOYMENT_TYPE DEV_MODE=$DEV_MODE TEST_NOTEBOOK_PATHS=$TEST_NOTEBOOK_PATHS; date"
    bash -c "for subfolder in $(echo ${TEST_NOTEBOOK_PATHS} | tr ',' ' ');\
    do \
        pytest -x --nbmake --nbmake-timeout=1000 "$subfolder" -p no:randomly -vvvv -k 'not 11-container-images-k8s.ipynb';\
    done"

    ; pytest -x --nbmake --nbmake-timeout=1000 api/0.8 -p no:randomly -vvvv
    ; pytest -x --nbmake --nbmake-timeout=1000 api/0.9 -p no:randomly -vvvv
    ; pytest -x --nbmake --nbmake-timeout=1000 tutorials -p no:randomly -vvvv
    ; pytest -x --nbmake --nbmake-timeout=1000 tutorials/pandas-cookbook -p no:randomly -vvvv

    bash -c 'hagrid land all --force --prune-vol'
    bash -c 'docker volume rm -f $(docker volume ls -q --filter "label=orgs.openmined.syft") || true'
    bash -c 'docker volume rm -f $(docker volume ls -q --filter "label=com.docker.volume.anonymous") || true'
    bash -c 'docker network rm -f $(docker network ls -q --filter "label=orgs.openmined.syft") || true'

[testenv:stack.test.vm]
description = Stack VM Tests
deps =
    {[testenv:syft]deps}
    {[testenv:hagrid]deps}
    nbmake
allowlist_externals =
    cd
    vagrant
    bash
changedir = {toxinidir}
setenv =
    ORCHESTRA_DEPLOYMENT_TYPE = {env:ORCHESTRA_DEPLOYMENT_TYPE:vm}
    VAGRANT_DESTROY = {env:VAGRANT_DESTROY:skip}
commands =
    bash -c 'if [[ "$(uname -m)" == *"arm"* ]]; then \
        export VAGRANT_BOX="ubuntu-22-04-arm64"; \
    elif [[ "$(uname -m)" == *"x86"* ]]; then \
        export VAGRANT_BOX="ubuntu-22-04-x86"; \
    else \
        echo "Unsupported architecture."; \
    fi; \
    echo $VAGRANT_BOX; \
    cd packages/grid; \
    if [[ "$VAGRANT_DESTROY" == *"true"* ]]; then \
        vagrant destroy $VAGRANT_BOX --force || true; \
    else \
        vagrant ssh $VAGRANT_BOX -c "docker ps -aq | xargs -I {:} docker rm {:} --force"; \
        vagrant ssh $VAGRANT_BOX -c "docker volume prune --filter all=1 --force || true"; \
    fi; \
    vagrant up $VAGRANT_BOX --provision; \
    '

    pytest -x --nbmake  --nbmake-timeout=1000 notebooks/api/0.8 -p no:randomly -vvvv
    ; pytest -x --nbmake  --nbmake-timeout=1000 notebooks/api/0.9 -p no:randomly -vvvv

    bash -c 'if [[ "$(uname -m)" == *"arm"* ]]; then \
        export VAGRANT_BOX="ubuntu-22-04-arm64"; \
    elif [[ "$(uname -m)" == *"x86"* ]]; then \
        export VAGRANT_BOX="ubuntu-22-04-x86"; \
    else \
        echo "Unsupported architecture."; \
    fi; \
    echo $VAGRANT_BOX; \
    cd packages/grid; \
    if [[ "$VAGRANT_DESTROY" == *"true"* ]]; then \
        vagrant destroy $VAGRANT_BOX --force || true; \
    fi; \
    '

[testenv:stack.test.podman]
description = Stack podman Tests for Rhel & Centos
deps =
    {[testenv:syft]deps}
    {[testenv:hagrid]deps}
    nbmake
allowlist_externals =
    cd
    vagrant
    bash
changedir = {toxinidir}
setenv =
    ORCHESTRA_DEPLOYMENT_TYPE = {env:ORCHESTRA_DEPLOYMENT_TYPE:podman}
    NODE_PORT = {env:NODE_PORT:8080}
commands =
    python -c 'import syft as sy; sy.stage_protocol_changes()'
    bash -c "podman pod rm --force --all || true";
    bash -c "podman system prune --volumes --force || true";
    bash -c "podman volume rm $(podman volume ls -q)||true";

    # Force Removal of images
    bash -c "podman image prune --all --force || true";

    # Build Backend Image
    bash -c "SYFT_VERSION=$(python packages/grid/VERSION) && podman build -t docker.io/openmined/grid-backend:$SYFT_VERSION -f packages/grid/backend/backend.dockerfile --target backend packages";

    # Build Frontend Image
    bash -c "SYFT_VERSION=$(python packages/grid/VERSION) && podman build -t docker.io/openmined/grid-frontend:$SYFT_VERSION -f packages/grid/frontend/frontend.dockerfile --target grid-ui-development packages/grid/frontend";

    bash -c 'cd packages/grid/podman/podman-kube && podman play kube podman-syft-kube.yaml --configmap=podman-syft-kube-config.yaml'
    bash -c '(podman logs -f syft-backend &) | grep -q "Application startup complete" || true'
    pytest -x --nbmake --nbmake-timeout=1000 notebooks/api/0.8 -p no:randomly -vvvv

[testenv:frontend.generate.types]
description = Generate Types for Frontend
deps =
    {[testenv:syft]deps}
    {[testenv:hagrid]deps}
allowlist_externals =
    cd
    bash
    pnpm
changedir = {toxinidir}/packages/grid/frontend
passenv =
    PNPM_HOME
commands =
    bash -c ./scripts/check_pnpm.sh
    pnpm add -g json-schema-to-typescript

    ; clear the old ones
    bash -c 'rm -rf ./schema'
    bash -c 'rm -rf ./src/types/generated'

    ; generate new ones
    bash -c 'python3 -c "import syft as sy;sy.util.schema.generate_json_schemas()"'
    bash -c "json2ts -i './schema/**/*.json' -o ./src/types/generated"
    bash -c "python3 ./scripts/replace_imports.py ./src/types/generated"

[mypy]
python_version = 3.12
disable_error_code = attr-defined, valid-type, no-untyped-call, arg-type


[testenv:stack.test.integration.k8s]
description = Integration Tests for Core Stack
basepython = python3
deps =
    {[testenv:syft]deps}
    {[testenv:hagrid]deps}
    nbmake
changedir = {toxinidir}
passenv=HOME, USER
allowlist_externals =
    devspace
    kubectl
    grep
    sleep
    bash
    kubectx
    k3d
    echo
    tox
setenv =
    ORCHESTRA_DEPLOYMENT_TYPE = {env:ORCHESTRA_DEPLOYMENT_TYPE:k8s}
    NODE_PORT = {env:NODE_PORT:9082}
    GITHUB_CI = {env:GITHUB_CI:false}
    PYTEST_MODULES = {env:PYTEST_MODULES:frontend container_workload local}
    SYFT_BASE_IMAGE_REGISTRY = {env:SYFT_BASE_IMAGE_REGISTRY:k3d-registry.localhost:5800}
    ASSOCIATION_REQUEST_AUTO_APPROVAL = {env:ASSOCIATION_REQUEST_AUTO_APPROVAL:true}
commands =
    bash -c "echo Running with GITHUB_CI=$GITHUB_CI; date"
    python -c 'import syft as sy; sy.stage_protocol_changes()'
    k3d version

    # Since cluster name cannot have underscore and environment variable cannot have hyphen
    # we are passing a grouped name for node names
    # bash -c "docker rm $(docker ps -aq) --force || true"
    # Deleting current cluster
    bash -c "k3d cluster delete testgateway1 || true"
    bash -c "k3d cluster delete testdomain1 || true"

    # Deleting registry & volumes
    bash -c "k3d registry delete k3d-registry.localhost || true"
    bash -c "docker volume rm k3d-testgateway1-images --force || true"
    bash -c "docker volume rm k3d-testdomain1-images --force || true"

    # Create registry
    tox -e dev.k8s.registry

    # Creating testgateway1 cluster on port 9081
    bash -c '\
        export CLUSTER_NAME=testgateway1 CLUSTER_HTTP_PORT=9081 DEVSPACE_PROFILE=gateway && \
        tox -e dev.k8s.start && \
            tox -e dev.k8s.deploy'

    # Creating testdomain1 cluster on port 9082
    bash -c '\
        export CLUSTER_NAME=testdomain1 CLUSTER_HTTP_PORT=9082 && \
        tox -e dev.k8s.start && \
        tox -e dev.k8s.deploy'

    # free up build cache after build of images
    bash -c 'if [[ "$GITHUB_CI" != "false" ]]; then \
        docker image prune --all --force; \
        docker builder prune --all --force; \
    fi'

    sleep 30

    # wait for front end
    bash packages/grid/scripts/wait_for.sh service frontend --context k3d-testdomain1 --namespace syft
    bash -c '(kubectl logs service/frontend --context k3d-testdomain1 --namespace syft -f &) | grep -q -E "Network:\s+https?://[a-zA-Z0-9.-]+:[0-9]+/" || true'

    # wait for test gateway 1
    bash packages/grid/scripts/wait_for.sh service mongo --context k3d-testgateway1 --namespace syft
    bash packages/grid/scripts/wait_for.sh service backend --context k3d-testgateway1 --namespace syft
    bash packages/grid/scripts/wait_for.sh service proxy --context k3d-testgateway1 --namespace syft

    # wait for test domain 1
    bash packages/grid/scripts/wait_for.sh service mongo --context k3d-testdomain1 --namespace syft
    bash packages/grid/scripts/wait_for.sh service backend --context k3d-testdomain1 --namespace syft
    bash packages/grid/scripts/wait_for.sh service proxy --context k3d-testdomain1 --namespace syft
    bash packages/grid/scripts/wait_for.sh service seaweedfs --context k3d-testdomain1 --namespace syft

    # Checking logs generated & startup of test-domain 1
    bash -c '(kubectl logs service/backend --context k3d-testdomain1 --namespace syft -f &) | grep -q "Application startup complete" || true'
    # Checking logs generated & startup of testgateway1
    bash -c '(kubectl logs service/backend --context k3d-testgateway1 --namespace syft -f &) | grep -q "Application startup complete" || true'

    # frontend
    bash -c 'if [[ "$PYTEST_MODULES" == *"frontend"* ]]; then \
        echo "Starting frontend"; date; \
        pytest tests/integration -m frontend -p no:randomly -k "test_serves_domain_frontend" --co; \
        pytest tests/integration -m frontend -vvvv -p no:randomly -p no:benchmark -o log_cli=True --capture=no -k "test_serves_domain_frontend"; \
        return=$?; \
        echo "Finished frontend"; date; \
        exit $return; \
    fi'

    # Integration + Gateway Connection Tests
    # Gateway tests are not run in kuberetes, as currently,it does not have a way to configure
    # high/low side warning flag.
    bash -c "source ./scripts/get_k8s_secret_ci.sh; \
    pytest tests/integration/network -k 'not test_domain_gateway_user_code' -p no:randomly -vvvv"

    # Shutting down the gateway cluster to free up space, as the
    # below code does not require gateway cluster
    bash -c "CLUSTER_NAME=testgateway1 tox -e dev.k8s.destroy || true"
    bash -c "docker volume rm k3d-testgateway1-images --force || true"

    ; container workload
    ; bash -c 'if [[ "$PYTEST_MODULES" == *"container_workload"* ]]; then \
    ;     echo "Starting Container Workload test"; date; \
    ;     pytest tests/integration -m container_workload -p no:randomly --co; \
    ;     pytest tests/integration -m container_workload -vvvv -p no:randomly -p no:benchmark -o log_cli=True --capture=no; \
    ;     return=$?; \
    ;     echo "Finished container workload"; date; \
    ;     exit $return; \
    ; fi'

    bash -c "source ./scripts/get_k8s_secret_ci.sh; \
        pytest -x --nbmake  --nbmake-timeout=1000 notebooks/api/0.8 -p no:randomly -k 'not 10-container-images.ipynb' -vvvv"

    # deleting clusters created
    bash -c "CLUSTER_NAME=testdomain1 tox -e dev.k8s.destroy || true"
    bash -c "k3d registry delete k3d-registry.localhost || true"
    bash -c "docker rm $(docker ps -aq) --force || true"
    bash -c "docker volume rm k3d-testdomain1-images --force || true"


[testenv:syft.build.helm]
description = Build Helm Chart for Kubernetes
changedir = {toxinidir}
passenv=HOME, USER
allowlist_externals =
    bash
    helm
commands =
    bash -c 'cd packages/grid/helm && \
        python3 generate_helm_notes.py ./syft/templates'

    bash -c 'cd packages/grid/helm && \
        helm lint syft'


[testenv:syft.lint.helm]
description = Lint helm chart
changedir = {toxinidir}/packages/grid/helm
passenv=HOME, USER
allowlist_externals =
    bash
commands =
    bash -c 'kube-linter lint ./syft --config ./kubelinter-config.yaml'

[testenv:syft.package.helm]
description = Package Helm Chart for Kubernetes
deps =
changedir = {toxinidir}
passenv=HOME, USER
allowlist_externals =
    bash
    helm
commands =
    bash -c 'cd packages/grid/helm && \
        helm lint syft'

    bash -c 'cd packages/grid/helm/syft && \
        helm dependency update'

    bash -c 'cd packages/grid/helm && \
        helm package syft --destination repo'

    bash -c 'cd packages/grid/helm/repo && \
        helm repo index . --url https://openmined.github.io/PySyft/helm'

[testenv:syft.test.helm]
description = Test Helm Chart for Kubernetes
changedir = {toxinidir}/packages/grid
passenv=HOME, USER, EXTERNAL_REGISTRY_USERNAME, EXTERNAL_REGISTRY_PASSWORD
allowlist_externals =
    bash
    tox
setenv =
    ORCHESTRA_DEPLOYMENT_TYPE = {env:ORCHESTRA_DEPLOYMENT_TYPE:k8s}
    NODE_PORT = {env:NODE_PORT:8080}
    NODE_URL = {env:NODE_URL:http://localhost}
    EXCLUDE_NOTEBOOKS = {env:EXCLUDE_NOTEBOOKS:not 10-container-images.ipynb}
    SYFT_VERSION = {env:SYFT_VERSION:local}
    EXTERNAL_REGISTRY = {env:EXTERNAL_REGISTRY:k3d-registry.localhost:5800}
    ; env vars for dev.k8s.start
    CLUSTER_NAME = testdomain
    CLUSTER_HTTP_PORT = {env:NODE_PORT:8080}
commands =
    bash -c "env; date; k3d version"

    bash -c "k3d cluster delete ${CLUSTER_NAME} || true"

    tox -e dev.k8s.start

    bash -c 'if [[ $SYFT_VERSION == "local" ]]; then \
        echo "Installing local helm charts"; \
        helm install ${CLUSTER_NAME} ./helm/syft -f ./helm/values.dev.yaml --kube-context k3d-${CLUSTER_NAME} --namespace syft --create-namespace; \
    else \
        echo "Installing helm charts from repo for syft version: ${SYFT_VERSION}"; \
        helm repo add openmined https://openmined.github.io/PySyft/helm; \
        helm repo update openmined; \
        helm install ${CLUSTER_NAME} openmined/syft --version=${SYFT_VERSION} -f ./helm/values.dev.yaml --kube-context k3d-${CLUSTER_NAME} --namespace syft --create-namespace; \
    fi'

    ; wait for everything else to be loaded
    bash -c './scripts/wait_for.sh service frontend --context k3d-$CLUSTER_NAME --namespace syft'
    bash -c '(kubectl logs service/frontend --context k3d-$CLUSTER_NAME --namespace syft -f &) | grep -q -E "Network:\s+https?://[a-zA-Z0-9.-]+:[0-9]+/" || true'
    bash -c './scripts/wait_for.sh service mongo --context k3d-$CLUSTER_NAME --namespace syft'
    bash -c './scripts/wait_for.sh service backend --context k3d-$CLUSTER_NAME --namespace syft'
    bash -c './scripts/wait_for.sh service proxy --context k3d-$CLUSTER_NAME --namespace syft'
    bash -c '(kubectl logs service/backend --context k3d-$CLUSTER_NAME --namespace syft -f &) | grep -q "Application startup complete" || true'

    # Run Notebook tests
    tox -e e2e.test.notebook

    bash -c "k3d cluster delete ${CLUSTER_NAME} || true"

[testenv:syft.test.helm.upgrade]
description = Test helm upgrade
changedir = {toxinidir}/packages/grid/
passenv=HOME,USER,KUBE_CONTEXT
setenv =
    UPGRADE_TYPE = {env:UPGRADE_TYPE:ProdToBeta}
allowlist_externals =
    bash
commands =
    bash ./scripts/helm_upgrade.sh {env:UPGRADE_TYPE}

[testenv:syftcli.test.unit]
description = Syft CLI Unit Tests
deps =
    {[testenv:syftcli]deps}
changedir = {toxinidir}/packages/syftcli
allowlist_externals =
    uv
    pytest
commands =
    pytest

[testenv:dev.k8s.registry]
description = Start local Kubernetes registry with k3d
changedir = {toxinidir}
passenv=HOME,USER
allowlist_externals =
    bash
    sudo
commands =
    ; check k3d version
    bash -c 'k3d --version'

    ; create registry
    bash -c 'k3d registry create registry.localhost --port 5800 -v $HOME/.k3d-registry:/var/lib/registry || true'

    ; add patches to host
    bash -c 'if ! grep -q k3d-registry.localhost /etc/hosts; then sudo {envpython} scripts/patch_hosts.py --add-k3d-registry --fix-docker-hosts; fi'

    ; Fail this command if registry is not working
    bash -c 'curl --retry 5 --retry-all-errors http://k3d-registry.localhost:5800/v2/_catalog'

[testenv:dev.k8s.patch.coredns]
description = Patch CoreDNS to resolve k3d-registry.localhost
changedir = {toxinidir}
passenv=HOME,USER,CLUSTER_NAME
setenv =
    CLUSTER_NAME = {env:CLUSTER_NAME:syft-dev}
allowlist_externals =
    bash
commands =
    ; patch coredns so k3d-registry.localhost works in k3d
    bash -c 'kubectl apply -f ./scripts/k8s-coredns-custom.yml --context k3d-${CLUSTER_NAME}'

    ; restarts coredns
    bash -c 'kubectl delete pod -n kube-system -l k8s-app=kube-dns --context k3d-${CLUSTER_NAME}'

[testenv:dev.k8s.start]
description = Start local Kubernetes registry & cluster with k3d
changedir = {toxinidir}
passenv = HOME, USER
setenv =
    CLUSTER_NAME = {env:CLUSTER_NAME:syft-dev}
    CLUSTER_HTTP_PORT = {env:CLUSTER_HTTP_PORT:8080}
allowlist_externals =
    bash
    sleep
    tox
commands =
    ; start registry
    tox -e dev.k8s.registry

    ; for NodePort to work add the following --> -p "NodePort:NodePort@loadbalancer"
    bash -c 'k3d cluster create ${CLUSTER_NAME} -p "${CLUSTER_HTTP_PORT}:80@loadbalancer" --registry-use k3d-registry.localhost:5800 {posargs} && \
        kubectl --context k3d-${CLUSTER_NAME} create namespace syft || true'

    ; patch coredns
    tox -e dev.k8s.patch.coredns

    ; dump cluster info
    tox -e dev.k8s.info

[testenv:dev.k8s.deploy]
description = Deploy Syft to a local Kubernetes cluster with Devspace
changedir = {toxinidir}/packages/grid
passenv = HOME, USER, DEVSPACE_PROFILE
setenv=
    CLUSTER_NAME = {env:CLUSTER_NAME:syft-dev}
allowlist_externals =
    bash
commands =
    ; deploy syft helm charts
    bash -c '\
        if [[ -n "${DEVSPACE_PROFILE}" ]]; then export DEVSPACE_PROFILE="-p ${DEVSPACE_PROFILE}"; fi && \
        devspace deploy -b --kube-context k3d-${CLUSTER_NAME} --no-warn ${DEVSPACE_PROFILE} --namespace syft --var CONTAINER_REGISTRY=k3d-registry.localhost:5800'

[testenv:dev.k8s.hotreload]
description = Start development with hot-reload in Kubernetes
changedir = {toxinidir}/packages/grid
passenv = HOME, USER, DEVSPACE_PROFILE
setenv=
    CLUSTER_NAME = {env:CLUSTER_NAME:syft-dev}
allowlist_externals =
    bash
commands =
    ; deploy syft helm charts with hot-reload
    bash -c '\
        if [[ -n "${DEVSPACE_PROFILE}" ]]; then export DEVSPACE_PROFILE="-p ${DEVSPACE_PROFILE}"; fi && \
        devspace dev --kube-context k3d-${CLUSTER_NAME} --no-warn ${DEVSPACE_PROFILE} --namespace syft --var CONTAINER_REGISTRY=k3d-registry.localhost:5800'

[testenv:dev.k8s.info]
description = Gather info about the localKubernetes cluster
passenv = HOME, USER
ignore_errors = True
allowlist_externals =
    k3d
    kubectl
commands =
    k3d cluster list
    kubectl cluster-info
    kubectl config current-context
    kubectl get namespaces

[testenv:dev.k8s.cleanup]
description = Cleanup Syft deployment and associated resources, but keep the cluster running
changedir = {toxinidir}/packages/grid
passenv=HOME, USER
setenv=
    CLUSTER_NAME = {env:CLUSTER_NAME:syft-dev}
allowlist_externals =
    bash
commands =
    bash -c 'devspace purge --force-purge --kube-context k3d-${CLUSTER_NAME} --no-warn --namespace syft; sleep 3'
    bash -c 'devspace cleanup images --kube-context k3d-${CLUSTER_NAME} --no-warn --namespace syft --var CONTAINER_REGISTRY=k3d-registry.localhost:5800 || true'
    bash -c 'kubectl --context k3d-${CLUSTER_NAME} delete namespace syft --now=true || true'

[testenv:dev.k8s.destroy]
description = Destroy local Kubernetes cluster
changedir = {toxinidir}/packages/grid
passenv = HOME, USER
setenv=
    CLUSTER_NAME = {env:CLUSTER_NAME:syft-dev}
allowlist_externals =
    tox
    bash
commands =
    ; purge deployment and dangling resources
    tox -e dev.k8s.cleanup

    ; destroy cluster
    bash -c '\
        rm -rf .devspace; echo ""; \
        k3d cluster delete ${CLUSTER_NAME};'

[testenv:dev.k8s.destroyall]
description = Destroy both local Kubernetes cluster and registry
changedir = {toxinidir}
passenv = HOME, USER, CLUSTER_NAME
ignore_errors=True
allowlist_externals =
    bash
    tox
commands =
    ; destroy cluster
    tox -e dev.k8s.destroy

    ; destroy registry
    bash -c 'k3d registry delete registry.localhost || true'
    bash -c 'sudo rm -rf ~/.k3d-registry'

[testenv:backend.test.basecpu]
description = Base CPU Docker Image Test
changedir = {toxinidir}/packages
allowlist_externals =
    docker
    bash
    env
setenv =
    PIP_PACKAGES = {env:PIP_PACKAGES:llama-index opendp}
    SYSTEM_PACKAGES = {env:SYSTEM_PACKAGES:curl wget}
    BUILD_PLATFORM = {env:BUILD_PLATFORM:linux/amd64}
commands =
    env

    ; Build the base image
    bash -c 'docker buildx build \
        --platform $BUILD_PLATFORM \
        -f ./grid/backend/grid/images/worker_cpu.dockerfile . \
        -t cpu-worker:latest'
    bash -c 'docker rmi cpu-worker:latest'

    bash -c '\
        docker buildx build \
            --platform $BUILD_PLATFORM \
            -f grid/backend/grid/images/worker_cpu.dockerfile . \
            -t cpu-worker:opendp \
            --build-arg PIP_PACKAGES="$PIP_PACKAGES" \
            --build-arg SYSTEM_PACKAGES="$SYSTEM_PACKAGES"'
    bash -c 'for pkg in $PIP_PACKAGES; do docker run --rm cpu-worker:opendp pip list | grep "$pkg"; done'
    bash -c 'for pkg in $SYSTEM_PACKAGES; do docker run --rm cpu-worker:opendp apk -e info "$pkg"; done'
    bash -c 'docker rmi cpu-worker:opendp'

    bash -c '\
        docker buildx build \
            --platform $BUILD_PLATFORM \
            -f grid/backend/grid/images/worker_cpu.dockerfile . \
            -t cpu-worker:custom-cmd  \
            --build-arg SYSTEM_PACKAGES="perl wget curl make " \
            --build-arg CUSTOM_CMD="""wget -O - "https://github.com/cowsay-org/cowsay/archive/refs/tags/v3.7.0.tar.gz" | tar xvzf - && cd cowsay-3.7.0 && make"""'
    bash -c 'for pkg in perl make curl wget; do docker run --rm cpu-worker:custom-cmd apk -e info "$pkg"; done'
    bash -c 'docker run --rm cpu-worker:custom-cmd bash -c "cd cowsay-3.7.0 && curl https://api.github.com/zen -s | ./cowsay"'
    bash -c 'docker rmi cpu-worker:custom-cmd'


# There are other adjacent notebook tests like
# stack.test.notebook, syft.test.notebook, etc.
# They could be modularized and reused.
# The below is the notebook test suite for point at external servers
[testenv:e2e.test.notebook]
description = E2E Notebook tests
changedir = {toxinidir}
deps =
    {[testenv:syft]deps}
    nbmake
allowlist_externals =
    bash
    pytest
passenv = EXTERNAL_REGISTRY,EXTERNAL_REGISTRY_USERNAME,EXTERNAL_REGISTRY_PASSWORD
setenv =
    ORCHESTRA_DEPLOYMENT_TYPE = {env:ORCHESTRA_DEPLOYMENT_TYPE:k8s}
    NODE_PORT = {env:NODE_PORT:8080}
    NODE_URL = {env:NODE_URL:http://localhost}
    EXCLUDE_NOTEBOOKS = {env:EXCLUDE_NOTEBOOKS:}
    SYFT_VERSION = {env:SYFT_VERSION:local}
commands =
    bash -c "echo Running with ORCHESTRA_DEPLOYMENT_TYPE=$ORCHESTRA_DEPLOYMENT_TYPE NODE_PORT=$NODE_PORT NODE_URL=$NODE_URL \
    Excluding notebooks: $EXCLUDE_NOTEBOOKS SYFT_VERSION=$SYFT_VERSION \
    EXTERNAL_REGISTRY=$EXTERNAL_REGISTRY; date"

    # Schema for EXLUDE_NOTEBOOKS is
    # for excluding
    # notebook1.ipynb, notebook2.ipynb
    # EXCLUDE_NOTEBOOKS=not notebook1.ipynb and not notebook2.ipynb

    # If the syft version is local install the local version
    # else install the version of syft specified
    bash -c "if [[ $SYFT_VERSION == 'local' ]]; then \
        echo 'Using local syft'; \
    else \
        echo 'Installing syft version: ${SYFT_VERSION}'; \
        uv pip install syft[data_science]==${SYFT_VERSION}; \
    fi"

    pytest -x --nbmake --nbmake-timeout=1000 notebooks/api/0.8 -p no:randomly -vvvv -k '{env:EXCLUDE_NOTEBOOKS:}'

[testenv:seaweedfs.test.unit]
description = Seaweedfs Unit Tests
deps =
    -r{toxinidir}/packages/grid/seaweedfs/requirements.txt
    -r{toxinidir}/packages/grid/seaweedfs/requirements.dev.txt
changedir = {toxinidir}/packages/grid/seaweedfs
allowlist_externals =
    bash
    pytest
commands =
    bash -c 'ulimit -n 4096 || true'
    pytest --disable-warnings<|MERGE_RESOLUTION|>--- conflicted
+++ resolved
@@ -445,16 +445,10 @@
         pytest -x --nbmake "$subfolder" -p no:randomly -k 'not 11-container-images-k8s.ipynb' -vvvv; \
     fi \
     done"
-<<<<<<< HEAD
     ; pytest -x --nbmake api/0.8 -p no:randomly -vvvv
     ; pytest -x --nbmake api/0.9 -p no:randomly -vvvv
     ; pytest -x --nbmake tutorials -p no:randomly -vvvv
     ; pytest -x --nbmake tutorials/pandas-cookbook -p no:randomly -vvvv
-=======
-    ; pytest --nbmake api/0.8 -p no:randomly -vvvv
-    ; pytest --nbmake api/0.9 -p no:randomly -vvvv
-    ; pytest --nbmake tutorials -p no:randomly -vvvv
-    ; pytest --nbmake tutorials/pandas-cookbook -p no:randomly -vvvv
 
 
 [testenv:single_container.launch]
@@ -491,7 +485,6 @@
     # Image is not cleaned up
     bash -c 'docker stop ${NODE_NAME} || true'
     bash -c 'docker rm ${NODE_NAME} || true'
->>>>>>> 537e5ad1
 
 [testenv:stack.test.notebook]
 description = Stack Notebook Tests
