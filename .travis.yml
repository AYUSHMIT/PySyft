group: travis_latest
language: python
cache: pip
python:
  #- 2.7
  - 3.6
  #- nightly
  #- pypy
  #- pypy3
matrix:
  allow_failures:
    - python: nightly
    - python: pypy
    - python: pypy3
install:
  - sudo apt-get update
  - wget https://repo.continuum.io/miniconda/Miniconda3-latest-Linux-x86_64.sh -O miniconda.sh;
  - bash miniconda.sh -b -p $HOME/miniconda
  - export PATH="$HOME/miniconda/bin:$PATH"
  - hash -r
  - conda config --set always_yes yes --set changeps1 no
  - conda update -q conda
  # Useful for debugging any issues with conda
  - conda info -a

  - conda create -q -n test-environment python=$TRAVIS_PYTHON_VERSION tornado=4.4 pytorch-nightly scipy jupyter -c pytorch
  - source activate test-environment
  # install TensorFlow from https://storage.googleapis.com/tensorflow/
  - if [[ "$TRAVIS_PYTHON_VERSION" == "2.7" ]]; then
    pip install https://storage.googleapis.com/tensorflow/linux/cpu/tensorflow-1.0.0a0-cp27-none-linux_x86_64.whl;
    elif [[ "$TRAVIS_PYTHON_VERSION" == "3.4" ]]; then
    pip install https://storage.googleapis.com/tensorflow/linux/cpu/tensorflow-1.0.0a0-cp34-cp34m-linux_x86_64.whl;
    elif [[ "$TRAVIS_PYTHON_VERSION" == "3.6" ]]; then
    pip install https://storage.googleapis.com/tensorflow/linux/cpu/tensorflow-1.10.1-cp36-cp36m-linux_x86_64.whl;
    fi
  - pip install -r requirements.txt >build.log
  - pip install flake8
  - pip install flake8-docstrings
  - pip install flake8-comprehensions
  - pip install pep8-naming
  - pip install black
  - pip install torchvision
  - python setup.py install >> build.log
before_script:
  # stop the build if there are Python syntax errors or undefined
  # names
  - flake8 . --count --select=E901,E999,F821,F822,F823 --show-source --statistics
  - black --check --verbose --exclude="\.eggs\/|build\/" .
  # exit-zero treats all errors as warnings.
  # diverting from the standard 79 character line length in
  # accordance with this:
  # https://www.python.org/dev/peps/pep-0008/#a-foolish-consistency-is-the-hobgoblin-of-little-minds
  - flake8 . --count --exit-zero --statistics
script:
<<<<<<< HEAD
  - coverage run --omit=*/venv/*,setup.py setup.py test
  - coverage report --fail-under 95 -m
=======
  - coverage run --omit=*/venv/*,setup.py,.eggs/* setup.py test
  - coverage report --fail-under 100
>>>>>>> 7b4541b7
  # - bash scripts/execute_notebooks.sh
  # - if grep -q "Traceback (most recent call last):" nb_to_md.txt; then false; else true; fi
notifications:
  on_success: change
  # `always` will be the setting below once code changes slow down
  on_failure: change<|MERGE_RESOLUTION|>--- conflicted
+++ resolved
@@ -52,13 +52,8 @@
   # https://www.python.org/dev/peps/pep-0008/#a-foolish-consistency-is-the-hobgoblin-of-little-minds
   - flake8 . --count --exit-zero --statistics
 script:
-<<<<<<< HEAD
-  - coverage run --omit=*/venv/*,setup.py setup.py test
+  - coverage run --omit=*/venv/*,setup.py,.eggs/* setup.py test
   - coverage report --fail-under 95 -m
-=======
-  - coverage run --omit=*/venv/*,setup.py,.eggs/* setup.py test
-  - coverage report --fail-under 100
->>>>>>> 7b4541b7
   # - bash scripts/execute_notebooks.sh
   # - if grep -q "Traceback (most recent call last):" nb_to_md.txt; then false; else true; fi
 notifications:
