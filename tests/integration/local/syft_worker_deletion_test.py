# stdlib
import operator
import time
from typing import Any

# third party
import numpy as np
import pytest

# syft absolute
import syft as sy
from syft.orchestra import ClientAlias
from syft.service.job.job_stash import JobStatus
from syft.service.response import SyftError

# relative
from .conftest import matrix

# equivalent to adding this mark to every test in this file
pytestmark = pytest.mark.local_server


SERVER_ARGS_TEST_CASES = {
    "n_consumers": [1],
    "dev_mode": [True, False],
    "thread_workers": [True, False],
    "create_producer": [True],
}


class FlakyMark(RuntimeError):
    """To mark a flaky part of a test to use with @pytest.mark.flaky"""

    pass


@pytest.mark.flaky(reruns=3, rerun_delay=1, only_rerun=["FlakyMark"])
@pytest.mark.parametrize(
    "server_args",
    matrix(
        **{**SERVER_ARGS_TEST_CASES, "n_consumers": [3]},
    ),
)
@pytest.mark.parametrize("force", [True, False])
def test_delete_idle_worker(
    client: ClientAlias, force: bool, server_args: dict[str, Any]
) -> None:
<<<<<<< HEAD
    client = server.login(email="info@openmined.org", password="changethis")
    original_workers = client.worker.get_all()
    worker_to_delete = max(original_workers, key=operator.attrgetter("name"))

    _ = client.worker.delete(worker_to_delete.id, force=force)
=======
    original_workers = client.worker.get_all()
    worker_to_delete = max(original_workers, key=operator.attrgetter("name"))

    client.worker.delete(worker_to_delete.id, force=force).unwrap()
>>>>>>> 23910624

    if force:
        assert (
            len(workers := client.worker.get_all()) == len(original_workers) - 1
            and all(w.id != worker_to_delete.id for w in workers)
        ), f"{workers.message=} {server_args=} {[(w.id, w.name) for w in original_workers]}"
        return

    start = time.time()
    while True:
        workers = client.worker.get_all()
        if isinstance(workers, SyftError):
            raise FlakyMark(
                f"`workers = client.worker.get_all()` failed.\n"
                f"{workers.message=} {server_args=} {[(w.id, w.name) for w in original_workers]}"
            )

        if len(workers) == len(original_workers) - 1 and all(
            w.id != worker_to_delete.id for w in workers
        ):
            break
        if time.time() - start > 3:
            raise TimeoutError("Worker did not get removed from stash.")


@pytest.mark.parametrize("server_args", matrix(**SERVER_ARGS_TEST_CASES))
@pytest.mark.parametrize("force", [True, False])
def test_delete_worker(client: ClientAlias, force: bool) -> None:
    data = np.array([1, 2, 3])
    data_action_obj = sy.ActionObject.from_obj(data)
    data_pointer = data_action_obj.send(client)

    @sy.syft_function_single_use(data=data_pointer)
    def compute_mean(data):
        # stdlib
        import time

        time.sleep(1.5)
        return data.mean()

    client.code.request_code_execution(compute_mean)
    client.requests[-1].approve()

    job = client.code.compute_mean(data=data_pointer, blocking=False)

    start = time.time()
    while True:
        if (syft_worker_id := client.jobs.get_all()[0].job_worker_id) is not None:
            break
        if time.time() - start > 5:
            raise TimeoutError("Job did not get picked up by any worker.")

    res = client.worker.delete(syft_worker_id, force=force)

    if not force and len(client.worker.get_all()) > 0:
        assert client.worker.get(syft_worker_id).to_be_deleted
        job.wait()

    job = client.jobs[0]
    if force:
        assert job.status in (JobStatus.COMPLETED, JobStatus.INTERRUPTED)
    else:
        assert job.status == JobStatus.COMPLETED

    start = time.time()
    while True:
        res = client.worker.get(syft_worker_id)
        if isinstance(res, SyftError):
            break
        if time.time() - start > 5:
            raise TimeoutError("Worker did not get removed from stash.")

    assert len(client.worker.get_all()) == 0<|MERGE_RESOLUTION|>--- conflicted
+++ resolved
@@ -45,18 +45,10 @@
 def test_delete_idle_worker(
     client: ClientAlias, force: bool, server_args: dict[str, Any]
 ) -> None:
-<<<<<<< HEAD
-    client = server.login(email="info@openmined.org", password="changethis")
-    original_workers = client.worker.get_all()
-    worker_to_delete = max(original_workers, key=operator.attrgetter("name"))
-
-    _ = client.worker.delete(worker_to_delete.id, force=force)
-=======
     original_workers = client.worker.get_all()
     worker_to_delete = max(original_workers, key=operator.attrgetter("name"))
 
     client.worker.delete(worker_to_delete.id, force=force).unwrap()
->>>>>>> 23910624
 
     if force:
         assert (
