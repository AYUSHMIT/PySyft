--- conflicted
+++ resolved
@@ -83,14 +83,12 @@
     else:
         continue
 
-<<<<<<< HEAD
     # generate a unique port for this testcase
     while testcase not in PORTS:
         PORT = secrets.choice(range(21000, 22000))
         if PORT not in PORTS.values():
             # unique port so set
             PORTS[testcase] = PORT
-=======
     load_lib_search = r"load_lib\(\W+([a-z_-]+)\W+\)"
 
     with open(path, "r") as f:
@@ -98,7 +96,6 @@
         if load_lib_results:
             lib_name = load_lib_results.group(1)
             testcase_lib[testcase] = lib_name
->>>>>>> 83f0fa85
 
     notebook_nodes = nbformat.read(path, as_version=4)
 
