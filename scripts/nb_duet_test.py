--- conflicted
+++ resolved
@@ -55,11 +55,8 @@
     + list(Path("examples/private-ai-series/duet_basics").rglob("*.ipynb"))
     + list(Path("examples/private-ai-series/duet_iris_classifier").rglob("*.ipynb"))
     + list(Path("examples/differential-privacy/opacus").rglob("*.ipynb"))
-<<<<<<< HEAD
+    + list(Path("examples/duet/mnist").rglob("*.ipynb"))
     + list(Path("examples/duet/mnist_lightning").rglob("*.ipynb"))
-=======
-    + list(Path("examples/duet/mnist").rglob("*.ipynb"))
->>>>>>> 6bfa546f
 ):
     if ".ipynb_checkpoints" in str(path):
         continue
