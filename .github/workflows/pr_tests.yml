--- conflicted
+++ resolved
@@ -163,15 +163,9 @@
       max-parallel: 1
       matrix:
         python-version: [3.8]
-<<<<<<< HEAD
-        torch-version: [1.7.0, 1.7.1]
-        os: [ubuntu-latest, macos-latest]
-=======
-        torch-version: [1.7.0]
+        torch-version: [1.7.1]
         # os: [ubuntu-latest, macos-latest]
         os: [ubuntu-latest]
->>>>>>> 87f3ad76
-
     steps:
       - uses: actions/checkout@v2
 
