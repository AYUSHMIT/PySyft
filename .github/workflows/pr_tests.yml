--- conflicted
+++ resolved
@@ -126,13 +126,8 @@
 
       - name: Install packages
         run: |
-<<<<<<< HEAD
-          pip install -r requirements.txt -f https://pypi.python.org/simple/ -f https://download.pytorch.org/whl/torch_stable.html
+          pip install -r requirements.dev.txt -f https://pypi.python.org/simple/ -f https://download.pytorch.org/whl/torch_stable.html
           pip install -e .
-=======
-          pip install -r requirements.dev.txt --default-timeout=60
-          pip install -e . --default-timeout=60
->>>>>>> a030c6ed
           pip list
         timeout-minutes: 20
 
