--- conflicted
+++ resolved
@@ -69,17 +69,11 @@
       #     pip install darglint flake8
       #     flake8 src tests
 
-  python-nb-examples:
+  python-tests-fast:
     needs: [python-linting]
-    runs-on: ${{ matrix.os }}
-    strategy:
-      max-parallel: 2
-      matrix:
-<<<<<<< HEAD
-        python-version: [3.8]
-        torch-version: [1.7.0]
-        os: [ubuntu-latest, macos-latest]
-=======
+    strategy:
+      max-parallel: 30
+      matrix:
         os: [windows-latest, ubuntu-latest, macos-latest]
         python-version: [3.6, 3.7, 3.8]
         torch-version: [1.6.0, 1.7.0, 1.7.1]
@@ -96,30 +90,30 @@
         # - os: macos-latest
         #   python-version: 3.9
         #   torch-version: 1.7.1
->>>>>>> f52858af
-
-    steps:
-      - uses: actions/checkout@v2
-
-      - name: Set up Python ${{ matrix.python-version }}
-        uses: actions/setup-python@v2
-        with:
-          python-version: ${{ matrix.python-version }}
-
-      - name: Upgrade pip
-        run: |
-          pip install --upgrade --user pip
-
-      - name: Get pip cache dir
-        id: pip-cache
-        run: |
-          echo "::set-output name=dir::$(pip cache dir)"
-
-      - name: pip cache
-        uses: actions/cache@v2
-        with:
-          path: ${{ steps.pip-cache.outputs.dir }}
-          key: ${{ runner.os }}-pip-py${{ matrix.python-version }}-${{ hashFiles('**/requirements.txt') }}
+
+    runs-on: ${{ matrix.os }}
+    steps:
+      - uses: actions/checkout@v2
+
+      - name: Set up Python ${{ matrix.python-version }}
+        uses: actions/setup-python@v2
+        with:
+          python-version: ${{ matrix.python-version }}
+
+      - name: Upgrade pip
+        run: |
+          pip install --upgrade --user pip
+
+      - name: Get pip cache dir
+        id: pip-cache
+        run: |
+          echo "::set-output name=dir::$(pip cache dir)"
+
+      - name: pip cache
+        uses: actions/cache@v2
+        with:
+          path: ${{ steps.pip-cache.outputs.dir }}
+          key: ${{ runner.os }}-pip-py${{ matrix.python-version }}-${{ hashFiles('requirements.txt') }}
           restore-keys: |
             ${{ runner.os }}-pip-py${{ matrix.python-version }}-
 
@@ -136,74 +130,64 @@
           pip list
         timeout-minutes: 20
 
-      - name: Run notebook API examples
-        if: ${{ matrix.os == 'ubuntu-latest' }}
-        run: |
-          ./scripts/nb_test.sh
-          pytest examples/api -n auto
-
-      - name: Install supported library packages
-        run: |
-          pip install -r requirements/supported_libs.txt
-        timeout-minutes: 10
-
-      - name: Run notebook Duet examples
-        run: |
-          python ./scripts/nb_duet_test.py
-          cd tests/syft/notebooks/ && pytest . -n 1
-
-  python-tests-fast:
+      - name: Scan for security issues
+        run: |
+          bandit -r src
+
+      - name: Run normal tests
+        run: |
+          pytest -m 'fast or slow' --cov syft --cov-fail-under 80 -n auto
+
+      - name: Install supported library packages Linux and MacOS - Ignore Errors
+        if: startsWith(runner.os, 'Windows') != true
+        run: |
+          cat requirements/supported_libs.txt | xargs -I {} -n 1 pip install {} --default-timeout=60 || true
+
+      - name: Install supported library packages Windows - Ignore Errors
+        if: startsWith(runner.os, 'Windows')
+        run: |
+          foreach ($i in cat requirements/supported_libs.txt) {
+            pip install $i --default-timeout=60
+          }
+
+      - name: Run supported library tests
+        run: |
+          pip list
+          pytest -m libs -n auto -k "not tenseal"
+          pytest -m libs -n 1 -k "tenseal"
+
+  python-nb-examples:
     needs: [python-linting]
-    strategy:
-      max-parallel: 30
-      matrix:
-<<<<<<< HEAD
-        os: [windows-latest, ubuntu-latest, macos-latest]
-        python-version: [3.6, 3.7, 3.8]
-        torch-version: [1.6.0, 1.7.0]
-        # include:
-        # - os: ubuntu-latest
-        #   python-version: 3.7
-        #   torch-version: 1.4.0
-        # - os: windows-latest
-        #   python-version: 3.9
-        #   torch-version: 1.7.1
-        # - os: ubuntu-20.04
-        #   python-version: 3.9
-        #   torch-version: 1.7.1
-        # - os: macos-latest
-        #   python-version: 3.9
-        #   torch-version: 1.7.1
-
     runs-on: ${{ matrix.os }}
-=======
+    strategy:
+      max-parallel: 1
+      matrix:
         python-version: [3.8]
         torch-version: [1.7.1]
         # os: [ubuntu-latest, macos-latest]
         os: [ubuntu-latest]
->>>>>>> f52858af
-    steps:
-      - uses: actions/checkout@v2
-
-      - name: Set up Python ${{ matrix.python-version }}
-        uses: actions/setup-python@v2
-        with:
-          python-version: ${{ matrix.python-version }}
-
-      - name: Upgrade pip
-        run: |
-          pip install --upgrade --user pip
-
-      - name: Get pip cache dir
-        id: pip-cache
-        run: |
-          echo "::set-output name=dir::$(pip cache dir)"
-
-      - name: pip cache
-        uses: actions/cache@v2
-        with:
-          path: ${{ steps.pip-cache.outputs.dir }}
-          key: ${{ runner.os }}-pip-py${{ matrix.python-version }}-${{ hashFiles('requirements.txt') }}
+    steps:
+      - uses: actions/checkout@v2
+
+      - name: Set up Python ${{ matrix.python-version }}
+        uses: actions/setup-python@v2
+        with:
+          python-version: ${{ matrix.python-version }}
+
+      - name: Upgrade pip
+        run: |
+          pip install --upgrade --user pip
+
+      - name: Get pip cache dir
+        id: pip-cache
+        run: |
+          echo "::set-output name=dir::$(pip cache dir)"
+
+      - name: pip cache
+        uses: actions/cache@v2
+        with:
+          path: ${{ steps.pip-cache.outputs.dir }}
+          key: ${{ runner.os }}-pip-py${{ matrix.python-version }}-${{ hashFiles('**/requirements.txt') }}
           restore-keys: |
             ${{ runner.os }}-pip-py${{ matrix.python-version }}-
 
@@ -220,31 +204,21 @@
           pip list
         timeout-minutes: 20
 
-      - name: Scan for security issues
-        run: |
-          bandit -r src
-
-      - name: Run normal tests
-        run: |
-          pytest -m 'fast or slow' --cov syft --cov-fail-under 80 -n auto
-
-      - name: Install supported library packages Linux and MacOS - Ignore Errors
-        if: startsWith(runner.os, 'Windows') != true
-        run: |
-          cat requirements/supported_libs.txt | xargs -I {} -n 1 pip install {} --default-timeout=60 || true
-
-      - name: Install supported library packages Windows - Ignore Errors
-        if: startsWith(runner.os, 'Windows')
-        run: |
-          foreach ($i in cat requirements/supported_libs.txt) {
-            pip install $i --default-timeout=60
-          }
-
-      - name: Run supported library tests
-        run: |
-          pip list
-          pytest -m libs -n auto -k "not tenseal"
-          pytest -m libs -n 1 -k "tenseal"
+      - name: Run notebook API examples
+        if: ${{ matrix.os == 'ubuntu-latest' }}
+        run: |
+          ./scripts/nb_test.sh
+          pytest examples/api -n auto
+
+      - name: Install supported library packages
+        run: |
+          pip install -r requirements/supported_libs.txt
+        timeout-minutes: 10
+
+      - name: Run notebook Duet examples
+        run: |
+          python ./scripts/nb_duet_test.py
+          cd tests/syft/notebooks/ && pytest . -n 1
 
   pygrid-unit-tests:
     needs: [python-linting]
