--- conflicted
+++ resolved
@@ -144,11 +144,7 @@
         if: runner.os == 'Linux'
         shell: bash
         run: |
-<<<<<<< HEAD
-          sudo apt-get update && sudo apt install libnss3-tools -y
-=======
           sudo apt update && sudo apt install libnss3-tools -y
->>>>>>> 8fc33d9c
           MKCERT_VERSION=v1.4.3
           curl -sSL https://github.com/FiloSottile/mkcert/releases/download/${MKCERT_VERSION}/mkcert-${MKCERT_VERSION}-linux-amd64 -o /usr/local/bin/mkcert
           chmod +x /usr/local/bin/mkcert
