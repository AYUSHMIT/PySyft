  name: Nightlies Run All Tests

  on:
    schedule:
      - cron: "0 00 * * *" # 12am UTC, 5:30pm Indian, 9pm Brazil, 11am AEDT
    workflow_dispatch:
      inputs:
        none:
          description: "Run Nightlies Tests Manually"
          required: false

  jobs:
    call-grid-backend_test:
      uses: OpenMined/PySyft/.github/workflows/grid-backend_tests.yml@dev

<<<<<<< HEAD
    call-hagrid-pr_tests:
      uses: OpenMined/PySyft/.github/workflows/hagrid-pr_tests.yml@dev

    call-linting:
      uses: OpenMined/PySyft/.github/workflows/linting.yml@dev

    call-stack-integration_tests:
      uses: OpenMined/PySyft/.github/workflows/stack-integration_tests.yml@dev

    call-syft-merge_torch_tests:
      uses: OpenMined/PySyft/.github/workflows/syft-merge_torch_tests.yml@dev

    call-syft-pr_tests:
      uses: OpenMined/PySyft/.github/workflows/syft-pr_tests.yml@dev

    call-syft-security:
      uses: OpenMined/PySyft/.github/workflows/syft-security.yml@dev

    call-syft-version_tests:
      uses: OpenMined/PySyft/.github/workflows/syft-version_tests.yml@dev
=======
#     call-hagrid-pr_tests:
#       uses: bitsofsteve/PySyft/.github/workflows/hagrid-pr_tests.yml@dev

#     call-linting:
#       uses: bitsofsteve/PySyft/.github/workflows/linting.yml@dev

#     call-stack-integration_tests:
#       uses: bitsofsteve/PySyft/.github/workflows/stack-integration_tests.yml@dev

#     call-syft-merge_torch_tests:
#       uses: bitsofsteve/PySyft/.github/workflows/syft-merge_torch_tests.yml@dev

#     call-syft-pr_tests:
#       uses: bitsofsteve/PySyft/.github/workflows/syft-pr_tests.yml@dev

#     call-syft-security:
#       uses: bitsofsteve/PySyft/.github/workflows/syft-security.yml@dev

#     call-syft-version_tests:
#       uses: bitsofsteve/PySyft/.github/workflows/syft-version_tests.yml@dev
>>>>>>> 2ab82411
<|MERGE_RESOLUTION|>--- conflicted
+++ resolved
@@ -12,8 +12,7 @@
   jobs:
     call-grid-backend_test:
       uses: OpenMined/PySyft/.github/workflows/grid-backend_tests.yml@dev
-
-<<<<<<< HEAD
+      
     call-hagrid-pr_tests:
       uses: OpenMined/PySyft/.github/workflows/hagrid-pr_tests.yml@dev
 
@@ -33,26 +32,4 @@
       uses: OpenMined/PySyft/.github/workflows/syft-security.yml@dev
 
     call-syft-version_tests:
-      uses: OpenMined/PySyft/.github/workflows/syft-version_tests.yml@dev
-=======
-#     call-hagrid-pr_tests:
-#       uses: bitsofsteve/PySyft/.github/workflows/hagrid-pr_tests.yml@dev
-
-#     call-linting:
-#       uses: bitsofsteve/PySyft/.github/workflows/linting.yml@dev
-
-#     call-stack-integration_tests:
-#       uses: bitsofsteve/PySyft/.github/workflows/stack-integration_tests.yml@dev
-
-#     call-syft-merge_torch_tests:
-#       uses: bitsofsteve/PySyft/.github/workflows/syft-merge_torch_tests.yml@dev
-
-#     call-syft-pr_tests:
-#       uses: bitsofsteve/PySyft/.github/workflows/syft-pr_tests.yml@dev
-
-#     call-syft-security:
-#       uses: bitsofsteve/PySyft/.github/workflows/syft-security.yml@dev
-
-#     call-syft-version_tests:
-#       uses: bitsofsteve/PySyft/.github/workflows/syft-version_tests.yml@dev
->>>>>>> 2ab82411
+      uses: OpenMined/PySyft/.github/workflows/syft-version_tests.yml@dev