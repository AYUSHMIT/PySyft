--- conflicted
+++ resolved
@@ -110,7 +110,7 @@
   },
   {
    "cell_type": "code",
-   "execution_count": null,
+   "execution_count": 1,
    "id": "187a4aa7",
    "metadata": {},
    "outputs": [],
@@ -128,17 +128,75 @@
   },
   {
    "cell_type": "code",
-   "execution_count": null,
+   "execution_count": 2,
    "id": "e849c95e",
    "metadata": {},
-   "outputs": [],
+   "outputs": [
+    {
+     "data": {
+      "text/plain": [
+       "{'host_ips': [{'username': 'azureuser',\n",
+       "   'password': 'Adastrademo2022',\n",
+       "   'ip_address': '20.237.0.139',\n",
+       "   'jupyter_token': 'wtg30shvue19kwvw18ad1073bzcusmhkc3rjykgtmo8qrnyc'},\n",
+       "  {'username': 'azureuser',\n",
+       "   'password': 'Adastrademo2022',\n",
+       "   'ip_address': '20.237.0.138',\n",
+       "   'jupyter_token': '7ht76pja1fuyurq2vmv4b8y7ew42r4e386j8vkyx2841mldl'},\n",
+       "  {'username': 'azureuser',\n",
+       "   'password': 'Adastrademo2022',\n",
+       "   'ip_address': '20.237.2.94',\n",
+       "   'jupyter_token': 'h5rp0rxe4eu8s6egrnde7cz3rbbw9bmdqs2ev2cdpemydcac'},\n",
+       "  {'username': 'azureuser',\n",
+       "   'password': 'Adastrademo2022',\n",
+       "   'ip_address': '20.237.0.144',\n",
+       "   'jupyter_token': 'xkyhc2y8gvwm4htvehtwcrfi4z6bk6fybj9bkkxvzk681lkd'},\n",
+       "  {'username': 'azureuser',\n",
+       "   'password': 'Adastrademo2022',\n",
+       "   'ip_address': '20.237.4.249',\n",
+       "   'jupyter_token': 'sl67sw9mqilxe687hlq2360a72wlj25mhmc58rouo45fpt8t'},\n",
+       "  {'username': 'azureuser',\n",
+       "   'password': 'Adastrademo2022',\n",
+       "   'ip_address': '20.237.0.125',\n",
+       "   'jupyter_token': '8ot6m7l8npc0naqjvp36jxjc7hxiwaqv5gois95x34ew1o6v'},\n",
+       "  {'username': 'azureuser',\n",
+       "   'password': 'Adastrademo2022',\n",
+       "   'ip_address': '20.237.1.72',\n",
+       "   'jupyter_token': 'ydawkdtd2qav3hfj3s8xvve544qc80mgbwnp8m0blmbr6gcj'},\n",
+       "  {'username': 'azureuser',\n",
+       "   'password': 'Adastrademo2022',\n",
+       "   'ip_address': '20.237.0.124',\n",
+       "   'jupyter_token': 'ed1zimti1qoeyr0wl3j4xjhqr0c7qnpnmpptnnm42qbsb5vv'},\n",
+       "  {'username': 'azureuser',\n",
+       "   'password': 'Adastrademo2022',\n",
+       "   'ip_address': '20.237.0.145',\n",
+       "   'jupyter_token': 'kgvcpcaudangk9bmeepb026e2zdkxz2chn4s5my69caqqx28'},\n",
+       "  {'username': 'azureuser',\n",
+       "   'password': 'Adastrademo2022',\n",
+       "   'ip_address': '20.237.5.0',\n",
+       "   'jupyter_token': 'couvn71sd3ix0rrjbjp0cdr48elwwifp6ytl001ghb9xcczj'},\n",
+       "  {'username': 'azureuser',\n",
+       "   'password': 'Adastrademo2022',\n",
+       "   'ip_address': '20.237.1.53',\n",
+       "   'jupyter_token': '5viukh8oyfy9qbmplnc8xbpubiusek14plqgpevi8rslb56n'},\n",
+       "  {'username': 'azureuser',\n",
+       "   'password': 'Adastrademo2022',\n",
+       "   'ip_address': '20.237.1.52',\n",
+       "   'jupyter_token': 'v4l202j1nf4mvqjxn4oud5u5qy7urlyiatuuz8jrovw20jj4'}]}"
+      ]
+     },
+     "execution_count": 2,
+     "metadata": {},
+     "output_type": "execute_result"
+    }
+   ],
    "source": [
     "host_ips"
    ]
   },
   {
    "cell_type": "code",
-   "execution_count": null,
+   "execution_count": 3,
    "id": "a84951c8-0b81-4934-9887-8e0d1856b93f",
    "metadata": {},
    "outputs": [],
@@ -151,7 +209,7 @@
   },
   {
    "cell_type": "code",
-   "execution_count": null,
+   "execution_count": 4,
    "id": "67eb1f9c-96f9-4967-982b-a7c5718a16ca",
    "metadata": {},
    "outputs": [],
@@ -161,22 +219,33 @@
   },
   {
    "cell_type": "code",
-   "execution_count": null,
+   "execution_count": 5,
    "id": "150ba276-9362-4c01-aaf6-a040b6cac761",
    "metadata": {},
    "outputs": [],
    "source": [
     "participants = {\n",
-    "    \"Madhava\": \"madhava@openmined.org\"\n",
+    "    \"Madhava\": \"madhava@openmined.org\",\n",
+    "    \"Kyoko\": \"kyoko@openmined.org\",\n",
+    "    \"Andrew\": \"andrew@openmined.org\",\n",
+    "    \"Shubham\": \"shubham@openmined.org\",\n",
     "}"
    ]
   },
   {
    "cell_type": "code",
-   "execution_count": null,
+   "execution_count": 6,
    "id": "735aa206-70c2-4204-adc5-e134bcb49c2d",
    "metadata": {},
-   "outputs": [],
+   "outputs": [
+    {
+     "name": "stdout",
+     "output_type": "stream",
+     "text": [
+      "Total participants: 4\n"
+     ]
+    }
+   ],
    "source": [
     "# optionally add names or emails here which will be printed below to help keep track of assignment\n",
     "\n",
@@ -194,7 +263,7 @@
   },
   {
    "cell_type": "code",
-   "execution_count": null,
+   "execution_count": 7,
    "id": "5d208c27",
    "metadata": {},
    "outputs": [],
@@ -221,7 +290,7 @@
   },
   {
    "cell_type": "code",
-   "execution_count": null,
+   "execution_count": 8,
    "id": "139da440-fa18-4c39-a451-647643930068",
    "metadata": {},
    "outputs": [],
@@ -242,7 +311,7 @@
   },
   {
    "cell_type": "code",
-   "execution_count": null,
+   "execution_count": 9,
    "id": "db7499ee-c70e-40b7-babd-9c006a4af309",
    "metadata": {},
    "outputs": [],
@@ -253,7 +322,7 @@
   },
   {
    "cell_type": "code",
-   "execution_count": null,
+   "execution_count": 10,
    "id": "3b67c540-1f37-4994-b144-402d5f602820",
    "metadata": {},
    "outputs": [],
@@ -377,13 +446,9 @@
     "        # print(f\"VM IP Address: {host['ip_address']}\")\n",
     "        \n",
     "        dataset_url = dataset_urls[partition%num_of_urls]\n",
-<<<<<<< HEAD
-    "        print(f\"📎 MY_DATASET_URL:\\n{dataset_url}\")\n",
     "        host_to_dataset_url_map[host['ip_address']] = dataset_url\n",
-=======
     "        print(\"DATASET:\")\n",
     "        print(f\"{dataset_url}\")\n",
->>>>>>> 857d813f
     "        notebook_url = (f\"http://{host['ip_address']}:8888/lab/tree/notebooks/{notebook_path}\"\n",
     "            f\"?token={host['jupyter_token']}\")\n",
     "        try:\n",
@@ -797,7 +862,7 @@
    "name": "python",
    "nbconvert_exporter": "python",
    "pygments_lexer": "ipython3",
-   "version": "3.9.7"
+   "version": "3.10.3"
   }
  },
  "nbformat": 4,
