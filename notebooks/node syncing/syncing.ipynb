--- conflicted
+++ resolved
@@ -450,22 +450,7 @@
   },
   {
    "cell_type": "code",
-<<<<<<< HEAD
-   "execution_count": null,
-   "id": "aad84854",
-   "metadata": {},
-   "outputs": [],
-   "source": [
-    "from syft.client.syncing import get_sync_state\n",
-    "state ="
-   ]
-  },
-  {
-   "cell_type": "code",
-   "execution_count": 12,
-=======
    "execution_count": 13,
->>>>>>> 5e3c31f9
    "id": "f6d657a2",
    "metadata": {},
    "outputs": [],
