{
 "cells": [
  {
   "cell_type": "markdown",
   "id": "99d92d96-a607-472e-983d-86958f7939e8",
   "metadata": {},
   "source": [
    "# Uploading Private Data"
   ]
  },
  {
   "cell_type": "markdown",
   "id": "066d942e",
   "metadata": {},
   "source": [
    "## Install"
   ]
  },
  {
   "cell_type": "code",
   "execution_count": null,
   "id": "8f2568d6",
   "metadata": {},
   "outputs": [],
   "source": [
    "SYFT_VERSION = \">=0.8.1b0,<0.9\"\n",
    "package_string = f'\"syft{SYFT_VERSION}\"'\n",
    "# %pip install {package_string} -f https://whls.blob.core.windows.net/unstable/index.html"
   ]
  },
  {
   "cell_type": "code",
   "execution_count": null,
   "id": "aaa21d60",
   "metadata": {},
   "outputs": [],
   "source": [
    "import syft as sy\n",
    "sy.requires(SYFT_VERSION)"
   ]
  },
  {
   "cell_type": "code",
   "execution_count": null,
   "id": "600dbea7",
   "metadata": {},
   "outputs": [],
   "source": [
    "node = sy.orchestra.launch(name=\"private-data-example-domain-1\",port=8040, reset=True)"
   ]
  },
  {
   "cell_type": "markdown",
   "id": "5045b434",
   "metadata": {},
   "source": [
    "## Setup"
   ]
  },
  {
   "cell_type": "markdown",
   "id": "b7adb06e",
   "metadata": {},
   "source": [
    "Lets login with our root user"
   ]
  },
  {
   "cell_type": "code",
   "execution_count": null,
   "id": "8aaabf2b",
   "metadata": {},
   "outputs": [],
   "source": [
    "from syft.service.user.user import UserUpdate, UserCreate, ServiceRole\n",
    "client = node.login(email=\"info@openmined.org\", password=\"changethis\")"
   ]
  },
  {
   "cell_type": "markdown",
   "id": "918ad9f3-4ced-47f2-98b3-496b83cc3f4f",
   "metadata": {},
   "source": [
    "## Adding a Dataset"
   ]
  },
  {
   "cell_type": "code",
   "execution_count": null,
   "id": "59965222",
   "metadata": {},
   "outputs": [],
   "source": [
    "import syft as sy\n",
    "import numpy as np"
   ]
  },
  {
   "cell_type": "markdown",
   "id": "b9072584",
   "metadata": {},
   "source": [
    "The easiest way to upload a Dataset is by creating it with `sy.Dataset`, you can provide `Assets` which contain the actual data"
   ]
  },
  {
   "cell_type": "code",
   "execution_count": null,
   "id": "36b0b58f",
   "metadata": {},
   "outputs": [],
   "source": [
    "dataset = sy.Dataset(\n",
    "    name=\"my dataset\",\n",
    "    asset_list=[\n",
    "        sy.Asset(\n",
    "        name=\"my asset\",\n",
    "        data=np.array([1,2,3]),\n",
    "        mock=np.array([1,1,1])\n",
    "    )]\n",
    ")\n",
    "\n",
    "client.upload_dataset(dataset)"
   ]
  },
  {
   "cell_type": "markdown",
   "id": "08dd52fe",
   "metadata": {},
   "source": [
    "## Viewing a Dataset"
   ]
  },
  {
   "cell_type": "markdown",
   "id": "e0460b72",
   "metadata": {},
   "source": [
    "We can see the dataset we just created using `client.api.services.dataset.get_all()` or simply `client.datasets`"
   ]
  },
  {
   "cell_type": "code",
   "execution_count": null,
   "id": "089ef1de",
   "metadata": {},
   "outputs": [],
   "source": [
    "client.datasets"
   ]
  },
  {
   "cell_type": "markdown",
   "id": "23d82efb-2aa2-4293-9566-d2269c8de942",
   "metadata": {},
   "source": [
    "## Adding Mock Data"
   ]
  },
  {
   "cell_type": "markdown",
   "id": "e580a65e",
   "metadata": {},
   "source": [
    "When we construct an Asset e.g.\n",
    "```\n",
    "sy.Asset(\n",
    "    name=\"my asset\",\n",
    "    data=np.array([1,2,3]),\n",
    "    mock=np.array([1,1,1])\n",
    ")\n",
    "```\n",
    "\n",
    "We are passing in `data` and a `mock`. The former contains the actual data that needs to be used for analysis, the latter contains some fake data that has the same shape and type as `data`, but does not contain any sensitive information"
   ]
  },
  {
   "cell_type": "markdown",
   "id": "fb5757bf-e6e1-4b0b-b454-2f7c277721d3",
   "metadata": {},
   "source": [
    "## Adding Data Subjects"
   ]
  },
  {
   "cell_type": "markdown",
   "id": "422fbe1e",
   "metadata": {},
   "source": [
    "For `Assets` you can also add `DataSubjects`.  \n",
    "Note: `DataSubjects` will soon be able to assist in tracking privacy exposure over the life time of the Data Asset but for the moment they are purely optional annotation)."
   ]
  },
  {
   "cell_type": "code",
   "execution_count": null,
   "id": "195d3dd3",
   "metadata": {},
   "outputs": [],
   "source": [
    "ctf = sy.Asset(\n",
    "    name=\"canada_trade_flow\",\n",
    "    data_subjects=[\n",
    "        sy.DataSubject(name=\"Country\", aliases=[\"country_code\"])\n",
    "    ]\n",
    ")"
   ]
  },
  {
   "cell_type": "markdown",
   "id": "d6d8002e-2369-4833-8002-048636833dda",
   "metadata": {},
   "source": [
    "## What if you don't have mock data?"
   ]
  },
  {
   "cell_type": "code",
   "execution_count": null,
   "id": "13078bb5",
   "metadata": {},
   "outputs": [],
   "source": [
    "dataset = sy.Dataset(\n",
    "    name=\"my dataset2\",\n",
    "    asset_list=[\n",
    "        sy.Asset(\n",
    "        name=\"my asset2\",\n",
    "        data=np.array([1,2,3]),\n",
    "        mock=sy.ActionObject.empty()\n",
    "    )]\n",
    ")"
   ]
  },
  {
   "cell_type": "code",
   "execution_count": null,
   "id": "81b29482",
   "metadata": {},
   "outputs": [],
   "source": [
    "client.upload_dataset(dataset)"
   ]
  },
  {
   "cell_type": "markdown",
   "id": "6b639eae-4ed2-46aa-a2b2-afca6d08b338",
   "metadata": {},
   "source": [
    "## High Side vs Low Side"
   ]
  }
 ],
 "metadata": {
  "kernelspec": {
   "display_name": "Python 3 (ipykernel)",
   "language": "python",
   "name": "python3"
  },
  "language_info": {
   "codemirror_mode": {
    "name": "ipython",
    "version": 3
   },
   "file_extension": ".py",
   "mimetype": "text/x-python",
   "name": "python",
   "nbconvert_exporter": "python",
   "pygments_lexer": "ipython3",
<<<<<<< HEAD
   "version": "3.9.16"
=======
   "version": "3.11.2"
>>>>>>> 38b618d3
  },
  "toc": {
   "base_numbering": 1,
   "nav_menu": {},
   "number_sections": true,
   "sideBar": true,
   "skip_h1_title": false,
   "title_cell": "Table of Contents",
   "title_sidebar": "Contents",
   "toc_cell": false,
   "toc_position": {},
   "toc_section_display": true,
   "toc_window_display": true
  }
 },
 "nbformat": 4,
 "nbformat_minor": 5
}<|MERGE_RESOLUTION|>--- conflicted
+++ resolved
@@ -267,11 +267,7 @@
    "name": "python",
    "nbconvert_exporter": "python",
    "pygments_lexer": "ipython3",
-<<<<<<< HEAD
    "version": "3.9.16"
-=======
-   "version": "3.11.2"
->>>>>>> 38b618d3
   },
   "toc": {
    "base_numbering": 1,
