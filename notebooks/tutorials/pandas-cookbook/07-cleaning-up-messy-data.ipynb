--- conflicted
+++ resolved
@@ -1060,12 +1060,8 @@
    },
    "outputs": [],
    "source": [
-<<<<<<< HEAD
-    "real_result = guest_client.code.zip_codes(df=asset)"
-=======
-    "result_ptr = guest_client.api.services.code.zip_codes(df=asset)\n",
+    "result_ptr = guest_client.code.zip_codes(df=asset)\n",
     "real_result = result_ptr.get_from(guest_client)"
->>>>>>> c7f12120
    ]
   },
   {
