--- conflicted
+++ resolved
@@ -808,10 +808,7 @@
    },
    "outputs": [],
    "source": [
-<<<<<<< HEAD
-    "real_result = guest_client.code.get_column(df=asset)\n",
-=======
-    "result_ptr = guest_client.api.services.code.get_column(df=asset)"
+    "result_ptr = guest_client.code.get_column(df=asset)"
    ]
   },
   {
@@ -822,7 +819,6 @@
    "outputs": [],
    "source": [
     "real_result = result_ptr.get_from(guest_client)\n",
->>>>>>> c7f12120
     "real_result.plot()"
    ]
   },
