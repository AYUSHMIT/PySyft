{
 "cells": [
  {
   "cell_type": "code",
   "execution_count": null,
   "id": "91683cd6",
   "metadata": {},
   "outputs": [],
   "source": [
    "import syft as sy\n",
    "import recordlinkage\n",
    "from recordlinkage.datasets import load_febrl4"
   ]
  },
  {
   "cell_type": "markdown",
   "id": "f1c3f6fa",
   "metadata": {},
   "source": [
    "# Create Nodes and connect to gateway"
   ]
  },
  {
   "cell_type": "markdown",
   "id": "fbe5d34d",
   "metadata": {},
   "source": [
    "create enclave node"
   ]
  },
  {
   "cell_type": "code",
   "execution_count": null,
   "id": "b5571623",
   "metadata": {},
   "outputs": [],
   "source": [
    "#Local Python Mode\n",
    "enclave_node = sy.orchestra.launch(name=\"Enclave\",\n",
    "                                   node_type=sy.NodeType.ENCLAVE,\n",
    "                                   local_db=True,\n",
    "                                   dev_mode=True,\n",
    "                                   reset=True)"
   ]
  },
  {
   "cell_type": "code",
   "execution_count": null,
   "id": "eee33401-f96f-4080-9e33-cc5d9cdbad94",
   "metadata": {},
   "outputs": [],
   "source": [
    "from syft.abstract_node import NodeType\n",
    "assert enclave_node.python_node.node_type == NodeType.ENCLAVE"
   ]
  },
  {
   "cell_type": "markdown",
   "id": "9e8061f3",
   "metadata": {},
   "source": [
    "Create canada node & italy node"
   ]
  },
  {
   "cell_type": "code",
   "execution_count": null,
   "id": "dfbe2887",
   "metadata": {},
   "outputs": [],
   "source": [
    "ca_node = sy.orchestra.launch(name=\"Canada\",\n",
    "                              local_db=True,\n",
    "                              reset=True,\n",
    "                              dev_mode=True)\n",
    "it_node = sy.orchestra.launch(name=\"Italy\",\n",
    "                              local_db=True,\n",
    "                              reset=True,\n",
    "                              dev_mode=True) "
   ]
  },
  {
   "cell_type": "code",
   "execution_count": null,
   "id": "f2dfbc56-90c8-4417-992f-7000271de13c",
   "metadata": {},
   "outputs": [],
   "source": [
    "assert ca_node.python_node.node_type == NodeType.DOMAIN\n",
    "assert it_node.python_node.node_type == NodeType.DOMAIN"
   ]
  },
  {
   "cell_type": "markdown",
   "id": "84d0a095-eda8-4b1b-829f-13f47eb4a2ac",
   "metadata": {},
   "source": [
    "Create gateway Node"
   ]
  },
  {
   "cell_type": "code",
   "execution_count": null,
   "id": "b57b74ee-8b4d-4e0e-a2f2-1c770407e3f9",
   "metadata": {},
   "outputs": [],
   "source": [
    "gateway_node = sy.orchestra.launch(name=\"gateway\",\n",
    "                                   node_type = sy.NodeType.GATEWAY,\n",
    "                                   local_db=True,\n",
    "                                   reset=True,\n",
    "                                   dev_mode=True)"
   ]
  },
  {
   "cell_type": "markdown",
   "id": "981712b2-2c52-4b71-adc0-2cde9ba0f156",
   "metadata": {},
   "source": [
    "Connect nodes to gateway"
   ]
  },
  {
   "cell_type": "code",
   "execution_count": null,
   "id": "caa7e400-19c5-4457-923c-17f4b2a4389b",
   "metadata": {},
   "outputs": [],
   "source": [
    "enclave_guest_client = enclave_node.client\n",
    "ca_guest_client = ca_node.client\n",
    "it_guest_client = it_node.client"
   ]
  },
  {
   "cell_type": "code",
   "execution_count": null,
   "id": "69f2118a-45cc-47df-8396-36d379fddcb9",
   "metadata": {},
   "outputs": [],
   "source": [
    "from syft.client.gateway_client import GatewayClient\n",
    "from syft.client.enclave_client import EnclaveClient\n",
    "from syft.client.domain_client import DomainClient\n",
    "\n",
    "assert isinstance(enclave_guest_client ,EnclaveClient)\n",
    "assert isinstance(ca_guest_client ,DomainClient)\n",
    "assert isinstance(it_guest_client ,DomainClient)\n",
    "assert isinstance(gateway_node.client, GatewayClient)"
   ]
  },
  {
   "cell_type": "code",
   "execution_count": null,
   "id": "4f42cd5c-d61d-49ef-a3ae-3a1a28cd2e80",
   "metadata": {},
   "outputs": [],
   "source": [
    "# Connect enclave to gateway\n",
    "from syft.service.response import SyftSuccess\n",
    "res = enclave_guest_client.connect_to_gateway(handle=gateway_node)\n",
    "assert isinstance(res, SyftSuccess)\n",
    "res"
   ]
  },
  {
   "cell_type": "code",
   "execution_count": null,
   "id": "3783d96c-5ef0-4928-87c3-dfd7a4b2b693",
   "metadata": {},
   "outputs": [],
   "source": [
    "# Connect Canada to gateway\n",
    "res = ca_guest_client.connect_to_gateway(handle=gateway_node)\n",
    "assert isinstance(res, SyftSuccess)\n",
    "res"
   ]
  },
  {
   "cell_type": "code",
   "execution_count": null,
   "id": "e023d61e-6fe7-4399-af16-2dbb8b845275",
   "metadata": {},
   "outputs": [],
   "source": [
    "# Connect Italy to gateway\n",
    "res = it_guest_client.connect_to_gateway(handle=gateway_node)\n",
    "assert isinstance(res, SyftSuccess)\n",
    "res"
   ]
  },
  {
   "cell_type": "markdown",
   "id": "6bcfc534",
   "metadata": {},
   "source": [
    "# DOs"
   ]
  },
  {
   "cell_type": "code",
   "execution_count": null,
   "id": "304ddb77",
   "metadata": {},
   "outputs": [],
   "source": [
    "do_ca_client = ca_node.login(email=\"info@openmined.org\", password=\"changethis\")\n",
    "do_it_client = it_node.login(email=\"info@openmined.org\", password=\"changethis\")"
   ]
  },
  {
   "cell_type": "code",
   "execution_count": null,
   "id": "4d87f7fa-e476-4038-9310-cda9b6050410",
   "metadata": {},
   "outputs": [],
   "source": [
    "from syft.client.domain_client import DomainClient\n",
    "assert isinstance(do_ca_client, DomainClient)\n",
    "assert isinstance(do_it_client, DomainClient)"
   ]
  },
  {
   "cell_type": "markdown",
   "id": "7067e897",
   "metadata": {},
   "source": [
    "## Upload dataset"
   ]
  },
  {
   "cell_type": "code",
   "execution_count": null,
   "id": "79e4c728",
   "metadata": {},
   "outputs": [],
   "source": [
    "# Using public datasets from  Freely Extensible Biomedical Record Linkage (Febrl)\n",
    "canada_census_data, italy_census_data = load_febrl4()"
   ]
  },
  {
   "cell_type": "code",
   "execution_count": null,
   "id": "531e841c",
   "metadata": {},
   "outputs": [],
   "source": [
    "for (dataset, client, country) in zip([canada_census_data, italy_census_data], [do_ca_client, do_it_client], [\"Canada\", \"Italy\"]):\n",
    "    private_data, mock_data = dataset[:2500] , dataset[2500:]\n",
    "    dataset = sy.Dataset(\n",
    "        name=f\"{country} - FEBrl Census Data\",\n",
    "        description=\"abc\",\n",
    "        asset_list=[\n",
    "            sy.Asset(\n",
    "                name=\"census_data\",\n",
    "                mock=mock_data,\n",
    "                data=private_data,\n",
    "                shape=private_data.shape,\n",
    "                mock_is_real=True\n",
    "            )\n",
    "        ]\n",
    "    )\n",
    "    client.upload_dataset(dataset)\n",
    "    "
   ]
  },
  {
   "cell_type": "code",
   "execution_count": null,
   "id": "90c7623c-7150-4c5d-adf1-09208094f0c3",
   "metadata": {},
   "outputs": [],
   "source": [
    "assert len(do_ca_client.datasets.get_all()) == 1\n",
    "assert len(do_it_client.datasets.get_all()) == 1"
   ]
  },
  {
   "cell_type": "markdown",
   "id": "b851388f",
   "metadata": {},
   "source": [
    "## create accounts for DS"
   ]
  },
  {
   "cell_type": "code",
   "execution_count": null,
   "id": "068d7f74",
   "metadata": {},
   "outputs": [],
   "source": [
    "for client in [do_ca_client, do_it_client]:\n",
    "    res = client.register(\n",
    "        name = \"Sheldon\",\n",
    "        email = \"sheldon@caltech.edu\",\n",
    "        password = \"changethis\"\n",
    "    )\n",
    "    assert isinstance(res, SyftSuccess)"
   ]
  },
  {
   "cell_type": "markdown",
   "id": "17e97ac0",
   "metadata": {},
   "source": [
    "# DS"
   ]
  },
  {
   "cell_type": "markdown",
   "id": "09b4995b",
   "metadata": {},
   "source": [
    "## Login into gateway as guest"
   ]
  },
  {
   "cell_type": "code",
   "execution_count": null,
   "id": "9253c4e0-4d62-46a8-8066-b6310fa8f439",
   "metadata": {},
   "outputs": [],
   "source": [
    "ds_gateway_client = gateway_node.client"
   ]
  },
  {
   "cell_type": "code",
   "execution_count": null,
   "id": "4c8b47b3-3cff-4b37-b760-5ed51590f3e6",
   "metadata": {},
   "outputs": [],
   "source": [
    "#Explore the domains and enclaves connected to the gateway\n",
    "ds_gateway_client.domains"
   ]
  },
  {
   "cell_type": "code",
   "execution_count": null,
   "id": "29a1dce5-20b1-42b4-9a02-613c1befcbb0",
   "metadata": {},
   "outputs": [],
   "source": [
    "#logs into canada as proxy_client\n",
    "ds_ca_proxy_client = ds_gateway_client.domains[0]\n",
    "ds_ca_proxy_client.login(email=\"sheldon@caltech.edu\" , password=\"changethis\")\n",
    "assert ds_ca_proxy_client.name == \"Canada\"\n",
    "assert ds_ca_proxy_client.connection.proxy_target_uid == do_ca_client.id\n",
    "assert isinstance(ds_ca_proxy_client, DomainClient)"
   ]
  },
  {
   "cell_type": "code",
   "execution_count": null,
   "id": "95c5d156-3efb-4f74-ac5e-4946fff1a856",
   "metadata": {},
   "outputs": [],
   "source": [
    "#logs into italy as proxy_client\n",
    "ds_it_proxy_client = ds_gateway_client.domains[1]\n",
    "ds_it_proxy_client.login(email=\"sheldon@caltech.edu\" , password=\"changethis\")\n",
    "assert ds_it_proxy_client.name == \"Italy\"\n",
    "assert ds_it_proxy_client.connection.proxy_target_uid == do_it_client.id\n",
    "assert isinstance(ds_it_proxy_client, DomainClient)"
   ]
  },
  {
   "cell_type": "code",
   "execution_count": null,
   "id": "51a13acd-a487-4ff5-87ab-b7c4dd241434",
   "metadata": {},
   "outputs": [],
   "source": [
    "# Creates and account and logs into enclave as proxy client\n",
    "ds_enclave_proxy_client = ds_gateway_client.enclaves[0]\n",
    "ds_enclave_proxy_client.login(email=\"sheldon@caltech.edu\" , password=\"changethis\",name=\"Sheldon\", register=True)\n",
    "assert ds_enclave_proxy_client.name == \"Enclave\"\n",
    "assert ds_enclave_proxy_client.connection.proxy_target_uid == enclave_guest_client.id\n",
    "assert isinstance(ds_enclave_proxy_client, EnclaveClient)"
   ]
  },
  {
   "cell_type": "markdown",
   "id": "016cbcc3",
   "metadata": {},
   "source": [
    "## Find datasets"
   ]
  },
  {
   "cell_type": "code",
   "execution_count": null,
   "id": "af85a8b4",
   "metadata": {},
   "outputs": [],
   "source": [
    "canada_census_data = ds_ca_proxy_client.datasets[-1].assets[0]\n",
    "italy_census_data = ds_it_proxy_client.datasets[-1].assets[0]"
   ]
  },
  {
   "cell_type": "markdown",
   "id": "5b3045b0",
   "metadata": {},
   "source": [
    "## Create Request"
   ]
  },
  {
   "cell_type": "code",
   "execution_count": null,
   "id": "919eb56a",
   "metadata": {},
   "outputs": [],
   "source": [
    "@sy.syft_function_single_use(canada_census_data=canada_census_data, italy_census_data=italy_census_data, share_results_with_owners=True)\n",
    "def compute_census_matches(canada_census_data, italy_census_data):\n",
    "    import recordlinkage\n",
    "        \n",
    "    # Index step\n",
    "    indexer = recordlinkage.Index()\n",
    "    indexer.block(\"given_name\")\n",
    "\n",
    "    candidate_links = indexer.index(canada_census_data, italy_census_data)\n",
    "\n",
    "    # Comparison step\n",
    "    compare_cl = recordlinkage.Compare()\n",
    "\n",
    "    compare_cl.exact(\"given_name\", \"given_name\", label=\"given_name\")\n",
    "    compare_cl.string(\"surname\", \"surname\", method=\"jarowinkler\", threshold=0.85, label=\"surname\")\n",
    "    compare_cl.exact(\"date_of_birth\", \"date_of_birth\", label=\"date_of_birth\")\n",
    "    compare_cl.exact(\"suburb\", \"suburb\", label=\"suburb\")\n",
    "    compare_cl.exact(\"state\", \"state\", label=\"state\")\n",
    "    compare_cl.string(\"address_1\", \"address_1\", threshold=0.85, label=\"address_1\")\n",
    "\n",
    "    features = compare_cl.compute(candidate_links, canada_census_data, italy_census_data)\n",
    "\n",
    "    # Classification step\n",
    "    matches = features[features.sum(axis=1) > 3]\n",
    "    \n",
    "    return len(matches)\n",
    "    "
   ]
  },
  {
   "cell_type": "code",
   "execution_count": null,
   "id": "abeddba5",
   "metadata": {},
   "outputs": [],
   "source": [
    "#Checking result of mock data execution\n",
    "mock_result = compute_census_matches(\n",
    "                       canada_census_data=canada_census_data.mock,\n",
    "                       italy_census_data=italy_census_data.mock\n",
    "                    )\n",
    "mock_result"
   ]
  },
  {
   "cell_type": "code",
   "execution_count": null,
   "id": "8a6fa111",
   "metadata": {},
   "outputs": [],
   "source": [
    "req = ds_enclave_proxy_client.request_code_execution(compute_census_matches)\n",
    "req"
   ]
  },
  {
   "cell_type": "code",
   "execution_count": null,
   "id": "10590fe0-5fce-4c5e-be96-d2e78f1351e8",
   "metadata": {},
   "outputs": [],
   "source": [
    "assert isinstance(req, sy.service.request.request.Request)"
   ]
  },
  {
   "cell_type": "markdown",
   "id": "8bfb6139",
   "metadata": {},
   "source": [
    "# DOs"
   ]
  },
  {
   "cell_type": "markdown",
   "id": "706b3223",
   "metadata": {},
   "source": [
    "## Approve"
   ]
  },
  {
   "cell_type": "code",
   "execution_count": null,
   "id": "e3e45124",
   "metadata": {},
   "outputs": [],
   "source": [
    "for client in [do_ca_client, do_it_client]:\n",
    "    res = client.requests[-1].approve()\n",
    "    assert isinstance(res, SyftSuccess)"
   ]
  },
  {
   "cell_type": "markdown",
   "id": "bdaedcc7",
   "metadata": {},
   "source": [
    "# DS"
   ]
  },
  {
   "cell_type": "markdown",
   "id": "2307e68c",
   "metadata": {},
   "source": [
    "##  Get result"
   ]
  },
  {
   "cell_type": "code",
   "execution_count": null,
   "id": "efaf4407",
   "metadata": {},
   "outputs": [],
   "source": [
    "status = ds_enclave_proxy_client.code.get_all()[-1].status\n",
    "status"
   ]
  },
  {
   "cell_type": "code",
   "execution_count": null,
   "id": "72f9944d-8570-48ae-a54e-5d2fed28a1a2",
   "metadata": {},
   "outputs": [],
   "source": [
<<<<<<< HEAD
    "for st in status.base_dict.values():\n",
    "    assert st == sy.service.request.request.UserCodeStatus.APPROVED"
=======
    "for st in status.status_dict.values():\n",
    "    assert st == sy.service.request.request.UserCodeStatus.EXECUTE"
>>>>>>> 81fb2564
   ]
  },
  {
   "cell_type": "code",
   "execution_count": null,
   "id": "43538640",
   "metadata": {},
   "outputs": [],
   "source": [
    "ds_enclave_proxy_client.code[-1].output_policy"
   ]
  },
  {
   "cell_type": "code",
   "execution_count": null,
   "id": "06d83903",
   "metadata": {},
   "outputs": [],
   "source": [
    "result_pointer = ds_enclave_proxy_client.code.compute_census_matches(\n",
    "    canada_census_data=canada_census_data,\n",
    "    italy_census_data=italy_census_data\n",
    ")"
   ]
  },
  {
   "cell_type": "code",
   "execution_count": null,
   "id": "eaaab19e",
   "metadata": {},
   "outputs": [],
   "source": [
    "result_pointer"
   ]
  },
  {
   "cell_type": "code",
   "execution_count": null,
   "id": "b5e98670-0394-4194-a810-abce1b397586",
   "metadata": {},
   "outputs": [],
   "source": [
    "result_pointer.syft_action_data == 858"
   ]
  },
  {
   "cell_type": "code",
   "execution_count": null,
   "id": "0792791e",
   "metadata": {},
   "outputs": [],
   "source": [
    "real_result = result_pointer.get()\n",
    "real_result"
   ]
  },
  {
   "cell_type": "code",
   "execution_count": null,
   "id": "5c6adc30",
   "metadata": {},
   "outputs": [],
   "source": [
    "assert real_result == 813"
   ]
  },
  {
   "cell_type": "markdown",
   "id": "0c186d96",
   "metadata": {},
   "source": [
    "# DO"
   ]
  },
  {
   "cell_type": "markdown",
   "id": "92a07f21",
   "metadata": {},
   "source": [
    "## Can also get the result"
   ]
  },
  {
   "cell_type": "code",
   "execution_count": null,
   "id": "0a0cc302",
   "metadata": {},
   "outputs": [],
   "source": [
    "request = do_ca_client.requests[0]\n",
    "request"
   ]
  },
  {
   "cell_type": "code",
   "execution_count": null,
   "id": "bc567390",
   "metadata": {},
   "outputs": [],
   "source": [
    "result_ptr = request.get_results()\n",
    "result_ptr"
   ]
  },
  {
   "cell_type": "code",
   "execution_count": null,
   "id": "c3715aa1",
   "metadata": {},
   "outputs": [],
   "source": [
    "assert result_ptr.syft_action_data == 813"
   ]
  },
  {
   "cell_type": "code",
   "execution_count": null,
   "id": "1beca4ac",
   "metadata": {},
   "outputs": [],
   "source": []
  }
 ],
 "metadata": {
  "kernelspec": {
   "display_name": "Python 3 (ipykernel)",
   "language": "python",
   "name": "python3"
  },
  "language_info": {
   "codemirror_mode": {
    "name": "ipython",
    "version": 3
   },
   "file_extension": ".py",
   "mimetype": "text/x-python",
   "name": "python",
   "nbconvert_exporter": "python",
   "pygments_lexer": "ipython3",
   "version": "3.9.16"
  },
  "toc": {
   "base_numbering": 1,
   "nav_menu": {},
   "number_sections": true,
   "sideBar": true,
   "skip_h1_title": false,
   "title_cell": "Table of Contents",
   "title_sidebar": "Contents",
   "toc_cell": false,
   "toc_position": {
    "height": "calc(100% - 180px)",
    "left": "10px",
    "top": "150px",
    "width": "358.398px"
   },
   "toc_section_display": true,
   "toc_window_display": true
  }
 },
 "nbformat": 4,
 "nbformat_minor": 5
}<|MERGE_RESOLUTION|>--- conflicted
+++ resolved
@@ -543,13 +543,8 @@
    "metadata": {},
    "outputs": [],
    "source": [
-<<<<<<< HEAD
-    "for st in status.base_dict.values():\n",
+    "for st in status.status_dict.values():\n",
     "    assert st == sy.service.request.request.UserCodeStatus.APPROVED"
-=======
-    "for st in status.status_dict.values():\n",
-    "    assert st == sy.service.request.request.UserCodeStatus.EXECUTE"
->>>>>>> 81fb2564
    ]
   },
   {
