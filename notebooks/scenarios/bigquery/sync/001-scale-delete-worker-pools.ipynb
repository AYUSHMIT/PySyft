{
 "cells": [
  {
   "cell_type": "code",
   "execution_count": null,
   "id": "0",
   "metadata": {},
   "outputs": [],
   "source": [
    "# stdlib\n",
    "import os\n",
    "\n",
    "# syft absolute\n",
    "import syft as sy\n",
    "from syft.util.test_helpers.email_helpers import Timeout"
   ]
  },
  {
   "cell_type": "code",
   "execution_count": null,
   "id": "1",
   "metadata": {},
   "outputs": [],
   "source": [
    "environment = os.environ.get(\"ORCHESTRA_DEPLOYMENT_TYPE\", \"python\")\n",
    "high_port = os.environ.get(\"CLUSTER_HTTP_PORT_HIGH\", \"9081\")\n",
    "low_port = os.environ.get(\"CLUSTER_HTTP_PORT_LOW\", \"9083\")\n",
    "print(environment, high_port, low_port)"
   ]
  },
  {
   "cell_type": "code",
   "execution_count": null,
   "id": "2",
   "metadata": {},
   "outputs": [],
   "source": [
    "num_workers = int(os.environ.get(\"NUM_TEST_WORKERS\", 1))\n",
    "\n",
    "ROOT_EMAIL = \"admin@bigquery.org\"\n",
    "ROOT_PASSWORD = \"bqpw\""
   ]
  },
  {
   "cell_type": "markdown",
   "id": "3",
   "metadata": {},
   "source": [
    "### Launch server & login"
   ]
  },
  {
   "cell_type": "code",
   "execution_count": null,
   "id": "4",
   "metadata": {},
   "outputs": [],
   "source": [
    "server_low = sy.orchestra.launch(\n",
    "    name=\"bigquery-low\",\n",
    "    server_side_type=\"low\",\n",
    "    dev_mode=True,\n",
    "    n_consumers=1,\n",
    "    create_producer=True,\n",
    "    port=low_port,\n",
    ")"
   ]
  },
  {
   "cell_type": "code",
   "execution_count": null,
   "id": "5",
   "metadata": {},
   "outputs": [],
   "source": [
    "low_client = sy.login(\n",
    "    url=f\"http://localhost:{low_port}\", email=ROOT_EMAIL, password=ROOT_PASSWORD\n",
    ")"
   ]
  },
  {
   "cell_type": "code",
   "execution_count": null,
   "id": "6",
   "metadata": {},
   "outputs": [],
   "source": [
    "assert len(low_client.worker_pools.get_all()) == 1"
   ]
  },
  {
   "cell_type": "code",
   "execution_count": null,
   "id": "7",
   "metadata": {},
   "outputs": [],
   "source": [
    "default_worker_pool = low_client.worker_pools.get_by_name(\"default-pool\")\n",
    "default_worker_pool"
   ]
  },
  {
   "cell_type": "markdown",
   "id": "8",
   "metadata": {},
   "source": [
    "### Scale Worker pool"
   ]
  },
  {
   "cell_type": "markdown",
   "id": "9",
   "metadata": {},
   "source": [
    "##### Scale up"
   ]
  },
  {
   "cell_type": "code",
   "execution_count": null,
   "id": "10",
   "metadata": {},
   "outputs": [],
   "source": [
    "# Scale to 1\n",
    "if environment == \"remote\":\n",
    "    low_client.api.worker_pool.scale(\n",
    "        number=num_workers, pool_name=default_worker_pool.name\n",
    "    )"
   ]
  },
  {
   "cell_type": "code",
   "execution_count": null,
   "id": "11",
   "metadata": {},
   "outputs": [],
   "source": [
    "low_client.api.services.worker_pool[0]"
   ]
  },
  {
   "cell_type": "code",
   "execution_count": null,
   "id": "12",
   "metadata": {},
   "outputs": [],
   "source": [
    "# Scale up workers\n",
    "if environment == \"remote\":\n",
    "    scale_up_result = low_client.api.worker_pool.scale(\n",
    "        number=5, pool_name=default_worker_pool.name\n",
    "    )\n",
    "    if environment == \"remote\":\n",
    "        assert scale_up_result, scale_up_result\n",
    "\n",
    "        assert (\n",
    "            low_client.api.services.worker_pool[default_worker_pool.name].max_count == 5\n",
    "        )"
   ]
  },
  {
   "cell_type": "markdown",
   "id": "13",
   "metadata": {},
   "source": [
    "##### Scale down"
   ]
  },
  {
   "cell_type": "code",
   "execution_count": null,
   "id": "14",
   "metadata": {},
   "outputs": [],
   "source": [
    "# Scale down workers, this gracefully shutdowns the consumers\n",
    "if environment == \"remote\":\n",
    "    scale_down_result = low_client.api.worker_pool.scale(\n",
    "        number=num_workers, pool_name=default_worker_pool.name\n",
    "    )\n",
    "    assert scale_down_result, scale_down_result"
   ]
  },
  {
   "cell_type": "code",
   "execution_count": null,
   "id": "15",
   "metadata": {},
   "outputs": [],
   "source": [
    "if environment == \"remote\":\n",
    "\n",
    "    def has_worker_scaled_down():\n",
    "        return (\n",
    "            low_client.api.worker_pool[default_worker_pool.name].max_count\n",
    "            == num_workers\n",
    "        )\n",
    "\n",
    "    worker_scale_timeout = Timeout(timeout_duration=20)\n",
    "    worker_scale_timeout.run_with_timeout(has_worker_scaled_down)"
   ]
  },
  {
   "cell_type": "code",
   "execution_count": null,
   "id": "16",
   "metadata": {},
   "outputs": [],
   "source": [
    "if environment == \"remote\":\n",
    "    assert (\n",
    "        low_client.api.services.worker_pool[default_worker_pool.name].max_count\n",
    "        == num_workers\n",
    "    )"
   ]
  },
  {
   "cell_type": "markdown",
   "id": "17",
   "metadata": {},
   "source": [
    "#### Delete Worker Pool"
   ]
  },
  {
   "cell_type": "code",
   "execution_count": null,
   "id": "18",
   "metadata": {},
   "outputs": [],
   "source": [
    "pool_delete_result = low_client.api.services.worker_pool.delete(\n",
    "    pool_name=default_worker_pool.name\n",
    ")\n",
    "pool_delete_result"
   ]
  },
  {
   "cell_type": "code",
   "execution_count": null,
   "id": "19",
   "metadata": {},
   "outputs": [],
   "source": [
    "with sy.raises(KeyError):\n",
    "    _ = low_client.api.services.worker_pool[default_worker_pool.name]"
   ]
  },
  {
   "cell_type": "markdown",
   "id": "20",
   "metadata": {},
   "source": [
    "#### Re-launch the default worker pool"
   ]
  },
  {
   "cell_type": "code",
   "execution_count": null,
   "id": "21",
   "metadata": {},
   "outputs": [],
   "source": [
    "default_worker_image = default_worker_pool.image"
   ]
  },
  {
   "cell_type": "code",
   "execution_count": null,
   "id": "22",
   "metadata": {},
   "outputs": [],
   "source": [
    "launch_result = low_client.api.services.worker_pool.launch(\n",
    "    pool_name=default_worker_pool.name,\n",
    "    image_uid=default_worker_image.id,\n",
    "    num_workers=num_workers,\n",
    ")"
   ]
  },
  {
   "cell_type": "code",
   "execution_count": null,
   "id": "23",
   "metadata": {},
   "outputs": [],
   "source": [
    "assert low_client.api.services.worker_pool[default_worker_pool.name]\n",
    "assert (\n",
    "    low_client.api.services.worker_pool[default_worker_pool.name].max_count\n",
    "    == num_workers\n",
    ")"
   ]
  },
  {
   "cell_type": "code",
   "execution_count": null,
   "id": "24",
   "metadata": {},
   "outputs": [],
   "source": [
    "if environment != \"remote\":\n",
    "    server_low.land()"
   ]
  },
  {
   "cell_type": "code",
   "execution_count": null,
   "id": "25",
   "metadata": {},
   "outputs": [],
<<<<<<< HEAD
   "source": [
    "if environment != \"remote\":\n",
    "    server_low.land()"
   ]
  },
  {
   "cell_type": "code",
   "execution_count": null,
   "id": "28",
   "metadata": {},
   "outputs": [],
=======
>>>>>>> cd624993
   "source": []
  }
 ],
 "metadata": {
  "kernelspec": {
   "display_name": "Python 3 (ipykernel)",
   "language": "python",
   "name": "python3"
  },
  "language_info": {
   "codemirror_mode": {
    "name": "ipython",
    "version": 3
   },
   "file_extension": ".py",
   "mimetype": "text/x-python",
   "name": "python",
   "nbconvert_exporter": "python",
   "pygments_lexer": "ipython3",
   "version": "3.12.5"
  }
 },
 "nbformat": 4,
 "nbformat_minor": 5
}<|MERGE_RESOLUTION|>--- conflicted
+++ resolved
@@ -1,351 +1,337 @@
 {
- "cells": [
-  {
-   "cell_type": "code",
-   "execution_count": null,
-   "id": "0",
-   "metadata": {},
-   "outputs": [],
-   "source": [
-    "# stdlib\n",
-    "import os\n",
-    "\n",
-    "# syft absolute\n",
-    "import syft as sy\n",
-    "from syft.util.test_helpers.email_helpers import Timeout"
-   ]
-  },
-  {
-   "cell_type": "code",
-   "execution_count": null,
-   "id": "1",
-   "metadata": {},
-   "outputs": [],
-   "source": [
-    "environment = os.environ.get(\"ORCHESTRA_DEPLOYMENT_TYPE\", \"python\")\n",
-    "high_port = os.environ.get(\"CLUSTER_HTTP_PORT_HIGH\", \"9081\")\n",
-    "low_port = os.environ.get(\"CLUSTER_HTTP_PORT_LOW\", \"9083\")\n",
-    "print(environment, high_port, low_port)"
-   ]
-  },
-  {
-   "cell_type": "code",
-   "execution_count": null,
-   "id": "2",
-   "metadata": {},
-   "outputs": [],
-   "source": [
-    "num_workers = int(os.environ.get(\"NUM_TEST_WORKERS\", 1))\n",
-    "\n",
-    "ROOT_EMAIL = \"admin@bigquery.org\"\n",
-    "ROOT_PASSWORD = \"bqpw\""
-   ]
-  },
-  {
-   "cell_type": "markdown",
-   "id": "3",
-   "metadata": {},
-   "source": [
-    "### Launch server & login"
-   ]
-  },
-  {
-   "cell_type": "code",
-   "execution_count": null,
-   "id": "4",
-   "metadata": {},
-   "outputs": [],
-   "source": [
-    "server_low = sy.orchestra.launch(\n",
-    "    name=\"bigquery-low\",\n",
-    "    server_side_type=\"low\",\n",
-    "    dev_mode=True,\n",
-    "    n_consumers=1,\n",
-    "    create_producer=True,\n",
-    "    port=low_port,\n",
-    ")"
-   ]
-  },
-  {
-   "cell_type": "code",
-   "execution_count": null,
-   "id": "5",
-   "metadata": {},
-   "outputs": [],
-   "source": [
-    "low_client = sy.login(\n",
-    "    url=f\"http://localhost:{low_port}\", email=ROOT_EMAIL, password=ROOT_PASSWORD\n",
-    ")"
-   ]
-  },
-  {
-   "cell_type": "code",
-   "execution_count": null,
-   "id": "6",
-   "metadata": {},
-   "outputs": [],
-   "source": [
-    "assert len(low_client.worker_pools.get_all()) == 1"
-   ]
-  },
-  {
-   "cell_type": "code",
-   "execution_count": null,
-   "id": "7",
-   "metadata": {},
-   "outputs": [],
-   "source": [
-    "default_worker_pool = low_client.worker_pools.get_by_name(\"default-pool\")\n",
-    "default_worker_pool"
-   ]
-  },
-  {
-   "cell_type": "markdown",
-   "id": "8",
-   "metadata": {},
-   "source": [
-    "### Scale Worker pool"
-   ]
-  },
-  {
-   "cell_type": "markdown",
-   "id": "9",
-   "metadata": {},
-   "source": [
-    "##### Scale up"
-   ]
-  },
-  {
-   "cell_type": "code",
-   "execution_count": null,
-   "id": "10",
-   "metadata": {},
-   "outputs": [],
-   "source": [
-    "# Scale to 1\n",
-    "if environment == \"remote\":\n",
-    "    low_client.api.worker_pool.scale(\n",
-    "        number=num_workers, pool_name=default_worker_pool.name\n",
-    "    )"
-   ]
-  },
-  {
-   "cell_type": "code",
-   "execution_count": null,
-   "id": "11",
-   "metadata": {},
-   "outputs": [],
-   "source": [
-    "low_client.api.services.worker_pool[0]"
-   ]
-  },
-  {
-   "cell_type": "code",
-   "execution_count": null,
-   "id": "12",
-   "metadata": {},
-   "outputs": [],
-   "source": [
-    "# Scale up workers\n",
-    "if environment == \"remote\":\n",
-    "    scale_up_result = low_client.api.worker_pool.scale(\n",
-    "        number=5, pool_name=default_worker_pool.name\n",
-    "    )\n",
-    "    if environment == \"remote\":\n",
-    "        assert scale_up_result, scale_up_result\n",
-    "\n",
-    "        assert (\n",
-    "            low_client.api.services.worker_pool[default_worker_pool.name].max_count == 5\n",
-    "        )"
-   ]
-  },
-  {
-   "cell_type": "markdown",
-   "id": "13",
-   "metadata": {},
-   "source": [
-    "##### Scale down"
-   ]
-  },
-  {
-   "cell_type": "code",
-   "execution_count": null,
-   "id": "14",
-   "metadata": {},
-   "outputs": [],
-   "source": [
-    "# Scale down workers, this gracefully shutdowns the consumers\n",
-    "if environment == \"remote\":\n",
-    "    scale_down_result = low_client.api.worker_pool.scale(\n",
-    "        number=num_workers, pool_name=default_worker_pool.name\n",
-    "    )\n",
-    "    assert scale_down_result, scale_down_result"
-   ]
-  },
-  {
-   "cell_type": "code",
-   "execution_count": null,
-   "id": "15",
-   "metadata": {},
-   "outputs": [],
-   "source": [
-    "if environment == \"remote\":\n",
-    "\n",
-    "    def has_worker_scaled_down():\n",
-    "        return (\n",
-    "            low_client.api.worker_pool[default_worker_pool.name].max_count\n",
-    "            == num_workers\n",
-    "        )\n",
-    "\n",
-    "    worker_scale_timeout = Timeout(timeout_duration=20)\n",
-    "    worker_scale_timeout.run_with_timeout(has_worker_scaled_down)"
-   ]
-  },
-  {
-   "cell_type": "code",
-   "execution_count": null,
-   "id": "16",
-   "metadata": {},
-   "outputs": [],
-   "source": [
-    "if environment == \"remote\":\n",
-    "    assert (\n",
-    "        low_client.api.services.worker_pool[default_worker_pool.name].max_count\n",
-    "        == num_workers\n",
-    "    )"
-   ]
-  },
-  {
-   "cell_type": "markdown",
-   "id": "17",
-   "metadata": {},
-   "source": [
-    "#### Delete Worker Pool"
-   ]
-  },
-  {
-   "cell_type": "code",
-   "execution_count": null,
-   "id": "18",
-   "metadata": {},
-   "outputs": [],
-   "source": [
-    "pool_delete_result = low_client.api.services.worker_pool.delete(\n",
-    "    pool_name=default_worker_pool.name\n",
-    ")\n",
-    "pool_delete_result"
-   ]
-  },
-  {
-   "cell_type": "code",
-   "execution_count": null,
-   "id": "19",
-   "metadata": {},
-   "outputs": [],
-   "source": [
-    "with sy.raises(KeyError):\n",
-    "    _ = low_client.api.services.worker_pool[default_worker_pool.name]"
-   ]
-  },
-  {
-   "cell_type": "markdown",
-   "id": "20",
-   "metadata": {},
-   "source": [
-    "#### Re-launch the default worker pool"
-   ]
-  },
-  {
-   "cell_type": "code",
-   "execution_count": null,
-   "id": "21",
-   "metadata": {},
-   "outputs": [],
-   "source": [
-    "default_worker_image = default_worker_pool.image"
-   ]
-  },
-  {
-   "cell_type": "code",
-   "execution_count": null,
-   "id": "22",
-   "metadata": {},
-   "outputs": [],
-   "source": [
-    "launch_result = low_client.api.services.worker_pool.launch(\n",
-    "    pool_name=default_worker_pool.name,\n",
-    "    image_uid=default_worker_image.id,\n",
-    "    num_workers=num_workers,\n",
-    ")"
-   ]
-  },
-  {
-   "cell_type": "code",
-   "execution_count": null,
-   "id": "23",
-   "metadata": {},
-   "outputs": [],
-   "source": [
-    "assert low_client.api.services.worker_pool[default_worker_pool.name]\n",
-    "assert (\n",
-    "    low_client.api.services.worker_pool[default_worker_pool.name].max_count\n",
-    "    == num_workers\n",
-    ")"
-   ]
-  },
-  {
-   "cell_type": "code",
-   "execution_count": null,
-   "id": "24",
-   "metadata": {},
-   "outputs": [],
-   "source": [
-    "if environment != \"remote\":\n",
-    "    server_low.land()"
-   ]
-  },
-  {
-   "cell_type": "code",
-   "execution_count": null,
-   "id": "25",
-   "metadata": {},
-   "outputs": [],
-<<<<<<< HEAD
-   "source": [
-    "if environment != \"remote\":\n",
-    "    server_low.land()"
-   ]
-  },
-  {
-   "cell_type": "code",
-   "execution_count": null,
-   "id": "28",
-   "metadata": {},
-   "outputs": [],
-=======
->>>>>>> cd624993
-   "source": []
-  }
- ],
- "metadata": {
-  "kernelspec": {
-   "display_name": "Python 3 (ipykernel)",
-   "language": "python",
-   "name": "python3"
-  },
-  "language_info": {
-   "codemirror_mode": {
-    "name": "ipython",
-    "version": 3
-   },
-   "file_extension": ".py",
-   "mimetype": "text/x-python",
-   "name": "python",
-   "nbconvert_exporter": "python",
-   "pygments_lexer": "ipython3",
-   "version": "3.12.5"
-  }
- },
- "nbformat": 4,
- "nbformat_minor": 5
+    "cells": [
+        {
+            "cell_type": "code",
+            "execution_count": null,
+            "id": "0",
+            "metadata": {},
+            "outputs": [],
+            "source": [
+                "# stdlib\n",
+                "import os\n",
+                "\n",
+                "# syft absolute\n",
+                "import syft as sy\n",
+                "from syft.util.test_helpers.email_helpers import Timeout"
+            ]
+        },
+        {
+            "cell_type": "code",
+            "execution_count": null,
+            "id": "1",
+            "metadata": {},
+            "outputs": [],
+            "source": [
+                "environment = os.environ.get(\"ORCHESTRA_DEPLOYMENT_TYPE\", \"python\")\n",
+                "high_port = os.environ.get(\"CLUSTER_HTTP_PORT_HIGH\", \"9081\")\n",
+                "low_port = os.environ.get(\"CLUSTER_HTTP_PORT_LOW\", \"9083\")\n",
+                "print(environment, high_port, low_port)"
+            ]
+        },
+        {
+            "cell_type": "code",
+            "execution_count": null,
+            "id": "2",
+            "metadata": {},
+            "outputs": [],
+            "source": [
+                "num_workers = int(os.environ.get(\"NUM_TEST_WORKERS\", 1))\n",
+                "\n",
+                "ROOT_EMAIL = \"admin@bigquery.org\"\n",
+                "ROOT_PASSWORD = \"bqpw\""
+            ]
+        },
+        {
+            "cell_type": "markdown",
+            "id": "3",
+            "metadata": {},
+            "source": [
+                "### Launch server & login"
+            ]
+        },
+        {
+            "cell_type": "code",
+            "execution_count": null,
+            "id": "4",
+            "metadata": {},
+            "outputs": [],
+            "source": [
+                "server_low = sy.orchestra.launch(\n",
+                "    name=\"bigquery-low\",\n",
+                "    server_side_type=\"low\",\n",
+                "    dev_mode=True,\n",
+                "    n_consumers=1,\n",
+                "    create_producer=True,\n",
+                "    port=low_port,\n",
+                ")"
+            ]
+        },
+        {
+            "cell_type": "code",
+            "execution_count": null,
+            "id": "5",
+            "metadata": {},
+            "outputs": [],
+            "source": [
+                "low_client = sy.login(\n",
+                "    url=f\"http://localhost:{low_port}\", email=ROOT_EMAIL, password=ROOT_PASSWORD\n",
+                ")"
+            ]
+        },
+        {
+            "cell_type": "code",
+            "execution_count": null,
+            "id": "6",
+            "metadata": {},
+            "outputs": [],
+            "source": [
+                "assert len(low_client.worker_pools.get_all()) == 1"
+            ]
+        },
+        {
+            "cell_type": "code",
+            "execution_count": null,
+            "id": "7",
+            "metadata": {},
+            "outputs": [],
+            "source": [
+                "default_worker_pool = low_client.worker_pools.get_by_name(\"default-pool\")\n",
+                "default_worker_pool"
+            ]
+        },
+        {
+            "cell_type": "markdown",
+            "id": "8",
+            "metadata": {},
+            "source": [
+                "### Scale Worker pool"
+            ]
+        },
+        {
+            "cell_type": "markdown",
+            "id": "9",
+            "metadata": {},
+            "source": [
+                "##### Scale up"
+            ]
+        },
+        {
+            "cell_type": "code",
+            "execution_count": null,
+            "id": "10",
+            "metadata": {},
+            "outputs": [],
+            "source": [
+                "# Scale to 1\n",
+                "if environment == \"remote\":\n",
+                "    low_client.api.worker_pool.scale(\n",
+                "        number=num_workers, pool_name=default_worker_pool.name\n",
+                "    )"
+            ]
+        },
+        {
+            "cell_type": "code",
+            "execution_count": null,
+            "id": "11",
+            "metadata": {},
+            "outputs": [],
+            "source": [
+                "low_client.api.services.worker_pool[0]"
+            ]
+        },
+        {
+            "cell_type": "code",
+            "execution_count": null,
+            "id": "12",
+            "metadata": {},
+            "outputs": [],
+            "source": [
+                "# Scale up workers\n",
+                "if environment == \"remote\":\n",
+                "    scale_up_result = low_client.api.worker_pool.scale(\n",
+                "        number=5, pool_name=default_worker_pool.name\n",
+                "    )\n",
+                "    if environment == \"remote\":\n",
+                "        assert scale_up_result, scale_up_result\n",
+                "\n",
+                "        assert (\n",
+                "            low_client.api.services.worker_pool[default_worker_pool.name].max_count == 5\n",
+                "        )"
+            ]
+        },
+        {
+            "cell_type": "markdown",
+            "id": "13",
+            "metadata": {},
+            "source": [
+                "##### Scale down"
+            ]
+        },
+        {
+            "cell_type": "code",
+            "execution_count": null,
+            "id": "14",
+            "metadata": {},
+            "outputs": [],
+            "source": [
+                "# Scale down workers, this gracefully shutdowns the consumers\n",
+                "if environment == \"remote\":\n",
+                "    scale_down_result = low_client.api.worker_pool.scale(\n",
+                "        number=num_workers, pool_name=default_worker_pool.name\n",
+                "    )\n",
+                "    assert scale_down_result, scale_down_result"
+            ]
+        },
+        {
+            "cell_type": "code",
+            "execution_count": null,
+            "id": "15",
+            "metadata": {},
+            "outputs": [],
+            "source": [
+                "if environment == \"remote\":\n",
+                "\n",
+                "    def has_worker_scaled_down():\n",
+                "        return (\n",
+                "            low_client.api.worker_pool[default_worker_pool.name].max_count\n",
+                "            == num_workers\n",
+                "        )\n",
+                "\n",
+                "    worker_scale_timeout = Timeout(timeout_duration=20)\n",
+                "    worker_scale_timeout.run_with_timeout(has_worker_scaled_down)"
+            ]
+        },
+        {
+            "cell_type": "code",
+            "execution_count": null,
+            "id": "16",
+            "metadata": {},
+            "outputs": [],
+            "source": [
+                "if environment == \"remote\":\n",
+                "    assert (\n",
+                "        low_client.api.services.worker_pool[default_worker_pool.name].max_count\n",
+                "        == num_workers\n",
+                "    )"
+            ]
+        },
+        {
+            "cell_type": "markdown",
+            "id": "17",
+            "metadata": {},
+            "source": [
+                "#### Delete Worker Pool"
+            ]
+        },
+        {
+            "cell_type": "code",
+            "execution_count": null,
+            "id": "18",
+            "metadata": {},
+            "outputs": [],
+            "source": [
+                "pool_delete_result = low_client.api.services.worker_pool.delete(\n",
+                "    pool_name=default_worker_pool.name\n",
+                ")\n",
+                "pool_delete_result"
+            ]
+        },
+        {
+            "cell_type": "code",
+            "execution_count": null,
+            "id": "19",
+            "metadata": {},
+            "outputs": [],
+            "source": [
+                "with sy.raises(KeyError):\n",
+                "    _ = low_client.api.services.worker_pool[default_worker_pool.name]"
+            ]
+        },
+        {
+            "cell_type": "markdown",
+            "id": "20",
+            "metadata": {},
+            "source": [
+                "#### Re-launch the default worker pool"
+            ]
+        },
+        {
+            "cell_type": "code",
+            "execution_count": null,
+            "id": "21",
+            "metadata": {},
+            "outputs": [],
+            "source": [
+                "default_worker_image = default_worker_pool.image"
+            ]
+        },
+        {
+            "cell_type": "code",
+            "execution_count": null,
+            "id": "22",
+            "metadata": {},
+            "outputs": [],
+            "source": [
+                "launch_result = low_client.api.services.worker_pool.launch(\n",
+                "    pool_name=default_worker_pool.name,\n",
+                "    image_uid=default_worker_image.id,\n",
+                "    num_workers=num_workers,\n",
+                ")"
+            ]
+        },
+        {
+            "cell_type": "code",
+            "execution_count": null,
+            "id": "23",
+            "metadata": {},
+            "outputs": [],
+            "source": [
+                "assert low_client.api.services.worker_pool[default_worker_pool.name]\n",
+                "assert (\n",
+                "    low_client.api.services.worker_pool[default_worker_pool.name].max_count\n",
+                "    == num_workers\n",
+                ")"
+            ]
+        },
+        {
+            "cell_type": "code",
+            "execution_count": null,
+            "id": "24",
+            "metadata": {},
+            "outputs": [],
+            "source": [
+                "if environment != \"remote\":\n",
+                "    server_low.land()"
+            ]
+        },
+        {
+            "cell_type": "code",
+            "execution_count": null,
+            "id": "25",
+            "metadata": {},
+            "outputs": [],
+            "source": []
+        }
+    ],
+    "metadata": {
+        "kernelspec": {
+            "display_name": "Python 3 (ipykernel)",
+            "language": "python",
+            "name": "python3"
+        },
+        "language_info": {
+            "codemirror_mode": {
+                "name": "ipython",
+                "version": 3
+            },
+            "file_extension": ".py",
+            "mimetype": "text/x-python",
+            "name": "python",
+            "nbconvert_exporter": "python",
+            "pygments_lexer": "ipython3",
+            "version": "3.12.5"
+        }
+    },
+    "nbformat": 4,
+    "nbformat_minor": 5
 }