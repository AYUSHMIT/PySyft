--- conflicted
+++ resolved
@@ -256,11 +256,7 @@
    "name": "python",
    "nbconvert_exporter": "python",
    "pygments_lexer": "ipython3",
-<<<<<<< HEAD
-   "version": "3.11.5"
-=======
    "version": "3.12.3"
->>>>>>> 88732105
   }
  },
  "nbformat": 4,
