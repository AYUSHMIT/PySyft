# stdlib
import os
import random

# third party
import ascii_magic

<<<<<<< HEAD
=======
# relative
from .lib import asset_path

>>>>>>> 89077e65

def motorcycle():
    print(
        """
                                             `
                                         `.+yys/.`
                                       ``/NMMMNNs`
                                    `./shNMMMMMMNs``    `..`
                                  `-smNMMNNMMMMMMN/.``......`
                                `.yNMMMMNmmmmNNMMm/.`....`
                              `:sdNMMMMMMNNNNddddds-`.`` `--. `
                           `.+dNNNNMMMMMMMMMNNNNmddohmh//hddy/.```..`
                          `-hNMMMMMMMMMMMMNNdmNNMNNdNNd:sdyoo+/++:..`
                        ../mMMMMMMMMMMMMMMNNmmmmNMNmNNmdmd/hNNNd+:`
                        `:mMNNMMMMMMMMMMMMNMNNmmmNNNNNdNNd/NMMMMm::
                       `:mMNNNMMMMMMMMMMMMMMMNNNNdNMNNmmNd:smMMmh//
                     ``/mMMMMMMMMMMMMMMMMMMMMMMNmdmNNMMNNNy/osoo/-`
                    `-sNMMMMMMMMMMMMMMMMMMMMMMMMNNmmMMMMNh-....`
                   `/dNMMMMMMMMMMMMMMMMMMMMMMMMMMMNNMMMNy.`
                ``.omNNMMMMMMMMMMMMNMMMMMMMNmmmmNNMMMMN+`
                `:hmNNMMMMMMMMMMMNo/ohNNNNho+os+-+hNys/`
                -mNNNNNNMMMMMMMMm+``-yNdd+/mMMMms.-:`
                .+dmNNNNMMMMMMNd:``:dNN+y`oMMMMMm-.`
                `+dmmmNNNmmmmy+.   `-+m/s/+MMMMm/--
               `+mmmhNy/-...```     ``-.-sosyys+/-`
            ``.smmmsoo``               .oh+-:/:.
          `.:odmdh/````             `.+d+``````
     ```/sydNdhy+.`              ``-sds.
    `:hdmhs::-````               `oNs.`
```.sdmh/``                    `-ym+`
 ``ssy+`                     `-yms.`
   ``                      `:hNy-``
   `                     `-yMN/```
                       `-yNhy-
                     `/yNd/`
                   `:dNMs``
                 `.+mNy/.`
              `.+hNMMs``
             `:dMMMMh.`"""
    )


def hold_on_tight():

    rows, columns = os.popen("stty size", "r").read().split()

    if int(columns) >= 91:

        print(
            """
 _   _       _     _                 _   _       _     _     _   _                       _
| | | |     | |   | |               | | (_)     | |   | |   | | | |                     | |
| |_| | ___ | | __| |   ___  _ __   | |_ _  __ _| |__ | |_  | |_| | __ _ _ __ _ __ _   _| |
|  _  |/ _ \| |/ _` |  / _ \| '_ \  | __| |/ _` | '_ \| __| |  _  |/ _` | '__| '__| | | | |
| | | | (_) | | (_| | | (_) | | | | | |_| | (_| | | | | |_  | | | | (_| | |  | |  | |_| |_|
\_| |_/\___/|_|\__,_|  \___/|_| |_|  \__|_|\__, |_| |_|\__| \_| |_/\__,_|_|  |_|   \__, (_)
                                            __/ |                                   __/ |
                                           |___/                                   |___/
            """
        )
    else:
        print(
            """
 _   _       _     _                 _   _                       _
| | | |     | |   | |               | | | |                     | |
| |_| | ___ | | __| |   ___  _ __   | |_| | __ _ _ __ _ __ _   _| |
|  _  |/ _ \| |/ _` |  / _ \| '_ \  |  _  |/ _` | '__| '__| | | | |
| | | | (_) | | (_| | | (_) | | | | | | | | (_| | |  | |  | |_| |_|
\_| |_/\___/|_|\__,_|  \___/|_| |_| \_| |_/\__,_|_|  |_|   \__, (_)
                                                            __/ |
                                                           |___/
        """
        )


def hagrid1():
    ascii_magic.to_terminal(
        ascii_magic.from_image_file(
            img_path=str(asset_path()) + "/img/hagrid.png", columns=83
        )
    )

<<<<<<< HEAD
    ascii_magic.to_terminal(
        ascii_magic.from_image_file(img_path=install_path + "/hagrid.png", columns=83)
    )

=======
>>>>>>> 89077e65

def hagrid2():
    ascii_magic.to_terminal(
        ascii_magic.from_image_file(
            img_path=str(asset_path()) + "/img/hagrid2.png", columns=83
        )
    )

<<<<<<< HEAD
    ascii_magic.to_terminal(
        ascii_magic.from_image_file(img_path=install_path + "/hagrid2.png", columns=83)
    )

=======
>>>>>>> 89077e65

options = [motorcycle, hagrid1, hagrid2]


def hagrid():
    """Print a random hagrid image with the caption "hold on tight harry" """
    i = random.randint(0, 2)

    options[i]()

    hold_on_tight()<|MERGE_RESOLUTION|>--- conflicted
+++ resolved
@@ -5,12 +5,9 @@
 # third party
 import ascii_magic
 
-<<<<<<< HEAD
-=======
 # relative
 from .lib import asset_path
 
->>>>>>> 89077e65
 
 def motorcycle():
     print(
@@ -93,13 +90,6 @@
         )
     )
 
-<<<<<<< HEAD
-    ascii_magic.to_terminal(
-        ascii_magic.from_image_file(img_path=install_path + "/hagrid.png", columns=83)
-    )
-
-=======
->>>>>>> 89077e65
 
 def hagrid2():
     ascii_magic.to_terminal(
@@ -108,13 +98,6 @@
         )
     )
 
-<<<<<<< HEAD
-    ascii_magic.to_terminal(
-        ascii_magic.from_image_file(img_path=install_path + "/hagrid2.png", columns=83)
-    )
-
-=======
->>>>>>> 89077e65
 
 options = [motorcycle, hagrid1, hagrid2]
 
