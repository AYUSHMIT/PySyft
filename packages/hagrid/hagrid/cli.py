# stdlib
import json
import os
import re
import stat
import subprocess
from typing import Any
from typing import Dict as TypeDict
from typing import List as TypeList
from typing import Optional
from typing import Tuple as TypeTuple
from typing import cast

# third party
import click

# relative
from .art import hagrid
from .auth import AuthCredentials
from .cache import arg_cache
from .deps import DEPENDENCIES
from .deps import MissingDependency
from .deps import allowed_hosts
from .grammar import BadGrammar
from .grammar import GrammarVerb
from .grammar import parse_grammar
from .land import get_land_verb
from .launch import get_launch_verb
from .lib import GRID_SRC_PATH
from .lib import check_docker_version
from .lib import name_tag
from .lib import use_branch
from .style import RichGroup


@click.group(cls=RichGroup)
def cli() -> None:
    pass


@click.command(help="Start a new PyGrid domain/network node!")
@click.argument("args", type=str, nargs=-1)
@click.option(
    "--username",
    default=None,
    required=False,
    type=str,
    help="Optional: the username for provisioning the remote host",
)
@click.option(
    "--key_path",
    default=None,
    required=False,
    type=str,
    help="Optional: the path to the key file for provisioning the remote host",
)
# @click.option(
#     "--password",
#     default=None,
#     required=False,
#     type=str,
#     help="Optional: the password for provisioning the remote host",
# )
# @click.option(
#     "--mode",
#     default=None,
#     required=False,
#     type=str,
#     help="Optional: mode either provision or deploy, where deploy is a quick code update",
# )
@click.option(
    "--repo",
    default=None,
    required=False,
    type=str,
    help="Optional: repo to fetch source from",
)
@click.option(
    "--branch",
    default=None,
    required=False,
    type=str,
    help="Optional: branch to monitor for updates",
)
@click.option(
    "--tail",
    default=None,
    required=False,
    type=str,
    help="Optional: don't tail logs on launch",
)
@click.option(
    "--cmd",
    default=None,
    required=False,
    type=str,
    help="Optional: print the cmd without running it",
)
def launch(args: TypeTuple[str], **kwargs: TypeDict[str, Any]) -> None:
    verb = get_launch_verb()
    try:
        grammar = parse_grammar(args=args, verb=verb)
        verb.load_grammar(grammar=grammar)
    except BadGrammar as e:
        print(e)
        return

    try:
        cmd = create_launch_cmd(verb=verb, kwargs=kwargs)
    except Exception as e:
        print(f"{e}")
        return
    print("Running: \n", cmd)
    if "cmd" not in kwargs or str_to_bool(cast(str, kwargs["cmd"])) is False:
        subprocess.call(cmd, shell=True)


class QuestionInputError(Exception):
    pass


class QuestionInputPathError(Exception):
    pass


class Question:
    def __init__(
        self,
        var_name: str,
        question: str,
        kind: str,
        default: Optional[str] = None,
        cache: bool = False,
    ) -> None:
        self.var_name = var_name
        self.question = question
        self.default = default
        self.kind = kind
        self.cache = cache

    def validate(self, value: str) -> str:
        if self.default is not None and value == "":
            return self.default

        if self.kind == "path":
            value = os.path.expanduser(value)
            if not os.path.exists(value):
                error = f"{value} is not a valid path."
                if self.default is not None:
                    error += f" Try {self.default}"
                raise QuestionInputPathError(f"{error}")

        if self.kind == "yesno":
            if value.lower().startswith("y"):
                return "y"
            elif value.lower().startswith("n"):
                return "n"

        return value


def ask(question: Question, kwargs: TypeDict[str, str]) -> str:
    if question.var_name in kwargs and kwargs[question.var_name] is not None:
        value = kwargs[question.var_name]
    else:
        if question.default is not None:
            value = click.prompt(question.question, type=str, default=question.default)
        else:
            value = click.prompt(question.question, type=str)

    value = question.validate(value=value)
    if question.cache:
        setattr(arg_cache, question.var_name, value)

    return value


def requires_kwargs(
    required: TypeList[Question], kwargs: TypeDict[str, str]
) -> TypeDict[str, Any]:

    parsed_kwargs = {}
    for question in required:
        if question.var_name in kwargs and kwargs[question.var_name] is not None:
            value = kwargs[question.var_name]
        else:
            if question.default is not None:
                value = click.prompt(
                    question.question, type=str, default=question.default
                )
            else:
                value = click.prompt(question.question, type=str)

        value = question.validate(value=value)
        if question.cache:
            setattr(arg_cache, question.var_name, value)

        parsed_kwargs[question.var_name] = value
    return parsed_kwargs


def fix_key_permission(private_key_path: str) -> None:
    key_permission = oct(stat.S_IMODE(os.stat(private_key_path).st_mode))
    chmod_permission = "400"
    octal_permission = f"0o{chmod_permission}"
    if key_permission != octal_permission:
        print(
            f"Fixing key permission: {private_key_path}, setting to {chmod_permission}"
        )
        try:
            os.chmod(private_key_path, int(octal_permission, 8))
        except Exception as e:
            print("Failed to fix key permission", e)
            raise e


def private_to_public_key(private_key_path: str, username: str) -> str:
    # check key permission
    fix_key_permission(private_key_path=private_key_path)
    output_path = f"/tmp/hagrid_{username}_key.pub"
    cmd = f"ssh-keygen -f {private_key_path} -y > {output_path}"
    try:
        subprocess.check_call(cmd, shell=True)
    except Exception as e:
        print("failed to make ssh key", e)
        raise e
    return output_path


def check_azure_authed() -> bool:
    cmd = "az account show"
    try:
        subprocess.check_call(cmd, shell=True, stdout=subprocess.DEVNULL)
        return True
    except Exception:
        pass
    return False


def login_azure() -> bool:
    cmd = "az login"
    try:
        subprocess.check_call(cmd, shell=True, stdout=subprocess.DEVNULL)
        return True
    except Exception:
        pass
    return False


def str_to_bool(bool_str: Optional[str]) -> bool:
    result = False
    bool_str = str(bool_str).lower()
    if bool_str == "true" or bool_str == "1":
        result = True
    return result


ART = str_to_bool(os.environ.get("HAGRID_ART", "True"))


def generate_key_at_path(key_path: str) -> str:
    key_path = os.path.expanduser(key_path)
    if os.path.exists(key_path):
        raise Exception(f"Can't generate key since path already exists. {key_path}")
    else:
        cmd = f"ssh-keygen -N '' -f {key_path}"
        try:
            subprocess.check_call(cmd, shell=True)
            if not os.path.exists(key_path):
                raise Exception(f"Failed to generate ssh-key at: {key_path}")
        except Exception as e:
            raise e

    return key_path


def create_launch_cmd(
    verb: GrammarVerb,
    kwargs: TypeDict[str, Any],
    ignore_docker_version_check: Optional[bool] = False,
) -> str:
    host_term = verb.get_named_term_hostgrammar(name="host")
    host = host_term.host
    auth: Optional[AuthCredentials] = None

    tail = True
    if "tail" in kwargs:
        tail = str_to_bool(kwargs["tail"])

    if host in ["docker"]:

        if not ignore_docker_version_check:
            version = check_docker_version()
        else:
            version = "n/a"

        if version:
            return create_launch_docker_cmd(
                verb=verb, docker_version=version, tail=tail
            )
    elif host in ["vm"]:
        if (
            DEPENDENCIES["vagrant"]
            and DEPENDENCIES["virtualbox"]
            and DEPENDENCIES["ansible-playbook"]
        ):
            return create_launch_vagrant_cmd(verb=verb)
        else:
            errors = []
            if not DEPENDENCIES["vagrant"]:
                errors.append("vagrant")
            if not DEPENDENCIES["virtualbox"]:
                errors.append("virtualbox")
            if not DEPENDENCIES["ansible-playbook"]:
                errors.append("ansible-playbook")
            raise MissingDependency(
                f"Launching a VM locally requires: {' '.join(errors)}"
            )
    elif host in ["azure"]:

        while not check_azure_authed():
            print("You need to log into Azure")
            login_azure()

        if DEPENDENCIES["ansible-playbook"]:

            resource_group = ask(
                question=Question(
                    var_name="azure_resource_group",
                    question="What resource group name do you want to use (or create)?",
                    default=arg_cache.azure_resource_group,
                    kind="string",
                    cache=True,
                ),
                kwargs=kwargs,
            )

            location = ask(
                question=Question(
                    var_name="azure_location",
                    question="If this is a new resource group what location?",
                    default=arg_cache.azure_location,
                    kind="string",
                    cache=True,
                ),
                kwargs=kwargs,
            )

            size = ask(
                question=Question(
                    var_name="azure_size",
                    question="What size machine?",
                    default=arg_cache.azure_size,
                    kind="string",
                    cache=True,
                ),
                kwargs=kwargs,
            )

            username = ask(
                question=Question(
                    var_name="azure_username",
                    question="What do you want the username for the VM to be?",
                    default=arg_cache.azure_username,
                    kind="string",
                    cache=True,
                ),
                kwargs=kwargs,
            )

            key_path_question = Question(
                var_name="azure_key_path",
                question=f"Private key to access {username}@{host}?",
                default=arg_cache.azure_key_path,
                kind="path",
                cache=True,
            )
            try:
                key_path = ask(
                    key_path_question,
                    kwargs=kwargs,
                )
            except QuestionInputPathError as e:
                key_path = str(e).split("is not a valid path")[0].strip()

                create_key_question = Question(
                    var_name="azure_key_path",
                    question=f"Key {key_path} does not exist. Do you want to create it? (y/n)",
                    default="y",
                    kind="yesno",
                )
                create_key = ask(
                    create_key_question,
                    kwargs=kwargs,
                )
                if create_key == "y":
                    key_path = generate_key_at_path(key_path=key_path)
                else:
                    raise QuestionInputError(
                        "Unable to create VM without a private key"
                    )

            repo = ask(
                Question(
                    var_name="azure_repo",
                    question="Repo to fetch source from?",
                    default=arg_cache.azure_repo,
                    kind="string",
                    cache=True,
                ),
                kwargs=kwargs,
            )
            branch = ask(
                Question(
                    var_name="azure_branch",
                    question="Branch to monitor for updates?",
                    default=arg_cache.azure_branch,
                    kind="string",
                    cache=True,
                ),
                kwargs=kwargs,
            )

            use_branch(branch=branch)

            auth = AuthCredentials(username=username, key_path=key_path)

            return create_launch_azure_cmd(
                verb=verb,
                resource_group=resource_group,
                location=location,
                size=size,
                username=username,
                key_path=key_path,
                repo=repo,
                branch=branch,
                auth=auth,
            )
        else:
            errors = []
            if not DEPENDENCIES["ansible-playbook"]:
                errors.append("ansible-playbook")
            raise MissingDependency(
                f"Launching a Cloud VM requires: {' '.join(errors)}"
            )
    elif host in ["aws", "gcp"]:
        print("Coming soon.")
        return ""
    else:
        if DEPENDENCIES["ansible-playbook"]:
            username_question = Question(
                var_name="username",
                question=f"Username for {host} with sudo privledges?",
                default=arg_cache.username,
                kind="string",
                cache=True,
            )
            key_path_question = Question(
                var_name="key_path",
                question=f"Private key to access [username]@{host}?",
                default=arg_cache.key_path,
                kind="path",
                cache=True,
            )
            repo_question = Question(
                var_name="repo",
                question="Repo to fetch source from?",
                default=arg_cache.repo,
                kind="string",
                cache=True,
            )
            branch_question = Question(
                var_name="branch",
                question="Branch to monitor for updates?",
                default=arg_cache.branch,
                kind="string",
                cache=True,
            )
            required_questions = []
            if host != "localhost":
                required_questions.append(username_question)
                required_questions.append(key_path_question)
            required_questions.append(repo_question)
            required_questions.append(branch_question)

            parsed_kwargs = requires_kwargs(
                required=required_questions,
                kwargs=kwargs,
            )

            if "branch" in parsed_kwargs:
                use_branch(branch=parsed_kwargs["branch"])

            auth = None
            if host != "localhost":
                auth = AuthCredentials(
                    username=parsed_kwargs["username"],
                    key_path=parsed_kwargs["key_path"],
                )
                if not auth.valid:
                    raise Exception(f"Login Credentials are not valid. {auth}")
            return create_launch_custom_cmd(verb=verb, auth=auth, kwargs=parsed_kwargs)
        else:
            errors = []
            if not DEPENDENCIES["ansible-playbook"]:
                errors.append("ansible-playbook")
            raise MissingDependency(
                f"Launching a Custom VM requires: {' '.join(errors)}"
            )

    host_options = ", ".join(allowed_hosts)
    raise MissingDependency(
        f"Launch requires a correct host option, try: {host_options}"
    )


def create_launch_docker_cmd(
    verb: GrammarVerb, docker_version: str, tail: bool = False
) -> str:
    host_term = verb.get_named_term_hostgrammar(name="host")
    node_name = verb.get_named_term_type(name="node_name")
    node_type = verb.get_named_term_type(name="node_type")

    snake_name = str(node_name.snake_input)
    tag = name_tag(name=str(node_name.input))

    if ART:
        hagrid()

    print(
        "Launching a "
        + str(node_type.input)
        + " PyGrid node on port "
        + str(host_term.free_port)
        + "!\n"
    )

    print("  - TYPE: " + str(node_type.input))
    print("  - NAME: " + str(snake_name))
    print("  - TAG: " + str(tag))
    print("  - PORT: " + str(host_term.free_port))
    print("  - DOCKER: " + docker_version)
    print("  - TAIL: " + str(tail))
    print("\n")

    cmd = ""
    cmd += "DOMAIN_PORT=" + str(host_term.free_port)
    cmd += " TRAEFIK_TAG=" + str(tag)
    cmd += ' DOMAIN_NAME="' + snake_name + '"'
    cmd += " NODE_TYPE=" + str(node_type.input)
    cmd += " docker compose -p " + snake_name
    cmd += " up"
<<<<<<< HEAD
    #
=======

>>>>>>> 5134f9c6
    # if not tail:
    #     cmd += " -d"

    cmd += " --build"  # force rebuild
    cmd = "cd " + GRID_SRC_PATH + ";" + cmd
    return cmd


def create_launch_vagrant_cmd(verb: GrammarVerb) -> str:
    host_term = verb.get_named_term_hostgrammar(name="host")
    node_name = verb.get_named_term_type(name="node_name")
    node_type = verb.get_named_term_type(name="node_type")

    snake_name = str(node_name.snake_input)

    if ART:
        hagrid()

    print(
        "Launching a "
        + str(node_type.input)
        + " PyGrid node on port "
        + str(host_term.port)
        + "!\n"
    )

    print("  - TYPE: " + str(node_type.input))
    print("  - NAME: " + str(snake_name))
    print("  - PORT: " + str(host_term.port))
    # print("  - VAGRANT: " + "1")
    # print("  - VIRTUALBOX: " + "1")
    print("\n")

    cmd = ""
    cmd += 'ANSIBLE_ARGS="'
    cmd += f"-e 'node_name={snake_name}'"
    cmd += f"-e 'node_type={node_type.input}'"
    cmd += '" '
    cmd += "vagrant up --provision"
    cmd = "cd " + GRID_SRC_PATH + ";" + cmd
    return cmd


def get_or_make_resource_group(resource_group: str, location: str = "westus") -> None:
    cmd = f"az group show --resource-group {resource_group}"
    exists = True
    try:
        subprocess.check_call(cmd, shell=True)
    except Exception:
        # group doesnt exist so lets create it
        exists = False

    if not exists:
        cmd = f"az group create -l {location} -n {resource_group}"
        try:
            print(f"Creating resource group.\nRunning: {cmd}")
            subprocess.check_call(cmd, shell=True)
        except Exception as e:
            raise Exception(
                f"Unable to create resource group {resource_group} @ {location}. {e}"
            )


def extract_host_ip(stdout: bytes) -> Optional[str]:
    output = stdout.decode("utf-8")

    try:
        j = json.loads(output)
        if "publicIpAddress" in j:
            return str(j["publicIpAddress"])
    except Exception:
        matcher = r'publicIpAddress":\s+"(.+)"'
        ips = re.findall(matcher, output)
        if len(ips) > 0:
            return ips[0]

    return None


def make_vm_azure(
    node_name: str, resource_group: str, username: str, key_path: str, size: str
) -> Optional[str]:
    public_key_path = private_to_public_key(
        private_key_path=key_path, username=username
    )

    cmd = f"az vm create -n {node_name} -g {resource_group} --size {size} "
    cmd += "--image Canonical:0001-com-ubuntu-server-focal:20_04-lts:latest "
    cmd += "--public-ip-sku Standard --authentication-type ssh "
    cmd += f"--ssh-key-values {public_key_path} --admin-username {username}"
    host_ip: Optional[str] = None
    try:
        print(f"Creating vm.\nRunning: {cmd}")
        output = subprocess.check_output(cmd, shell=True)
        host_ip = extract_host_ip(stdout=output)
    except Exception as e:
        print("failed", e)

    if host_ip is None:
        raise Exception("Failed to create vm or get VM public ip")

    try:
        # clean up temp public key
        os.unlink(public_key_path)
    except Exception:
        pass

    return host_ip


def open_port_vm_azure(resource_group: str, node_name: str, port: int) -> None:
    cmd = f"az network nsg rule create --resource-group {resource_group} "
    cmd += f"--nsg-name {node_name}NSG --name HTTP --destination-port-ranges {port} --priority 500"
    try:
        print(f"Creating ngs rule.\nRunning: {cmd}")
        output = subprocess.check_call(cmd, shell=True)
        print("output", output)
        pass
    except Exception as e:
        print("failed", e)


def create_launch_azure_cmd(
    verb: GrammarVerb,
    resource_group: str,
    location: str,
    size: str,
    username: str,
    key_path: str,
    repo: str,
    branch: str,
    auth: AuthCredentials,
) -> str:
    # resource group
    get_or_make_resource_group(resource_group=resource_group, location=location)

    # vm
    node_name = verb.get_named_term_type(name="node_name")
    snake_name = str(node_name.snake_input)
    host_ip = make_vm_azure(snake_name, resource_group, username, key_path, size)

    # open port 80
    open_port_vm_azure(resource_group=resource_group, node_name=snake_name, port=80)

    # get old host
    host_term = verb.get_named_term_hostgrammar(name="host")

    # replace
    host_term.parse_input(host_ip)
    verb.set_named_term_type(name="host", new_term=host_term)

    kwargs = {"repo": repo, "branch": branch}

    # provision
    return create_launch_custom_cmd(verb=verb, auth=auth, kwargs=kwargs)


def create_launch_custom_cmd(
    verb: GrammarVerb, auth: Optional[AuthCredentials], kwargs: TypeDict[str, Any]
) -> str:
    host_term = verb.get_named_term_hostgrammar(name="host")
    node_name = verb.get_named_term_type(name="node_name")
    node_type = verb.get_named_term_type(name="node_type")
    # source_term = verb.get_named_term_type(name="source")

    snake_name = str(node_name.snake_input)

    if ART:
        hagrid()

    print(
        "Launching a "
        + str(node_type.input)
        + " PyGrid node on port "
        + str(host_term.port)
        + "!\n"
    )

    print("  - TYPE: " + str(node_type.input))
    print("  - NAME: " + str(snake_name))
    print("  - PORT: " + str(host_term.port))
    print("\n")

    playbook_path = GRID_SRC_PATH + "/ansible/site.yml"
    ansible_cfg_path = GRID_SRC_PATH + "/ansible.cfg"
    auth = cast(AuthCredentials, auth)

    if not os.path.exists(playbook_path):
        print(f"Can't find playbook site.yml at: {playbook_path}")
    cmd = f"ANSIBLE_CONFIG={ansible_cfg_path} ansible-playbook "
    if host_term.host == "localhost":
        cmd += "--connection=local "
    cmd += f"-i {host_term.host}, {playbook_path}"
    if host_term.host != "localhost":
        cmd += f" --private-key {auth.key_path} --user {auth.username}"
    ANSIBLE_ARGS = {
        "node_type": node_type.input,
        "node_name": snake_name,
        "github_repo": kwargs["repo"],
        "repo_branch": kwargs["branch"],
    }

    if host_term.host == "localhost":
        ANSIBLE_ARGS["local"] = "true"

    # if mode == "deploy":
    #     ANSIBLE_ARGS["deploy"] = "true"

    for k, v in ANSIBLE_ARGS.items():
        cmd += f" -e \"{k}='{v}'\""

    cmd = "cd " + GRID_SRC_PATH + ";" + cmd
    return cmd


def create_land_cmd(verb: GrammarVerb, kwargs: TypeDict[str, Any]) -> str:
    host_term = verb.get_named_term_hostgrammar(name="host")
    host = host_term.host

    if verb.get_named_term_grammar("node_name").input == "all":
        # subprocess.call("docker rm `docker ps -aq` --force", shell=True)
        return "docker rm `docker ps -aq` --force"

    if host in ["docker"]:
        version = check_docker_version()
        if version:
            return create_land_docker_cmd(verb=verb)

    host_options = ", ".join(allowed_hosts)
    raise MissingDependency(
        f"Launch requires a correct host option, try: {host_options}"
    )


def create_land_docker_cmd(verb: GrammarVerb) -> str:
    node_name = verb.get_named_term_type(name="node_name")
    snake_name = str(node_name.snake_input)

    cmd = ""
    cmd += "docker compose"
    cmd += ' --file "docker-compose.override.yml"'
    cmd += ' --project-name "' + snake_name + '"'
    cmd += " down"

    cmd = "cd " + GRID_SRC_PATH + ";export $(cat .env | sed 's/#.*//g' | xargs);" + cmd
    return cmd


@click.command(help="Stop a running PyGrid domain/network node.")
@click.argument("args", type=str, nargs=-1)
def land(args: TypeTuple[str], **kwargs: TypeDict[str, Any]) -> None:
    verb = get_land_verb()
    try:
        grammar = parse_grammar(args=args, verb=verb)
        verb.load_grammar(grammar=grammar)
    except BadGrammar as e:
        print(e)
        return

    # if len(args) == 0:
    #     print("use interactive menu to select node?")

    try:
        cmd = create_land_cmd(verb=verb, kwargs=kwargs)
    except Exception as e:
        print(f"{e}")
        return
    print("Running: \n", cmd)
    subprocess.call(cmd, shell=True)


cli.add_command(launch)
cli.add_command(land)<|MERGE_RESOLUTION|>--- conflicted
+++ resolved
@@ -550,11 +550,7 @@
     cmd += " NODE_TYPE=" + str(node_type.input)
     cmd += " docker compose -p " + snake_name
     cmd += " up"
-<<<<<<< HEAD
-    #
-=======
-
->>>>>>> 5134f9c6
+
     # if not tail:
     #     cmd += " -d"
 
