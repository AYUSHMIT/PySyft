--- conflicted
+++ resolved
@@ -67,11 +67,8 @@
     PyYAML==6.0.1
     azure-storage-blob==12.19.1
     ipywidgets==8.1.2
-<<<<<<< HEAD
     rich==13.7.1
-=======
     jinja2==3.1.4
->>>>>>> e96fe62d
 
 install_requires =
     %(syft)s
