[metadata]
name = syft
<<<<<<< HEAD
version = attr: "0.7.0-beta.42"
description = PySyft is a Python library for secure and private Deep Learning, allowing you to compute on data you do not own and cannot see
=======
version = attr: syft.__version__
description = Perform numpy-like analysis on data that remains in someone elses server
>>>>>>> c60a126b
author = OpenMined
author_email = info@openmined.org
license = Apache-2.0
long_description = file: README.md
long_description_content_type = text/markdown; charset=UTF-8; variant=GFM
url = https://openmined.github.io/PySyft/
project_urls =
    Source=https://github.com/OpenMined/PySyft
    Tracker=https://github.com/OpenMined/PySyft/issues
platforms = any
classifiers =
    Development Status :: 4 - Beta
    Programming Language :: Python

[options]
zip_safe = False
packages = find_namespace:
include_package_data = True
package_dir =
    =src
# DON'T CHANGE THE FOLLOWING LINE! IT WILL BE UPDATED BY PYSCAFFOLD!
# Add here dependencies of your project (semicolon/line-separated), e.g.
syft =
    ascii_magic==1.6
    bcrypt==4.0.1
    boto3==1.26.51
    cachetools>=3.1
    flax==0.5.3
    forbiddenfruit==0.1.4
    gevent==22.10.2
    jax==0.3.14
    jaxlib==0.3.14
    loguru==0.6.0
    matplotlib==3.6.3
    names==0.3.0
    numpy>=1.21.6 # tensorflow-federated
    packaging>=21.0
    pandas==1.5.2
    protobuf==3.19.5 # tensorflow-federated
    pyarrow==10.0.1
    pycapnp==1.2.2
    pydantic[email]==1.10.4
    pyjwt==2.6.0
    pymongo-inmemory==0.2.8
    pymongo==4.2.0
    pympler==1.0.1
    pynacl==1.5.0
    pyoblv==0.1.2
    redis==4.4.2
    requests_toolbelt==0.10.1
    requests==2.28.2
    result==0.9.0
    sqlalchemy==1.4.46
    torch>=1.11.0,<=1.13.1
    tqdm==4.64.0
    typeguard==2.13.3
    typing_extensions==4.4.0

telemetry =
    opentelemetry-api==1.14.0
    opentelemetry-sdk==1.14.0
    opentelemetry-exporter-jaeger==1.14.0
    opentelemetry-instrumentation==0.35b0
    opentelemetry-instrumentation-requests==0.35b0
    ; opentelemetry-instrumentation-digma==0.9.0

install_requires =
    %(syft)s
    %(telemetry)s

# The usage of test_requires is discouraged, see `Dependency Management` docs
# tests_require = pytest; pytest-cov
# Require a specific Python version, e.g. Python 2.7 or >= 3.4
python_requires = >=3.7

[options.packages.find]
where = src
exclude =
    tests

[options.extras_require]
dev =
    %(test_plugins)s
    bandit==1.7.4
    black-nb==0.7
    black==22.12.0
    doc8==1.1.1
    faker==16.6.0
    flake8==6.0.0
    importlib-metadata==6.0.0
    isort==5.11.4
    mypy==0.991
    pre-commit==2.21.0
    safety==2.3.5

test_plugins =
    pytest==7.2.0
    pytest-cov
    pytest-xdist[psutil]
    pytest-asyncio
    pytest-benchmark
    pytest-custom_exit_code
    pytest-randomly
    pytest-sugar
    coverage

tff =
    tensorflow-federated==0.40.0

<<<<<<< HEAD
[options.entry_points]
console_scripts =
    syft-device=syft.grid.example_nodes.device:run
    syft-domain=syft.grid.example_nodes.domain:run
    syft-network=syft.grid.example_nodes.network:run

=======
>>>>>>> c60a126b
[test]
addopts = --verbose
extras = True

[tool:pytest]
# Options for py.test:
# Specify command-line options as you would do when invoking py.test directly.
# e.g. --cov-report html (or xml) for html/xml output or --junitxml junit.xml
# in order to write a coverage file that can be read by Jenkins.
addopts = --verbose
norecursedirs =
    dist
    build
    .tox
testpaths = tests
filterwarnings =
    ignore:.*Deprecated.*:DeprecationWarning


[aliases]
dists = bdist_wheel

[bdist_wheel]
# Use this option if your package is pure-python
universal = 1

[build_sphinx]
source_dir = docs
build_dir = build/sphinx

[devpi:upload]
# Options for the devpi: PyPI server and packaging tool
# VCS export must be deactivated since we are using setuptools-scm
no-vcs = 1
formats = bdist_wheel

[flake8]
# Some sane defaults for the code style checker flake8
# TODO: C901 Complex function, (gmuraru) I think we should fix this
ignore =
    N805
    W503
    C901
    B001
    B002
    B003
    B004
    B005
    B007
    B008
    B009
    B010
    B011
    B012
    B013
    B014
    B015
    B016
    B017
    B018
    B019
    B020
    B021
    B022
    B023
    B024
    B027
    B026

max-line-length = 120
exclude =
    .tox
    build
    dist
    .git
    .eggs
    docs/conf.py
    __pycache__
    venv
    src/syft/notebooks/examples*

max-complexity = 11
show-source = true
statistics = true
count = true

[pyscaffold]
# PyScaffold's parameters when the project was created.
# This will be used when updating. Do not change!
version = 4.0.1
package = syft
extensions =
    markdown

[files]
# Add here 'data_files', 'packages' or 'namespace_packages'.
# Additional data files are defined as key value pairs of source and target:
packages =
        syft
data_files =
    img = img/*

[mypy]
python_version = 3.10<|MERGE_RESOLUTION|>--- conflicted
+++ resolved
@@ -1,12 +1,7 @@
 [metadata]
 name = syft
-<<<<<<< HEAD
-version = attr: "0.7.0-beta.42"
-description = PySyft is a Python library for secure and private Deep Learning, allowing you to compute on data you do not own and cannot see
-=======
 version = attr: syft.__version__
 description = Perform numpy-like analysis on data that remains in someone elses server
->>>>>>> c60a126b
 author = OpenMined
 author_email = info@openmined.org
 license = Apache-2.0
@@ -116,15 +111,6 @@
 tff =
     tensorflow-federated==0.40.0
 
-<<<<<<< HEAD
-[options.entry_points]
-console_scripts =
-    syft-device=syft.grid.example_nodes.device:run
-    syft-domain=syft.grid.example_nodes.domain:run
-    syft-network=syft.grid.example_nodes.network:run
-
-=======
->>>>>>> c60a126b
 [test]
 addopts = --verbose
 extras = True
