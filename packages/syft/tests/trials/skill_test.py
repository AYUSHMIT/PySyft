# "Do or do not. There is no try." — Yoda
# stdlib
from typing import Dict


def get_padawans(cohort: str) -> Dict[str, str]:
    # add yourself to the temple trial roster
    data = {
        "R2Q4": {
            "skywalker": "PASSED",
            "saffron": "PASSED",
            "yash": "PASSED",
<<<<<<< HEAD
            "omar": "PASSED",
=======
            "vinal": "PASSED",
            "yangyuqiao": "PASSED",
            "callis": "PASSED",
            "rodrigo": "PASSED",
            "kanak": "PASSED",
            "Simran": "PASSED",
            "theresa": "PASSED",
            "amdjed": "PASSED",
            "Osam": "PASSED",
>>>>>>> 906f1caa
        }
    }
    return data[cohort]


def test_trial_of_skill() -> None:
    assert get_padawans("R2Q4")["skywalker"] == "PASSED"
    assert get_padawans("R2Q4")["saffron"] == "PASSED"
<<<<<<< HEAD
    assert get_padawans("R2Q4")["yash"] == "PASSED"
    assert get_padawans("R2Q4")["omar"] == "PASSED"
=======
    assert get_padawans("R2Q4")["vinal"] == "PASSED"
    assert get_padawans("R2Q4")["yash"] == "PASSED"
    assert get_padawans("R2Q4")["yangyuqiao"] == "PASSED"
    assert get_padawans("R2Q4")["callis"] == "PASSED"
    assert get_padawans("R2Q4")["rodrigo"] == "PASSED"
    assert get_padawans("R2Q4")["kanak"] == "PASSED"
    assert get_padawans("R2Q4")["Simran"] == "PASSED"
    assert get_padawans("R2Q4")["theresa"] == "PASSED"
    assert get_padawans("R2Q4")["amdjed"] == "PASSED"
    assert get_padawans("R2Q4")["Osam"] == "PASSED"
    assert len(get_padawans("R2Q4")) > 1
>>>>>>> 906f1caa
<|MERGE_RESOLUTION|>--- conflicted
+++ resolved
@@ -10,9 +10,7 @@
             "skywalker": "PASSED",
             "saffron": "PASSED",
             "yash": "PASSED",
-<<<<<<< HEAD
             "omar": "PASSED",
-=======
             "vinal": "PASSED",
             "yangyuqiao": "PASSED",
             "callis": "PASSED",
@@ -22,7 +20,6 @@
             "theresa": "PASSED",
             "amdjed": "PASSED",
             "Osam": "PASSED",
->>>>>>> 906f1caa
         }
     }
     return data[cohort]
@@ -31,12 +28,9 @@
 def test_trial_of_skill() -> None:
     assert get_padawans("R2Q4")["skywalker"] == "PASSED"
     assert get_padawans("R2Q4")["saffron"] == "PASSED"
-<<<<<<< HEAD
+    assert get_padawans("R2Q4")["vinal"] == "PASSED"
     assert get_padawans("R2Q4")["yash"] == "PASSED"
     assert get_padawans("R2Q4")["omar"] == "PASSED"
-=======
-    assert get_padawans("R2Q4")["vinal"] == "PASSED"
-    assert get_padawans("R2Q4")["yash"] == "PASSED"
     assert get_padawans("R2Q4")["yangyuqiao"] == "PASSED"
     assert get_padawans("R2Q4")["callis"] == "PASSED"
     assert get_padawans("R2Q4")["rodrigo"] == "PASSED"
@@ -45,5 +39,4 @@
     assert get_padawans("R2Q4")["theresa"] == "PASSED"
     assert get_padawans("R2Q4")["amdjed"] == "PASSED"
     assert get_padawans("R2Q4")["Osam"] == "PASSED"
-    assert len(get_padawans("R2Q4")) > 1
->>>>>>> 906f1caa
+    assert len(get_padawans("R2Q4")) > 1