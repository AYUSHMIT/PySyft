--- conflicted
+++ resolved
@@ -12,11 +12,8 @@
             "yash": "PASSED",
             "vinal": "PASSED",
             "yangyuqiao": "PASSED",
-<<<<<<< HEAD
             "rodrigo": "PASSED",
-=======
             "kanak": "PASSED"
->>>>>>> 0fa6772e
         }
     }
     return data[cohort]
@@ -28,9 +25,6 @@
     assert get_padawans("R2Q4")["vinal"] == "PASSED"
     assert get_padawans("R2Q4")["yash"] == "PASSED"
     assert get_padawans("R2Q4")["yangyuqiao"] == "PASSED"
-<<<<<<< HEAD
     assert get_padawans("R2Q4")["rodrigo"] == "PASSED"
-=======
     assert get_padawans("R2Q4")["kanak"] == "PASSED"
-    assert len(get_padawans("R2Q4")) > 1
->>>>>>> 0fa6772e
+    assert len(get_padawans("R2Q4")) > 1