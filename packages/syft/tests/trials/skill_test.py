--- conflicted
+++ resolved
@@ -5,23 +5,12 @@
 
 def get_padawans(cohort: str) -> Dict[str, str]:
     # add yourself to the temple trial roster
-<<<<<<< HEAD
-
-    data = {
-        "R2Q4": {"skywalker": "PASSED", "saffron": "PASSED", "yangyuqiao": "PASSED"}
-    }
-
-=======
-    data = {"R2Q4": {"skywalker": "PASSED", "saffron": "PASSED", "yash": "PASSED"}}
->>>>>>> 6b0bf2ef
+    data = {"R2Q4": {"skywalker": "PASSED", "saffron": "PASSED", "yash": "PASSED", "yangyuqiao": "PASSED"}}
     return data[cohort]
 
 
 def test_trial_of_skill() -> None:
     assert get_padawans("R2Q4")["skywalker"] == "PASSED"
-<<<<<<< HEAD
-    assert len(get_padawans("R2Q4")) > 1
-=======
     assert get_padawans("R2Q4")["saffron"] == "PASSED"
     assert get_padawans("R2Q4")["yash"] == "PASSED"
->>>>>>> 6b0bf2ef
+    assert get_padawans("R2Q4")["yangyuqiao"] == "PASSED"
