--- conflicted
+++ resolved
@@ -1274,7 +1274,6 @@
     assert (result.data_subjects == reference_tensor.data_subjects[indices, :]).all()
 
 
-<<<<<<< HEAD
 def test_put(
     reference_data: np.ndarray,
     upper_bound: np.ndarray,
@@ -1288,7 +1287,6 @@
         max_vals=upper_bound,
         min_vals=lower_bound,
     )
-
     no_values = reference_tensor.shape[0]
     new_values = np.random.randint(low=-50, high=50, size=(no_values), dtype=np.int32)
     indices = np.random.randint(
@@ -1357,8 +1355,6 @@
     ).all()
 
 
-=======
->>>>>>> c53850c3
 def test_swapaxes(
     reference_data: np.ndarray,
     upper_bound: np.ndarray,
@@ -1405,11 +1401,7 @@
     assert result.max_vals.shape == reference_result.shape
 
 
-<<<<<<< HEAD
 def test_argmin(
-=======
-def test_put(
->>>>>>> c53850c3
     reference_data: np.ndarray,
     upper_bound: np.ndarray,
     lower_bound: np.ndarray,
@@ -1423,7 +1415,6 @@
         min_vals=lower_bound,
     )
 
-<<<<<<< HEAD
     result = reference_tensor.argmin()
     reference_result = reference_tensor.child.argmin()
     assert (result.child == reference_result).all()
@@ -1443,17 +1434,6 @@
     assert (result.child == reference_result).all()
     assert (
         result.data_subjects == reference_tensor.data_subjects[reference_result]
-=======
-    no_values = reference_tensor.shape[0]
-    new_values = np.random.randint(low=-50, high=50, size=(no_values), dtype=np.int32)
-    indices = np.random.randint(
-        low=0, high=no_values * no_values - no_values - 1, size=(1), dtype=np.int32
-    )[0]
-
-    result = reference_tensor.put(range(indices, indices + no_values), new_values)
-    assert (
-        result.child.flat[indices : indices + no_values] == new_values  # noqa: E203
->>>>>>> c53850c3
     ).all()
 
 
