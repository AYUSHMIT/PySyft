--- conflicted
+++ resolved
@@ -48,13 +48,8 @@
 
 
 @pytest.fixture
-<<<<<<< HEAD
-def dsa(dims) -> DataSubjectArray:
-    return np.broadcast_to(DataSubjectArray(["DS1"]), (dims, dims))
-=======
 def dsa(dims: int) -> DataSubjectArray:
     return DataSubjectArray.from_objs(np.ones((dims, dims)))
->>>>>>> 1759d3ba
 
 
 @pytest.fixture
@@ -1239,7 +1234,6 @@
     assert (result.child == (reference_data | False)).all()
 
 
-<<<<<<< HEAD
 def test_matmul(
     reference_data: np.ndarray,
     upper_bound: np.ndarray,
@@ -1302,7 +1296,8 @@
     assert (result.child == (reference_binary_data ^ other)).all()
     assert (result.child.max() <= 1).all()
     assert (result.child.max() >= 0).all()
-=======
+
+
 def test_std(
     reference_data: np.ndarray,
     upper_bound: np.ndarray,
@@ -1324,18 +1319,13 @@
     assert (result.child == reference_data.std(axis=1)).all()
     assert (result.child >= result.min_vals.data).all()
     assert (result.child <= result.max_vals.data).all()
->>>>>>> 1759d3ba
 
 
 def test_trace(
     reference_data: np.ndarray,
     upper_bound: np.ndarray,
     lower_bound: np.ndarray,
-<<<<<<< HEAD
-    dsa,
-=======
     dsa: DataSubjectArray,
->>>>>>> 1759d3ba
 ) -> None:
     tensor = PT(
         child=reference_data,
@@ -1358,11 +1348,7 @@
     reference_data: np.ndarray,
     upper_bound: np.ndarray,
     lower_bound: np.ndarray,
-<<<<<<< HEAD
-    dsa,
-=======
     dsa: DataSubjectArray,
->>>>>>> 1759d3ba
 ) -> None:
     tensor = PT(
         child=reference_data,
@@ -1380,11 +1366,7 @@
     reference_data: np.ndarray,
     upper_bound: np.ndarray,
     lower_bound: np.ndarray,
-<<<<<<< HEAD
-    dsa,
-=======
     dsa: DataSubjectArray,
->>>>>>> 1759d3ba
 ) -> None:
     tensor = PT(
         child=reference_data,
