--- conflicted
+++ resolved
@@ -1234,7 +1234,6 @@
     assert (result.child == (reference_data | False)).all()
 
 
-<<<<<<< HEAD
 def test_take(
     reference_data: np.ndarray,
     upper_bound: np.ndarray,
@@ -1281,7 +1280,6 @@
     assert (
         result.child.flat[indices : indices + no_values] == new_values  # noqa: E203
     ).all()
-=======
 def test_trace(
     reference_data: np.ndarray,
     upper_bound: np.ndarray,
@@ -1338,5 +1336,4 @@
     result = tensor.min()
     assert result.child == reference_data.min()
     assert result.child >= result.min_vals.data
-    assert result.child <= result.max_vals.data
->>>>>>> 88378e7a
+    assert result.child <= result.max_vals.data