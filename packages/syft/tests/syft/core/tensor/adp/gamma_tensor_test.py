# stdlib
from typing import Any

# third party
import numpy as np
from numpy.typing import ArrayLike
import pytest

# syft absolute
import syft as sy
from syft.core.adp.data_subject_ledger import DataSubjectLedger
from syft.core.adp.data_subject_list import DataSubjectArray
from syft.core.adp.ledger_store import DictLedgerStore
from syft.core.tensor.autodp.gamma_functions import GAMMA_TENSOR_OP
from syft.core.tensor.autodp.gamma_tensor import GammaTensor
from syft.core.tensor.autodp.phi_tensor import PhiTensor as PT
from syft.core.tensor.lazy_repeat_array import lazyrepeatarray as lra


@pytest.fixture
def ishan() -> ArrayLike:
    return np.array(DataSubjectArray(["φhishan"]))


@pytest.fixture
def traskmaster() -> ArrayLike:
    return np.ndarray(DataSubjectArray(["λamdrew"]))


@pytest.fixture
def highest() -> int:
    return 5


@pytest.fixture
def lowest(highest) -> int:
    return -1 * int(highest)


@pytest.fixture
def dims() -> int:
    """This generates a random integer for the number of dimensions in our testing tensors"""
    dims = int(max(3, np.random.randint(5) + 3))  # Avoid size 0 and 1
    # Failsafe
    if dims < 2:
        dims += 3
    assert dims > 1, "Tensor not large enough for several tests."
    return dims


@pytest.fixture
def reference_data(highest, dims) -> np.ndarray:
    """This generates random data to test the equality operators"""
    reference_data = np.random.randint(
        low=-highest, high=highest, size=(dims, dims), dtype=np.int64
    )
    assert dims > 1, "Tensor not large enough"
    return reference_data


@pytest.fixture
def dsa(dims: int) -> DataSubjectArray:
    return DataSubjectArray.from_objs(np.random.choice([0, 1], (dims, dims)))


@pytest.fixture
def upper_bound(reference_data: np.ndarray, highest: int) -> np.ndarray:
    """This is used to specify the max_vals that is either binary or randomly generated b/w 0-1"""
    return lra(data=highest, shape=reference_data.shape)


@pytest.fixture
def lower_bound(reference_data: np.ndarray, highest: int) -> np.ndarray:
    """This is used to specify the min_vals that is either binary or randomly generated b/w 0-1"""
    return lra(data=-highest, shape=reference_data.shape)


def test_gamma_serde(
    reference_data: np.ndarray,
    upper_bound: np.ndarray,
    lower_bound: np.ndarray,
) -> None:
    """Test basic serde for GammaTensor"""
    data_subjects = np.broadcast_to(
        np.array(DataSubjectArray(["eagle"])), reference_data.shape
    )
    tensor1 = PT(
        child=reference_data,
        data_subjects=data_subjects,
        max_vals=upper_bound,
        min_vals=lower_bound,
    )
    assert tensor1.data_subjects.shape == tensor1.child.shape
    gamma_tensor1 = tensor1.gamma

    print("gamma tensor", gamma_tensor1)
    # Checks to ensure gamma tensor was properly created
    assert isinstance(gamma_tensor1, GammaTensor)
    assert (gamma_tensor1.child == tensor1.child).all()

    ser = sy.serialize(gamma_tensor1, to_bytes=True)
    de = sy.deserialize(ser, from_bytes=True)

    assert (de.child == gamma_tensor1.child).all()
    assert (de.data_subjects == gamma_tensor1.data_subjects).all()
    assert de.min_vals == gamma_tensor1.min_vals
    assert de.max_vals == gamma_tensor1.max_vals
    assert de.is_linear == gamma_tensor1.is_linear
    assert de.func_str == gamma_tensor1.func_str
    assert de.id == gamma_tensor1.id
    assert de.sources.keys() == gamma_tensor1.sources.keys()


def test_gamma_publish(
    reference_data: np.ndarray,
    upper_bound: np.ndarray,
    lower_bound: np.ndarray,
) -> None:
    """Test basic serde for GammaTensor"""
    data_subjects = np.broadcast_to(
        np.array(DataSubjectArray(["eagle", "potato"])), reference_data.shape
    )
    tensor1 = GammaTensor(
        child=reference_data,
        data_subjects=data_subjects,
        max_vals=upper_bound,
        min_vals=lower_bound,
    )
    assert tensor1.data_subjects.shape == tensor1.child.shape
    gamma_tensor1 = tensor1.sum()
    assert isinstance(gamma_tensor1, GammaTensor)
    # Gamma Tensor Does not have FPT Values
    assert tensor1.child.sum() == gamma_tensor1.child

    ledger_store = DictLedgerStore()
    print("kv_Store: ", ledger_store.kv_store)
    user_key = b"1231"
    ledger = DataSubjectLedger.get_or_create(store=ledger_store, user_key=user_key)

    def get_budget_for_user(*args: Any, **kwargs: Any) -> float:
        return 999999

    def deduct_epsilon_for_user(*args: Any, **kwargs: Any) -> bool:
        return True

    results = gamma_tensor1.publish(
        get_budget_for_user=get_budget_for_user,
        deduct_epsilon_for_user=deduct_epsilon_for_user,
        ledger=ledger,
        sigma=0.5,
        private=True,
    )

    assert results.dtype == np.float64
    assert results < upper_bound.to_numpy().sum() + 10
    assert -10 + lower_bound.to_numpy().sum() < results
    print(ledger_store.kv_store)


def test_sum(
    reference_data: np.ndarray,
    upper_bound: np.ndarray,
    lower_bound: np.ndarray,
    dsa: DataSubjectArray,
) -> None:
    tensor = GammaTensor(
        child=reference_data,
        data_subjects=dsa,
        max_vals=upper_bound,
        min_vals=lower_bound,
    )

    result = tensor.sum()
    assert result.child == reference_data.sum()
    assert result.child >= result.min_vals.data
    assert result.child <= result.max_vals.data
    assert result.data_subjects == dsa.sum()

    result = tensor.sum(axis=1)
    assert (result.child == reference_data.sum(axis=1)).all()
    assert (result.child >= result.min_vals.data).all()
    assert (result.child <= result.max_vals.data).all()
    assert (result.data_subjects == dsa.sum(axis=1)).all()


def test_pow(
    reference_data: np.ndarray,
    upper_bound: np.ndarray,
    lower_bound: np.ndarray,
    dsa: DataSubjectArray,
) -> None:
    tensor = GammaTensor(
        child=reference_data,
        data_subjects=dsa,
        min_vals=lower_bound,
        max_vals=upper_bound,
    )
    result = tensor.__pow__(2)
    assert (result.child == (reference_data**2)).all()
    assert result.child.min() >= result.min_vals.data
    assert result.child.max() <= result.max_vals.data


@pytest.mark.arithmetic
@pytest.mark.public_op
def test_add_public(
    reference_data: np.ndarray,
    upper_bound: np.ndarray,
    lower_bound: np.ndarray,
    ishan: DataSubjectArray,
) -> None:
    ishan = np.broadcast_to(ishan, reference_data.shape)
    reference_tensor = PT(
        child=reference_data,
        data_subjects=ishan,
        max_vals=upper_bound,
        min_vals=lower_bound,
    ).gamma

    output = reference_tensor + 5
    assert output.shape == reference_tensor.shape
    assert (output.child == reference_data + 5).all()
    assert output.min_vals.data == reference_tensor.min_vals + 5
    assert output.min_vals.shape == reference_tensor.shape
    assert output.max_vals.data == reference_tensor.max_vals + 5
    assert output.max_vals.shape == reference_tensor.shape
    assert (output.data_subjects == reference_tensor.data_subjects).all()


@pytest.mark.arithmetic
@pytest.mark.public_op
def test_sub_public(
    reference_data: np.ndarray,
    upper_bound: np.ndarray,
    lower_bound: np.ndarray,
    ishan: DataSubjectArray,
) -> None:
    ishan = np.broadcast_to(ishan, reference_data.shape)
    reference_tensor = PT(
        child=reference_data,
        data_subjects=ishan,
        max_vals=upper_bound,
        min_vals=lower_bound,
    ).gamma

    output = reference_tensor - 5
    assert output.shape == reference_tensor.shape
    assert (output.child == reference_data - 5).all()
    assert output.min_vals.data == reference_tensor.min_vals - 5
    assert output.min_vals.shape == reference_tensor.shape
    assert output.max_vals.data == reference_tensor.max_vals - 5
    assert output.max_vals.shape == reference_tensor.shape
    assert (output.data_subjects == reference_tensor.data_subjects).all()


@pytest.mark.arithmetic
@pytest.mark.public_op
def test_mul_public(
    reference_data: np.ndarray,
    upper_bound: np.ndarray,
    lower_bound: np.ndarray,
    ishan: DataSubjectArray,
) -> None:
    ishan = np.broadcast_to(ishan, reference_data.shape)
    reference_tensor = PT(
        child=reference_data,
        data_subjects=ishan,
        max_vals=upper_bound,
        min_vals=lower_bound,
    ).gamma

    output = reference_tensor * 5
    assert output.shape == reference_tensor.shape
    assert (output.child == reference_data * 5).all()
    assert (output.min_vals.data == reference_tensor.min_vals.data * 5).all()
    assert output.min_vals.shape == reference_tensor.shape
    assert (output.max_vals.data == reference_tensor.max_vals.data * 5).all()
    assert output.max_vals.shape == reference_tensor.shape
    assert (output.data_subjects == reference_tensor.data_subjects).all()


@pytest.mark.arithmetic
@pytest.mark.public_op
def test_truediv_public(
    reference_data: np.ndarray,
    upper_bound: np.ndarray,
    lower_bound: np.ndarray,
    ishan: DataSubjectArray,
) -> None:
    ishan = np.broadcast_to(ishan, reference_data.shape)
    reference_tensor = PT(
        child=reference_data,
        data_subjects=ishan,
        max_vals=upper_bound,
        min_vals=lower_bound,
    ).gamma

    output = reference_tensor / 5
    assert output.shape == reference_tensor.shape
    assert (output.child == reference_data / 5).all()
    assert (output.min_vals.data == reference_tensor.min_vals.data / 5).all()
    assert output.min_vals.shape == reference_tensor.shape
    assert (output.max_vals.data == reference_tensor.max_vals.data / 5).all()
    assert output.max_vals.shape == reference_tensor.shape
    assert (output.data_subjects == reference_tensor.data_subjects).all()


@pytest.mark.arithmetic
@pytest.mark.private_op
def test_add_private(
    reference_data: np.ndarray,
    upper_bound: np.ndarray,
    lower_bound: np.ndarray,
    ishan: DataSubjectArray,
) -> None:
    ishan = np.broadcast_to(ishan, reference_data.shape)
    reference_tensor = PT(
        child=reference_data,
        data_subjects=ishan,
        max_vals=upper_bound,
        min_vals=lower_bound,
    ).gamma

    tensor2 = PT(
        child=reference_data,
        data_subjects=ishan,
        max_vals=upper_bound,
        min_vals=lower_bound,
    ).gamma

    output = reference_tensor + tensor2
    assert output.shape == reference_tensor.shape
    assert (output.child == reference_data * 2).all()
    assert output.min_vals.data == reference_tensor.min_vals.data * 2
    assert output.min_vals.shape == reference_tensor.shape
    assert output.max_vals.data == reference_tensor.max_vals.data * 2
    assert output.max_vals.shape == reference_tensor.shape
    assert (output.data_subjects == reference_tensor.data_subjects).all()


@pytest.mark.arithmetic
@pytest.mark.private_op
def test_sub_private(
    reference_data: np.ndarray,
    upper_bound: np.ndarray,
    lower_bound: np.ndarray,
    ishan: DataSubjectArray,
) -> None:
    ishan = np.broadcast_to(ishan, reference_data.shape)
    reference_tensor = PT(
        child=reference_data,
        data_subjects=ishan,
        max_vals=upper_bound,
        min_vals=lower_bound,
    ).gamma

    tensor2 = PT(
        child=reference_data,
        data_subjects=ishan,
        max_vals=upper_bound,
        min_vals=lower_bound,
    ).gamma

    output = reference_tensor - tensor2
    assert output.shape == reference_tensor.shape
    assert (output.child == 0).all()
    assert output.min_vals.data <= output.max_vals.data
    assert output.min_vals.shape == reference_tensor.shape
    assert output.max_vals.shape == reference_tensor.shape
    assert (output.data_subjects == reference_tensor.data_subjects).all()


@pytest.mark.arithmetic
@pytest.mark.private_op
def test_mul_private(
    reference_data: np.ndarray,
    upper_bound: np.ndarray,
    lower_bound: np.ndarray,
    ishan: DataSubjectArray,
) -> None:
    ishan = np.broadcast_to(ishan, reference_data.shape)
    reference_tensor = PT(
        child=reference_data,
        data_subjects=ishan,
        max_vals=upper_bound,
        min_vals=lower_bound,
    ).gamma

    tensor2 = PT(
        child=reference_data,
        data_subjects=ishan,
        max_vals=upper_bound,
        min_vals=lower_bound,
    ).gamma

    output = reference_tensor * tensor2
    assert output.shape == reference_tensor.shape
    assert (output.child == reference_data**2).all()
    assert output.min_vals.data <= output.max_vals.data
    assert output.min_vals.shape == reference_tensor.shape
    assert output.max_vals.shape == reference_tensor.shape
    assert (output.data_subjects == reference_tensor.data_subjects).all()


@pytest.mark.arithmetic
@pytest.mark.private_op
def test_truediv_private(
    reference_data: np.ndarray,
    upper_bound: np.ndarray,
    lower_bound: np.ndarray,
    ishan: DataSubjectArray,
) -> None:
    ishan = np.broadcast_to(ishan, reference_data.shape)
    reference_tensor = PT(
        child=np.ones_like(reference_data),
        data_subjects=ishan,
        max_vals=upper_bound,
        min_vals=lower_bound,
    ).gamma

    tensor2 = PT(
        child=np.ones_like(reference_data),
        data_subjects=ishan,
        max_vals=upper_bound,
        min_vals=lower_bound,
    ).gamma

    output = reference_tensor / tensor2
    assert output.shape == reference_tensor.shape
    assert (output.child == 1).all()
    assert output.min_vals.data <= output.max_vals.data
    assert output.min_vals.shape == reference_tensor.shape
    assert output.max_vals.shape == reference_tensor.shape
    assert (output.data_subjects == reference_tensor.data_subjects).all()


@pytest.mark.equality
@pytest.mark.public_op
def test_eq_public(
    reference_data: np.ndarray,
    upper_bound: lra,
    lower_bound: lra,
    ishan: DataSubjectArray,
) -> None:
    ishan = np.broadcast_to(ishan, reference_data.shape)
    reference_tensor = PT(
        child=np.ones_like(reference_data),
        data_subjects=ishan,
        max_vals=upper_bound,
        min_vals=lower_bound,
    ).gamma

    # Test that it IS equal
    output = reference_tensor == 1
    assert output.shape == reference_tensor.shape
    assert output.child.all()
    assert (output.min_vals.data == 0).all()
    assert output.min_vals.shape == reference_tensor.shape
    assert (output.max_vals.data == 1).all()
    assert output.max_vals.shape == reference_tensor.shape
    assert (output.data_subjects == reference_tensor.data_subjects).all()


@pytest.mark.equality
@pytest.mark.public_op
def test_ne_public(
    reference_data: np.ndarray,
    upper_bound: lra,
    lower_bound: lra,
    ishan: DataSubjectArray,
) -> None:
    ishan = np.broadcast_to(ishan, reference_data.shape)
    reference_tensor = PT(
        child=np.ones_like(reference_data),
        data_subjects=ishan,
        max_vals=upper_bound,
        min_vals=lower_bound,
    ).gamma

    output = reference_tensor != 0
    assert output.shape == reference_tensor.shape
    assert output.child.all()
    assert (output.min_vals.data == 0).all()
    assert output.min_vals.shape == reference_tensor.shape
    assert (output.max_vals.data == 1).all()
    assert output.max_vals.shape == reference_tensor.shape
    assert (output.data_subjects == reference_tensor.data_subjects).all()


@pytest.mark.equality
@pytest.mark.public_op
def test_lt_public(
    reference_data: np.ndarray,
    upper_bound: lra,
    lower_bound: lra,
    ishan: DataSubjectArray,
) -> None:
    ishan = np.broadcast_to(ishan, reference_data.shape)
    reference_tensor = PT(
        child=np.ones_like(reference_data),
        data_subjects=ishan,
        max_vals=upper_bound,
        min_vals=lower_bound,
    ).gamma

    output = reference_tensor < 2
    assert output.shape == reference_tensor.shape
    assert output.child.all()
    assert (output.min_vals.data == 0).all()
    assert output.min_vals.shape == reference_tensor.shape
    assert (output.max_vals.data == 1).all()
    assert output.max_vals.shape == reference_tensor.shape
    assert (output.data_subjects == reference_tensor.data_subjects).all()


@pytest.mark.equality
@pytest.mark.public_op
def test_gt_public(
    reference_data: np.ndarray,
    upper_bound: lra,
    lower_bound: lra,
    ishan: DataSubjectArray,
) -> None:
    ishan = np.broadcast_to(ishan, reference_data.shape)
    reference_tensor = PT(
        child=np.ones_like(reference_data),
        data_subjects=ishan,
        max_vals=upper_bound,
        min_vals=lower_bound,
    ).gamma

    output = reference_tensor > 0
    assert output.shape == reference_tensor.shape
    assert output.child.all()
    assert (output.min_vals.data == 0).all()
    assert output.min_vals.shape == reference_tensor.shape
    assert (output.max_vals.data == 1).all()
    assert output.max_vals.shape == reference_tensor.shape
    assert (output.data_subjects == reference_tensor.data_subjects).all()


@pytest.mark.equality
@pytest.mark.public_op
def test_le_public(
    reference_data: np.ndarray,
    upper_bound: lra,
    lower_bound: lra,
    ishan: DataSubjectArray,
) -> None:
    ishan = np.broadcast_to(ishan, reference_data.shape)
    reference_tensor = PT(
        child=np.ones_like(reference_data),
        data_subjects=ishan,
        max_vals=upper_bound,
        min_vals=lower_bound,
    ).gamma

    output = reference_tensor <= 2
    assert output.shape == reference_tensor.shape
    assert output.child.all()
    assert (output.min_vals.data == 0).all()
    assert output.min_vals.shape == reference_tensor.shape
    assert (output.max_vals.data == 1).all()
    assert output.max_vals.shape == reference_tensor.shape
    assert (output.data_subjects == reference_tensor.data_subjects).all()


@pytest.mark.equality
@pytest.mark.public_op
def test_ge_public(
    reference_data: np.ndarray,
    upper_bound: lra,
    lower_bound: lra,
    ishan: DataSubjectArray,
) -> None:
    ishan = np.broadcast_to(ishan, reference_data.shape)
    reference_tensor = PT(
        child=np.ones_like(reference_data),
        data_subjects=ishan,
        max_vals=upper_bound,
        min_vals=lower_bound,
    ).gamma

    output = reference_tensor >= 0
    assert output.shape == reference_tensor.shape
    assert output.child.all()
    assert (output.min_vals.data == 0).all()
    assert output.min_vals.shape == reference_tensor.shape
    assert (output.max_vals.data == 1).all()
    assert output.max_vals.shape == reference_tensor.shape
    assert (output.data_subjects == reference_tensor.data_subjects).all()


@pytest.mark.equality
@pytest.mark.private_op
def test_eq_private(
    reference_data: np.ndarray,
    upper_bound: lra,
    lower_bound: lra,
    ishan: DataSubjectArray,
) -> None:
    ishan = np.broadcast_to(ishan, reference_data.shape)
    reference_tensor = PT(
        child=np.ones_like(reference_data),
        data_subjects=ishan,
        max_vals=upper_bound,
        min_vals=lower_bound,
    ).gamma

    # Test that it IS equal
    output = reference_tensor == reference_tensor.ones_like()
    assert output.shape == reference_tensor.shape
    assert output.child.all()
    assert (output.min_vals.data == 0).all()
    assert output.min_vals.shape == reference_tensor.shape
    assert (output.max_vals.data == 1).all()
    assert output.max_vals.shape == reference_tensor.shape
    assert (output.data_subjects == reference_tensor.data_subjects).all()


@pytest.mark.equality
@pytest.mark.private_op
def test_ne_private(
    reference_data: np.ndarray,
    upper_bound: lra,
    lower_bound: lra,
    ishan: DataSubjectArray,
) -> None:
    ishan = np.broadcast_to(ishan, reference_data.shape)
    reference_tensor = PT(
        child=np.ones_like(reference_data),
        data_subjects=ishan,
        max_vals=upper_bound,
        min_vals=lower_bound,
    ).gamma

    output = reference_tensor != reference_tensor.zeros_like()
    assert output.shape == reference_tensor.shape
    assert output.child.all()
    assert (output.min_vals.data == 0).all()
    assert output.min_vals.shape == reference_tensor.shape
    assert (output.max_vals.data == 1).all()
    assert output.max_vals.shape == reference_tensor.shape
    assert (output.data_subjects == reference_tensor.data_subjects).all()


@pytest.mark.equality
@pytest.mark.private_op
def test_lt_private(
    reference_data: np.ndarray,
    upper_bound: lra,
    lower_bound: lra,
    ishan: DataSubjectArray,
) -> None:
    ishan = np.broadcast_to(ishan, reference_data.shape)
    reference_tensor = PT(
        child=np.ones_like(reference_data),
        data_subjects=ishan,
        max_vals=upper_bound,
        min_vals=lower_bound,
    ).gamma

    output = reference_tensor < reference_tensor.ones_like() + 5
    assert output.shape == reference_tensor.shape
    assert output.child.all()
    assert (output.min_vals.data == 0).all()
    assert output.min_vals.shape == reference_tensor.shape
    assert (output.max_vals.data == 1).all()
    assert output.max_vals.shape == reference_tensor.shape
    assert (output.data_subjects == reference_tensor.data_subjects).all()


@pytest.mark.equality
@pytest.mark.private_op
def test_gt_private(
    reference_data: np.ndarray,
    upper_bound: lra,
    lower_bound: lra,
    ishan: DataSubjectArray,
) -> None:
    ishan = np.broadcast_to(ishan, reference_data.shape)
    reference_tensor = PT(
        child=np.ones_like(reference_data),
        data_subjects=ishan,
        max_vals=upper_bound,
        min_vals=lower_bound,
    ).gamma

    output = reference_tensor + 5 > reference_tensor.zeros_like()
    assert output.shape == reference_tensor.shape
    assert output.child.all()
    assert (output.min_vals.data == 0).all()
    assert output.min_vals.shape == reference_tensor.shape
    assert (output.max_vals.data == 1).all()
    assert output.max_vals.shape == reference_tensor.shape
    assert (output.data_subjects == reference_tensor.data_subjects).all()


@pytest.mark.equality
@pytest.mark.private_op
def test_le_private(
    reference_data: np.ndarray,
    upper_bound: lra,
    lower_bound: lra,
    ishan: DataSubjectArray,
) -> None:
    ishan = np.broadcast_to(ishan, reference_data.shape)
    reference_tensor = PT(
        child=np.ones_like(reference_data),
        data_subjects=ishan,
        max_vals=upper_bound,
        min_vals=lower_bound,
    ).gamma

    output = reference_tensor <= reference_tensor.ones_like() + 5
    assert output.shape == reference_tensor.shape
    assert output.child.all()
    assert (output.min_vals.data == 0).all()
    assert output.min_vals.shape == reference_tensor.shape
    assert (output.max_vals.data == 1).all()
    assert output.max_vals.shape == reference_tensor.shape
    assert (output.data_subjects == reference_tensor.data_subjects).all()


@pytest.mark.equality
@pytest.mark.private_op
def test_ge_private(
    reference_data: np.ndarray,
    upper_bound: lra,
    lower_bound: lra,
    ishan: DataSubjectArray,
) -> None:
    ishan = np.broadcast_to(ishan, reference_data.shape)
    reference_tensor = PT(
        child=np.ones_like(reference_data),
        data_subjects=ishan,
        max_vals=upper_bound,
        min_vals=lower_bound,
    ).gamma

    output = reference_tensor + 5 >= reference_tensor.zeros_like()
    assert output.shape == reference_tensor.shape
    assert output.child.all()
    assert (output.min_vals.data == 0).all()
    assert output.min_vals.shape == reference_tensor.shape
    assert (output.max_vals.data == 1).all()
    assert output.max_vals.shape == reference_tensor.shape
    assert (output.data_subjects == reference_tensor.data_subjects).all()


def test_resize(
    reference_data: np.ndarray,
    upper_bound: lra,
    lower_bound: lra,
    ishan: DataSubjectArray,
) -> None:
    ishan = np.broadcast_to(ishan, reference_data.shape)
    reference_tensor = PT(
        child=reference_data,
        data_subjects=ishan,
        max_vals=upper_bound,
        min_vals=lower_bound,
    ).gamma

    new_shape = tuple(map(lambda x: x * 2, reference_data.shape))
    resized_tensor = reference_tensor.resize(new_shape)

    no_of_elems = new_shape[0] * new_shape[1] // 4

    flatten_ref = reference_tensor.child.flatten()
    flatten_res = resized_tensor.child.flatten()

    assert resized_tensor.func_str == GAMMA_TENSOR_OP.RESIZE.value
    assert reference_tensor == resized_tensor.sources[reference_tensor.id]

    assert (flatten_ref == flatten_res[0:no_of_elems]).all()
    assert (
        flatten_ref == flatten_res[no_of_elems : no_of_elems * 2]  # noqa: E203
    ).all()
    assert (
        flatten_ref == flatten_res[no_of_elems * 2 : no_of_elems * 3]  # noqa: E203
    ).all()
    assert (
        flatten_ref == flatten_res[no_of_elems * 3 : no_of_elems * 4]  # noqa: E203
    ).all()

    assert resized_tensor.min_vals.shape == new_shape
    assert resized_tensor.max_vals.shape == new_shape

    data_subjects_ref = reference_tensor.data_subjects.flatten()
    data_subjects_res = resized_tensor.data_subjects.flatten()
    assert (data_subjects_ref == data_subjects_res[0:no_of_elems]).all()
    assert (
        data_subjects_ref
        == data_subjects_res[no_of_elems : no_of_elems * 2]  # noqa: E203
    ).all()
    assert (
        data_subjects_ref
        == data_subjects_res[no_of_elems * 2 : no_of_elems * 3]  # noqa: E203
    ).all()
    assert (
        data_subjects_ref
        == data_subjects_res[no_of_elems * 3 : no_of_elems * 4]  # noqa: E203
    ).all()


def test_floordiv(
    reference_data: np.ndarray,
    upper_bound: np.ndarray,
    lower_bound: np.ndarray,
    dsa: DataSubjectArray,
    dims: int,
) -> None:
    tensor = GammaTensor(
        child=reference_data,
        data_subjects=dsa,
        min_vals=lower_bound,
        max_vals=upper_bound,
    )
    result = tensor // 5
    assert (result.child == (reference_data // 5)).all()
    assert (result.child >= result.min_vals.data).all()
    assert (result.child <= result.max_vals.data).all()

    tensor2 = PT(
        child=reference_data + 1,
        data_subjects=dsa,
        min_vals=lower_bound + 1,
        max_vals=upper_bound + 1,
    )

    result = tensor // tensor2
    assert (result.child == (reference_data // (reference_data + 1))).all()
    assert (result.child.min() >= result.min_vals.data).all()
    # assert (result.child.max() <= result.max_vals.data).all()  # Currently flaky for some reason

    array = np.ones((dims, dims))

    result = tensor // array
    assert (result.child == (reference_data // array)).all()
    assert (result.child >= result.min_vals.data).all()
    assert (result.child <= result.max_vals.data).all()


def test_prod(
    reference_data: np.ndarray,
    upper_bound: np.ndarray,
    lower_bound: np.ndarray,
    dsa: DataSubjectArray,
    dims: int,
) -> None:
    tensor = GammaTensor(
        child=reference_data,
        data_subjects=dsa,
        min_vals=lower_bound,
        max_vals=upper_bound,
    )
    result = tensor.prod()
    assert (result.child == (reference_data.prod())).all()
    result = tensor.prod(axis=1)
    assert (result.child == (reference_data.prod(axis=1))).all()


def test_compress(
    reference_data: np.ndarray,
    upper_bound: np.ndarray,
    lower_bound: np.ndarray,
    ishan: DataSubjectArray,
) -> None:
    ishan = np.broadcast_to(ishan, reference_data.shape)
    reference_tensor = PT(
        child=reference_data,
        data_subjects=ishan,
        max_vals=upper_bound,
        min_vals=lower_bound,
    ).gamma

    condition = list(np.random.choice(a=[False, True], size=(reference_data.shape[0])))
    # if we have all False compress throws an exception because the size of the slices is 0
    while not any(condition):
        condition = list(
            np.random.choice(a=[False, True], size=(reference_data.shape[0]))
        )
    compressed_tensor = reference_tensor.compress(condition, axis=0)

    assert compressed_tensor.func_str == GAMMA_TENSOR_OP.COMPRESS.value
    assert reference_tensor == compressed_tensor.sources[reference_tensor.id]

    new_shape = (
        reference_tensor.shape[0] - len([0 for c in condition if not c]),
        reference_tensor.shape[1],
    )

    comp_ind = 0
    for i, cond in enumerate(condition):
        if cond:
            assert (
                compressed_tensor.child[comp_ind, :] == reference_tensor.child[i, :]
            ).all()
            assert (
                compressed_tensor.data_subjects[comp_ind, :]
                == reference_tensor.data_subjects[i, :]
            ).all()
            comp_ind += 1

    assert compressed_tensor.min_vals.shape == new_shape
    assert compressed_tensor.max_vals.shape == new_shape


def test_squeeze(
    reference_data: np.ndarray,
    upper_bound: np.ndarray,
    lower_bound: np.ndarray,
    ishan: DataSubjectArray,
) -> None:
    new_reference_data = np.expand_dims(reference_data, axis=0)
    ishan = np.broadcast_to(ishan, reference_data.shape)
    new_ishan = np.broadcast_to(ishan, new_reference_data.shape)
    reference_tensor = PT(
        child=new_reference_data,
        data_subjects=new_ishan,
        max_vals=upper_bound,
        min_vals=lower_bound,
    ).gamma

    squeezed_tensor = reference_tensor.squeeze()
    assert squeezed_tensor.func_str == GAMMA_TENSOR_OP.SQUEEZE.value
    assert reference_tensor == squeezed_tensor.sources[reference_tensor.id]
    assert squeezed_tensor.shape == reference_data.shape
    assert (squeezed_tensor.child == reference_data).all()
    assert (squeezed_tensor.data_subjects == ishan).all()


def test_pos(
    reference_data: np.ndarray,
    upper_bound: np.ndarray,
    lower_bound: np.ndarray,
    ishan: DataSubjectArray,
) -> None:
    ishan = np.broadcast_to(ishan, reference_data.shape)
    reference_tensor = PT(
        child=reference_data,
        data_subjects=ishan,
        max_vals=upper_bound,
        min_vals=lower_bound,
    ).gamma
    output = +reference_tensor

    assert output.func_str == GAMMA_TENSOR_OP.POSITIVE.value
    assert reference_tensor == output.sources[reference_tensor.id]
    assert (output.child == reference_tensor.child).all()
    assert (output.min_vals == reference_tensor.min_vals).all()
    assert (output.max_vals == reference_tensor.max_vals).all()
    assert (output.data_subjects == reference_tensor.data_subjects).all()


def test_neg(
    reference_data: np.ndarray,
    upper_bound: np.ndarray,
    lower_bound: np.ndarray,
    ishan: DataSubjectArray,
) -> None:
    """Test neg for PT"""
    ishan = np.broadcast_to(ishan, reference_data.shape)
    reference_tensor = PT(
        child=reference_data,
        data_subjects=ishan,
        max_vals=upper_bound,
        min_vals=lower_bound,
    ).gamma

    neg_tensor = reference_tensor.__neg__()

    assert neg_tensor.func_str == GAMMA_TENSOR_OP.NEGATIVE.value
    assert reference_tensor == neg_tensor.sources[reference_tensor.id]
    assert (neg_tensor.child == reference_tensor.child * -1).all()
    assert (neg_tensor.min_vals == reference_tensor.max_vals * -1).all()
    assert (neg_tensor.max_vals == reference_tensor.min_vals * -1).all()
    assert neg_tensor.shape == reference_tensor.shape


def test_and(
    reference_data: np.ndarray,
    upper_bound: np.ndarray,
    lower_bound: np.ndarray,
    ishan: DataSubjectArray,
) -> None:
    # TODO
    ishan = np.broadcast_to(ishan, reference_data.shape)
    reference_tensor = PT(
        child=np.array([reference_data]),
        data_subjects=np.array([ishan]),
        max_vals=upper_bound,
        min_vals=lower_bound,
    ).gamma

    result = reference_tensor & True
    assert result.func_str == GAMMA_TENSOR_OP.LOGICAL_AND.value
    assert reference_tensor == result.sources[reference_tensor.id]
    assert (result.child == (reference_data & True)).all()

    result = reference_tensor & False
    assert (result.child == (reference_data & False)).all()


def test_or(
    reference_data: np.ndarray,
    upper_bound: np.ndarray,
    lower_bound: np.ndarray,
    ishan: DataSubjectArray,
) -> None:
    # TODO
    ishan = np.broadcast_to(ishan, reference_data.shape)
    reference_tensor = PT(
        child=np.array([reference_data]),
        data_subjects=np.array([ishan]),
        max_vals=upper_bound,
        min_vals=lower_bound,
    ).gamma

    result = reference_tensor | True
    assert result.func_str == GAMMA_TENSOR_OP.LOGICAL_OR.value
    assert reference_tensor == result.sources[reference_tensor.id]
    assert (result.child == (reference_data | True)).all()

    result = reference_tensor | False
    assert (result.child == (reference_data | False)).all()


def test_any(
    reference_data: np.ndarray,
    upper_bound: np.ndarray,
    lower_bound: np.ndarray,
    ishan: DataSubjectArray,
) -> None:
    ishan = np.broadcast_to(ishan, reference_data.shape)
    reference_tensor = PT(
        child=np.array(reference_data),
        data_subjects=np.array(ishan),
        max_vals=upper_bound,
        min_vals=lower_bound,
    ).gamma

    aux_tensor = reference_tensor == reference_data
    result = aux_tensor.any()
    assert result.func_str == GAMMA_TENSOR_OP.ANY.value
    assert reference_tensor == result.sources[aux_tensor.id]
    assert result.child
    assert (result.data_subjects == ishan).any()

    result = (reference_tensor == reference_data).any(axis=0)
    assert result.shape == (reference_data.shape[0],)
    assert result.data_subjects.shape == (reference_data.shape[0],)
    assert (result.data_subjects == ishan).any()

    result = (reference_tensor == reference_data).any(keepdims=True)
    assert result.shape == (1, 1)
    assert result.data_subjects.shape == (1, 1)
    assert (result.data_subjects == ishan).any()

    result = (reference_tensor == reference_data).any(keepdims=True, axis=0)
    assert result.shape == (1, reference_tensor.shape[0])
    assert result.data_subjects.shape == (1, reference_tensor.shape[0])
    assert (result.data_subjects == ishan).any()

    condition = list(
        np.random.choice(a=[False, True], size=(reference_data.shape[0] - 1))
    )
    condition.append(
        True
    )  # If condition = [False, False, False ... False], this test will fail
    result = (reference_tensor == reference_data).any(where=condition)
    assert result.child
    assert isinstance(result.data_subjects, DataSubjectArray)


def test_all(
    reference_data: np.ndarray,
    upper_bound: np.ndarray,
    lower_bound: np.ndarray,
    ishan: DataSubjectArray,
) -> None:
    ishan = np.broadcast_to(ishan, reference_data.shape)
    reference_tensor = PT(
        child=np.array(reference_data),
        data_subjects=np.array(ishan),
        max_vals=upper_bound,
        min_vals=lower_bound,
    ).gamma

    aux_tensor = reference_tensor == reference_data
    result = aux_tensor.all()
    assert result.func_str == GAMMA_TENSOR_OP.ALL.value
    assert reference_tensor == result.sources[aux_tensor.id]
    assert result.child
    assert (result.data_subjects == ishan).any()

    result = (reference_tensor == reference_data).all(axis=0)
    assert result.shape == (reference_data.shape[0],)
    assert result.data_subjects.shape == (reference_data.shape[0],)
    assert (result.data_subjects == ishan).any()

    result = (reference_tensor == reference_data).all(keepdims=True)
    assert result.shape == (1, 1)
    assert result.data_subjects.shape == (1, 1)
    assert (result.data_subjects == ishan).any()

    result = (reference_tensor == reference_data).all(keepdims=True, axis=0)
    assert result.shape == (1, reference_tensor.shape[0])
    assert result.data_subjects.shape == (1, reference_tensor.shape[0])
    assert (result.data_subjects == ishan).any()

    condition = list(
        np.random.choice(a=[False, True], size=(reference_data.shape[0] - 1))
    )
    condition.append(
        True
    )  # If condition = [False, False, False ... False], this test will fail
    result = (reference_tensor == reference_data).all(where=condition)
    assert result.child
    assert isinstance(result.data_subjects, DataSubjectArray)


<<<<<<< HEAD
def test_swapaxes(
    reference_data: np.ndarray,
    upper_bound: np.ndarray,
    lower_bound: np.ndarray,
    ishan: DataSubjectArray,
) -> None:
    ishan = np.broadcast_to(ishan, reference_data.shape)
    reference_tensor = PT(
        child=np.array(reference_data),
        data_subjects=np.array(ishan),
        max_vals=upper_bound,
        min_vals=lower_bound,
    ).gamma

    result = reference_tensor.swapaxes(0, 1)
    reference_result = reference_data.swapaxes(0, 1)
    assert result.func_str == GAMMA_TENSOR_OP.SWAPAXES.value
    assert reference_tensor == result.sources[reference_tensor.id]
    assert (result.child == reference_result).all()
    assert (result.data_subjects == reference_tensor.data_subjects.swapaxes(0, 1)).all()
    assert result.min_vals.shape == reference_result.shape
    assert result.max_vals.shape == reference_result.shape


def test_nonzero(
    reference_data: np.ndarray,
    upper_bound: np.ndarray,
    lower_bound: np.ndarray,
    ishan: DataSubjectArray,
) -> None:
    ishan = np.broadcast_to(ishan, reference_data.shape)
    reference_tensor = PT(
        child=np.array(reference_data),
        data_subjects=np.array(ishan),
        max_vals=upper_bound,
        min_vals=lower_bound,
    ).gamma

    result = reference_tensor.nonzero()
    reference_result = np.array(reference_data.nonzero())
    assert result.func_str == GAMMA_TENSOR_OP.NONZERO.value
    assert reference_tensor == result.sources[reference_tensor.id]
    assert (result.child == reference_result).all()
    assert (
        result.data_subjects
        == reference_tensor.data_subjects[reference_tensor.child != 0]
    ).all()
    assert result.min_vals.shape == reference_result.shape
    assert result.max_vals.shape == reference_result.shape


def test_trace(
=======
def test_var(
    reference_data: np.ndarray,
    upper_bound: np.ndarray,
    lower_bound: np.ndarray,
    dsa: DataSubjectArray,
) -> None:
    tensor = GammaTensor(
        child=reference_data,
        data_subjects=dsa,
        min_vals=lower_bound,
        max_vals=upper_bound,
    )
    result = tensor.var()
    assert result.child == reference_data.var()
    assert result.child >= result.min_vals.data
    assert result.child <= result.max_vals.data

    result = tensor.var(axis=1)
    assert (result.child == reference_data.var(axis=1)).all()
    assert (result.child >= result.min_vals.data).all()
    assert (result.child <= result.max_vals.data).all()


def test_cumsum(
    reference_data: np.ndarray,
    upper_bound: np.ndarray,
    lower_bound: np.ndarray,
    dsa: DataSubjectArray,
) -> None:
    tensor = GammaTensor(
        child=reference_data,
        data_subjects=dsa,
        min_vals=lower_bound,
        max_vals=upper_bound,
    )

    result = tensor.cumsum()
    assert (result.child == reference_data.cumsum()).all()
    assert (result.child >= result.min_vals.data).all()
    assert (result.child <= result.max_vals.data).all()
    assert list(result.sources.keys())[0] == tensor.id
    assert list(result.sources.values())[0] == tensor

    result = tensor.cumsum(axis=1)
    assert (result.child == reference_data.cumsum(axis=1)).all()
    assert (result.child >= result.min_vals.data).all()
    assert (result.child <= result.max_vals.data).all()
    assert list(result.sources.keys())[0] == tensor.id
    assert list(result.sources.values())[0] == tensor


def test_std(
>>>>>>> e756f3cf
    reference_data: np.ndarray,
    upper_bound: np.ndarray,
    lower_bound: np.ndarray,
    dsa: DataSubjectArray,
) -> None:
    tensor = GammaTensor(
        child=reference_data,
        data_subjects=dsa,
        min_vals=lower_bound,
        max_vals=upper_bound,
    )
    result = tensor.std()
    assert result.child == reference_data.std()
    assert result.child >= result.min_vals.data
    assert result.child <= result.max_vals.data

    result = tensor.std(axis=1)
    assert (result.child == reference_data.std(axis=1)).all()
    assert (result.child >= result.min_vals.data).all()
    assert (result.child <= result.max_vals.data).all()


def test_trace(
    reference_data: np.ndarray,
    upper_bound: np.ndarray,
    lower_bound: np.ndarray,
    dsa: DataSubjectArray,
) -> None:
    tensor = GammaTensor(
        child=reference_data,
        data_subjects=dsa,
        max_vals=upper_bound,
        min_vals=lower_bound,
    )
    result = tensor.trace()
    assert result.child == reference_data.trace()
    assert result.child >= result.min_vals.data
    assert result.child <= result.max_vals.data

    result = tensor.trace(offset=1)
    assert result.child == reference_data.trace(offset=1)
    assert result.child >= result.min_vals.data
    assert result.child <= result.max_vals.data


def test_cumprod(
    reference_data: np.ndarray,
    upper_bound: np.ndarray,
    lower_bound: np.ndarray,
    dsa: DataSubjectArray,
) -> None:
    # Note: It's difficult to test the min/max values for cumprod because of the extremely high bounds this op gives.
    tensor = GammaTensor(
        child=reference_data,
        data_subjects=dsa,
        max_vals=upper_bound,
        min_vals=lower_bound,
    )
    result = tensor.cumprod()
    assert (result.child == reference_data.cumprod()).all()
    # assert (result.child >= result.min_vals.data).all()
    # assert (result.child <= result.max_vals.data).all()
    assert list(result.sources.keys())[0] == tensor.id
    assert list(result.sources.values())[0] == tensor

    result = tensor.cumprod(axis=1)
    assert (result.child == reference_data.cumprod(axis=1)).all()
    # assert (result.child >= result.min_vals.data).all()
    # assert (result.child <= result.max_vals.data).all()
    assert list(result.sources.keys())[0] == tensor.id
    assert list(result.sources.values())[0] == tensor


def test_max(
    reference_data: np.ndarray,
    upper_bound: np.ndarray,
    lower_bound: np.ndarray,
    dsa: DataSubjectArray,
) -> None:
    tensor = GammaTensor(
        child=reference_data,
        data_subjects=dsa,
        min_vals=lower_bound,
        max_vals=upper_bound,
    )
    result = tensor.max()
    assert result.child == reference_data.max()
    assert result.child >= result.min_vals.data
    assert result.child <= result.max_vals.data


def test_min(
    reference_data: np.ndarray,
    upper_bound: np.ndarray,
    lower_bound: np.ndarray,
    dsa: DataSubjectArray,
) -> None:
    tensor = GammaTensor(
        child=reference_data,
        data_subjects=dsa,
        min_vals=lower_bound,
        max_vals=upper_bound,
    )
    result = tensor.min()
    assert result.child == reference_data.min()
    assert result.child >= result.min_vals.data
    assert result.child <= result.max_vals.data<|MERGE_RESOLUTION|>--- conflicted
+++ resolved
@@ -1121,7 +1121,6 @@
     assert isinstance(result.data_subjects, DataSubjectArray)
 
 
-<<<<<<< HEAD
 def test_swapaxes(
     reference_data: np.ndarray,
     upper_bound: np.ndarray,
@@ -1173,8 +1172,6 @@
     assert result.max_vals.shape == reference_result.shape
 
 
-def test_trace(
-=======
 def test_var(
     reference_data: np.ndarray,
     upper_bound: np.ndarray,
@@ -1227,7 +1224,6 @@
 
 
 def test_std(
->>>>>>> e756f3cf
     reference_data: np.ndarray,
     upper_bound: np.ndarray,
     lower_bound: np.ndarray,
