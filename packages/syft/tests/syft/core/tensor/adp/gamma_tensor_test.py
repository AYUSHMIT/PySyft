--- conflicted
+++ resolved
@@ -1121,11 +1121,7 @@
     assert isinstance(result.data_subjects, DataSubjectArray)
 
 
-<<<<<<< HEAD
 def test_var(
-=======
-def test_cumsum(
->>>>>>> ef56a2f6
     reference_data: np.ndarray,
     upper_bound: np.ndarray,
     lower_bound: np.ndarray,
@@ -1134,7 +1130,6 @@
     tensor = GammaTensor(
         child=reference_data,
         data_subjects=dsa,
-<<<<<<< HEAD
         min_vals=lower_bound,
         max_vals=upper_bound,
     )
@@ -1147,10 +1142,21 @@
     assert (result.child == reference_data.var(axis=1)).all()
     assert (result.child >= result.min_vals.data).all()
     assert (result.child <= result.max_vals.data).all()
-=======
-        max_vals=upper_bound,
-        min_vals=lower_bound,
-    )
+
+
+def test_cumsum(
+    reference_data: np.ndarray,
+    upper_bound: np.ndarray,
+    lower_bound: np.ndarray,
+    dsa: DataSubjectArray,
+) -> None:
+    tensor = GammaTensor(
+        child=reference_data,
+        data_subjects=dsa,
+        min_vals=lower_bound,
+        max_vals=upper_bound,
+    )
+
     result = tensor.cumsum()
     assert (result.child == reference_data.cumsum()).all()
     assert (result.child >= result.min_vals.data).all()
@@ -1164,7 +1170,6 @@
     assert (result.child <= result.max_vals.data).all()
     assert list(result.sources.keys())[0] == tensor.id
     assert list(result.sources.values())[0] == tensor
->>>>>>> ef56a2f6
 
 
 def test_std(
