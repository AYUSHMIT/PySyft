--- conflicted
+++ resolved
@@ -1019,11 +1019,7 @@
     assert isinstance(result.data_subjects, DataSubjectArray)
 
 
-<<<<<<< HEAD
 def test_var(
-=======
-def test_std(
->>>>>>> 1759d3ba
     reference_data: np.ndarray,
     upper_bound: np.ndarray,
     lower_bound: np.ndarray,
@@ -1035,7 +1031,6 @@
         min_vals=lower_bound,
         max_vals=upper_bound,
     )
-<<<<<<< HEAD
     result = tensor.var()
     assert result.child == reference_data.var()
     assert result.child >= result.min_vals.data
@@ -1043,7 +1038,22 @@
 
     result = tensor.var(axis=1)
     assert (result.child == reference_data.var(axis=1)).all()
-=======
+    assert (result.child >= result.min_vals.data).all()
+    assert (result.child <= result.max_vals.data).all()
+
+
+def test_std(
+    reference_data: np.ndarray,
+    upper_bound: np.ndarray,
+    lower_bound: np.ndarray,
+    dsa: DataSubjectArray,
+) -> None:
+    tensor = GammaTensor(
+        child=reference_data,
+        data_subjects=dsa,
+        min_vals=lower_bound,
+        max_vals=upper_bound,
+    )
     result = tensor.std()
     assert result.child == reference_data.std()
     assert result.child >= result.min_vals.data
@@ -1051,7 +1061,6 @@
 
     result = tensor.std(axis=1)
     assert (result.child == reference_data.std(axis=1)).all()
->>>>>>> 1759d3ba
     assert (result.child >= result.min_vals.data).all()
     assert (result.child <= result.max_vals.data).all()
 
