--- conflicted
+++ resolved
@@ -18,7 +18,6 @@
 from syft.core.tensor.tensor import Tensor
 
 
-<<<<<<< HEAD
 @pytest.fixture
 def ishan() -> Entity:
     return Entity(name="Ishan")
@@ -43,15 +42,6 @@
 @pytest.fixture
 def row_count() -> int:
     return np.random.randint(7) + 1
-=======
-# Global constants
-ishan = Entity(name="Ishan")
-traskmaster = Entity(name="Trask")
-dims = max(3, np.random.randint(low=2, high=10))  # Avoid size 0, 1
-row_count = max(3, np.random.randint(low=2, high=10))  # Avoids size 0, 1
-scalar_manager = ScalarManager()
-high = 100
->>>>>>> 0ea50ab7
 
 
 @pytest.fixture
