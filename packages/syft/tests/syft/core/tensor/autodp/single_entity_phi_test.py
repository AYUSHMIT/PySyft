# stdlib
from random import randint

# third party
import numpy as np
import pytest

# syft absolute
from syft.core.adp.entity import Entity
from syft.core.adp.vm_private_scalar_manager import VirtualMachinePrivateScalarManager
from syft.core.tensor.autodp.initial_gamma import IntermediateGammaTensor as IGT
from syft.core.tensor.autodp.single_entity_phi import SingleEntityPhiTensor as SEPT
from syft.core.tensor.tensor import Tensor


@pytest.fixture
def ishan() -> Entity:
    return Entity(name="Ishan")


@pytest.fixture
def traskmaster() -> Entity:
    return Entity(name="Andrew")


@pytest.fixture
def highest() -> int:
    return 50


@pytest.fixture
def lowest(highest) -> int:
    return -1 * int(highest)


@pytest.fixture
def dims() -> int:
    """This generates a random integer for the number of dimensions in our testing tensors"""
    dims = int(max(3, np.random.randint(10) + 3))  # Avoid size 0 and 1
    # Failsafe
    if dims < 2:
        dims += 3
    assert dims > 1, "Tensor not large enough for several tests."
    return dims


@pytest.fixture
def reference_data(highest, dims) -> np.ndarray:
    """This generates random data to test the equality operators"""
    reference_data = np.random.randint(
        low=-highest, high=highest, size=(dims, dims), dtype=np.int32
    )
    assert dims > 1, "Tensor not large enough"
    return reference_data


@pytest.fixture
def upper_bound(reference_data: np.ndarray, highest: int) -> np.ndarray:
    """This is used to specify the max_vals for a SEPT that is either binary or randomly generated b/w 0-1"""
    max_values = np.ones_like(reference_data) * highest
    return max_values


@pytest.fixture
def lower_bound(reference_data: np.ndarray, highest: int) -> np.ndarray:
    """This is used to specify the min_vals for a SEPT that is either binary or randomly generated b/w 0-1"""
    min_values = np.ones_like(reference_data) * -highest
    return min_values


@pytest.fixture
def reference_binary_data(dims: int) -> np.ndarray:
    """Generate binary data to test the equality operators with bools"""
    binary_data = np.random.randint(2, size=(dims, dims))
    return binary_data


@pytest.fixture
def reference_scalar_manager() -> VirtualMachinePrivateScalarManager:
    """Generate a ScalarFactory that will allow GammaTensors to be created."""
    reference_scalar_manager = VirtualMachinePrivateScalarManager()
    return reference_scalar_manager


@pytest.mark.skip(
    reason="Equality works but the current method of checking it throws DeprecationWarnings"
)
def test_eq(
    reference_data: np.ndarray,
    upper_bound: np.ndarray,
    lower_bound: np.ndarray,
    ishan: Entity,
) -> None:
    """Test equality between two identical SingleEntityPhiTensors"""
    reference_tensor = SEPT(
        child=reference_data, entity=ishan, max_vals=upper_bound, min_vals=lower_bound
    )

    # Duplicate the tensor and check if equality holds
    same_tensor = SEPT(
        child=reference_data, entity=ishan, max_vals=upper_bound, min_vals=lower_bound
    )
    also_same_tensor = reference_tensor

    assert (
        reference_data == same_tensor
    ).child.all(), "Equality between identical SEPTs fails"
    assert (
        reference_tensor == also_same_tensor
    ).child.all(), "Equality between identical SEPTs fails"

    return None


def test_eq_public_shape(
    reference_data: np.ndarray,
    upper_bound: np.ndarray,
    lower_bound: np.ndarray,
    ishan: Entity,
) -> None:
    """Test equality of SEPT tensor with Public Tensor, and with Public Tensor with a public_shape"""
    sept_tensor = SEPT(
        child=reference_data, entity=ishan, max_vals=upper_bound, min_vals=lower_bound
    )

    # Without public shape
    normal_tensor: Tensor = Tensor(child=reference_data)

    # With public shape
    tensor_with_shape = Tensor(child=reference_data, public_shape=reference_data.shape)

    assert (
        sept_tensor == normal_tensor
    ).child.all(), "SEPT & Public Tensor equality failed"
    assert (
        sept_tensor == tensor_with_shape
    ).child.all(), "SEPT & Public Tensor w/ public shape equality failed"


def test_eq_diff_entities(
    reference_data: np.ndarray,
    upper_bound: np.ndarray,
    lower_bound: np.ndarray,
    ishan: Entity,
    traskmaster: Entity,
) -> SEPT:
    """Test equality between Private Tensors with different owners. This is currently not implemented."""
    tensor1 = SEPT(
        child=reference_data, entity=ishan, max_vals=upper_bound, min_vals=lower_bound
    )
    tensor2 = SEPT(
        child=reference_data,
        entity=traskmaster,
        max_vals=upper_bound,
        min_vals=lower_bound,
    )

    with pytest.raises(NotImplementedError):
        return tensor1 == tensor2


def test_eq_ndarray(
    reference_data: np.ndarray,
    upper_bound: np.ndarray,
    lower_bound: np.ndarray,
    ishan: Entity,
) -> bool:
    """Test equality between a SEPT and a simple type (int, float, bool, np.ndarray)"""
    reference_tensor = SEPT(
        child=reference_data, entity=ishan, max_vals=upper_bound, min_vals=lower_bound
    )

    assert (
        reference_tensor == reference_data
    ).child.all(), "SEPT is apparently not equal to its underlying data."
    return True


def test_eq_bool(
    reference_binary_data: np.ndarray,
    upper_bound: np.ndarray,
    lower_bound: np.ndarray,
    ishan: Entity,
) -> bool:
    """Test equality between a SEPT and a simple type (int, float, bool, np.ndarray)"""
    reference_tensor = SEPT(
        child=reference_binary_data,
        entity=ishan,
        max_vals=upper_bound,
        min_vals=lower_bound,
    )

    assert (reference_tensor == reference_binary_data).child.all(), (
        "SEPT is apparently not equal to its underlying " "data."
    )
    return True


def test_eq_int(
    reference_data: np.ndarray,
    upper_bound: np.ndarray,
    lower_bound: np.ndarray,
    ishan: Entity,
) -> bool:
    """Test equality between a SEPT and a simple type (int, float, bool, np.ndarray)"""
    reference_tensor = SEPT(
        child=reference_data, entity=ishan, max_vals=upper_bound, min_vals=lower_bound
    )

    assert (
        reference_tensor == reference_data
    ).child.all(), "SEPT is apparently not equal to its underlying data."
    return True


def test_ne_values(
    reference_data: np.ndarray,
    upper_bound: np.ndarray,
    lower_bound: np.ndarray,
    ishan: Entity,
) -> None:
    """Test non-equality between SEPTs with diff values but the same shape"""
    reference_tensor = SEPT(
        child=reference_data, entity=ishan, max_vals=upper_bound, min_vals=lower_bound
    )
    comparison_tensor = SEPT(
        child=reference_data + 1,
        entity=ishan,
        max_vals=upper_bound,
        min_vals=lower_bound,
    )
    assert (
        reference_tensor != comparison_tensor
    ).child.any(), "SEPTs with different values are somehow equal"
    return None


@pytest.mark.skipif(dims == 1, reason="Tensor generated did not have two dimensions")
def test_ne_shapes(
    reference_data: np.ndarray,
    upper_bound: np.ndarray,
    lower_bound: np.ndarray,
    ishan: Entity,
    dims: int,
    highest,
) -> None:
    """Test non-equality between SEPTs with different shapes"""
    reference_tensor = SEPT(
        child=reference_data, entity=ishan, max_vals=upper_bound, min_vals=lower_bound
    )
    comparison_tensor = SEPT(
        child=np.random.randint(
            low=-highest, high=highest, size=(dims + 10, dims + 10), dtype=np.int32
        ),
        entity=ishan,
        max_vals=np.ones(dims + 10),
        min_vals=np.ones(dims + 10),
    )

    with pytest.raises(Exception):
        reference_tensor != comparison_tensor
    return None


def test_ne_broadcastability(
    reference_data: np.ndarray,
    upper_bound: np.ndarray,
    lower_bound: np.ndarray,
    ishan: Entity,
    dims: int,
) -> None:
    """Test to ensure broadcastability of array sizes works"""
    reference_tensor = SEPT(
        child=reference_data, entity=ishan, max_vals=upper_bound, min_vals=lower_bound
    )
    comparison_tensor = SEPT(
        child=np.random.random((dims, 1)),
        entity=ishan,
        max_vals=upper_bound,
        min_vals=lower_bound,
    )
    assert reference_tensor != comparison_tensor, "Randomly generated tensors are equal"


def test_ne_diff_entities(
    reference_data: np.ndarray,
    upper_bound: np.ndarray,
    lower_bound: np.ndarray,
    ishan: Entity,
    traskmaster: Entity,
) -> None:
    """Test non-equality between SEPTs of different entities"""
    reference_tensor = SEPT(
        child=reference_data, entity=ishan, max_vals=upper_bound, min_vals=lower_bound
    )

    comparison_tensor = SEPT(
        child=reference_data,
        entity=traskmaster,
        max_vals=upper_bound,
        min_vals=lower_bound,
    )

    with pytest.raises(NotImplementedError):
        reference_tensor != comparison_tensor
    return None


def test_add_wrong_types(
    reference_data: np.ndarray,
    upper_bound: np.ndarray,
    lower_bound: np.ndarray,
    ishan: Entity,
) -> None:
    """Ensure that addition with incorrect types aren't supported"""
    reference_tensor = SEPT(
        child=reference_data, entity=ishan, max_vals=upper_bound, min_vals=lower_bound
    )
    with pytest.raises(NotImplementedError):
        reference_tensor + "some string"
        reference_tensor + dict()
        # TODO: Double check how tuples behave during addition/subtraction with np.ndarrays
    return None


def test_add_simple_types(
    reference_data: np.ndarray,
    upper_bound: np.ndarray,
    lower_bound: np.ndarray,
    ishan: Entity,
    dims: int,
) -> None:
    """Test addition of a SEPT with simple types (float, ints, bools, etc)"""
    tensor = SEPT(
        child=reference_data, entity=ishan, max_vals=upper_bound, min_vals=lower_bound
    )

    random_int = np.random.randint(low=15, high=1000)
    result = tensor + random_int
    assert isinstance(result, SEPT), "SEPT + int != SEPT"
    assert (
        result.max_vals == tensor.max_vals + random_int
    ).all(), "SEPT + int: incorrect max_val"
    assert (
        result.min_vals == tensor.min_vals + random_int
    ).all(), "SEPT + int: incorrect min_val"

    random_float = random_int * np.random.rand()
    result = tensor + random_float
    assert isinstance(result, SEPT), "SEPT + float != SEPT"
    assert (
        result.max_vals == tensor.max_vals + random_float
    ).all(), "SEPT + float: incorrect max_val"
    assert (
        result.min_vals == tensor.min_vals + random_float
    ).all(), "SEPT + float: incorrect min_val"

    random_ndarray = np.random.random((dims, dims))
    result = tensor + random_ndarray
    assert isinstance(result, SEPT), "SEPT + np.ndarray != SEPT"
    # assert (result.max_vals == tensor.max_vals + random_ndarray.max()).all(), "SEPT + np.ndarray: incorrect max_val"
    # assert (result.min_vals == tensor.min_vals + random_ndarray.min()).all(), "SEPT + np.ndarray: incorrect min_val"

    return None


def test_add_tensor_types(
    reference_data: np.ndarray,
    upper_bound: np.ndarray,
    lower_bound: np.ndarray,
    ishan: Entity,
    highest,
    dims: int,
) -> None:
    """Test addition of a SEPT with various other kinds of Tensors"""
    # TODO: Add tests for REPT, GammaTensor, etc when those are built out.

    reference_tensor = SEPT(
        child=reference_data, entity=ishan, max_vals=upper_bound, min_vals=lower_bound
    )

    simple_tensor = Tensor(
        child=np.random.randint(
            low=-highest, high=highest, size=(dims + 10, dims + 10), dtype=np.int32
        )
    )

    with pytest.raises(NotImplementedError):
        result = reference_tensor + simple_tensor
        assert isinstance(result, SEPT), "SEPT + Tensor != SEPT"
        assert (
            result.max_vals == reference_tensor.max_vals + simple_tensor.child.max()
        ), "SEPT + Tensor: incorrect max_val"
        assert (
            result.min_vals == reference_tensor.min_vals + simple_tensor.child.min()
        ), "SEPT + Tensor: incorrect min_val"
        return None


def test_add_single_entities(
    reference_data: np.ndarray,
    upper_bound: np.ndarray,
    lower_bound: np.ndarray,
    ishan: Entity,
) -> None:
    """Test the addition of SEPTs"""
    tensor1 = SEPT(
        child=reference_data, entity=ishan, max_vals=upper_bound, min_vals=lower_bound
    )
    tensor2 = SEPT(
        child=reference_data, entity=ishan, max_vals=upper_bound, min_vals=lower_bound
    )

    result = tensor2 + tensor1
    assert isinstance(result, SEPT), "Addition of two SEPTs is wrong type"
    assert (
        result.max_vals == 2 * upper_bound
    ).all(), "Addition of two SEPTs results in incorrect max_val"
    assert (
        result.min_vals == 2 * lower_bound
    ).all(), "Addition of two SEPTs results in incorrect min_val"

    # Try with negative values
    tensor3 = SEPT(
        child=reference_data * -1.5,
        entity=ishan,
        max_vals=upper_bound,
        min_vals=lower_bound,
    )

    result = tensor3 + tensor1
    assert isinstance(result, SEPT), "Addition of two SEPTs is wrong type"
    assert (
        result.max_vals == tensor3.max_vals + tensor1.max_vals
    ).all(), "SEPT + SEPT results in incorrect max_val"
    assert (
        result.min_vals == tensor3.min_vals + tensor1.min_vals
    ).all(), "SEPT + SEPT results in incorrect min_val"
    return None


@pytest.mark.skip(reason="GammaTensors have now been implemented")
def test_add_diff_entities(
    reference_data: np.ndarray,
    upper_bound: np.ndarray,
    lower_bound: np.ndarray,
    ishan: Entity,
    traskmaster: Entity,
) -> None:
    """Test the addition of SEPTs"""

    tensor1 = SEPT(
        child=reference_data, entity=ishan, max_vals=upper_bound, min_vals=lower_bound
    )
    tensor2 = SEPT(
        child=reference_data,
        entity=traskmaster,
        max_vals=upper_bound,
        min_vals=lower_bound,
    )

    assert tensor2.entity != tensor1.entity, "Entities aren't actually different"

    with pytest.raises(NotImplementedError):
        tensor2 + tensor1
    return None


def test_add_sub_equivalence(
    reference_data: np.ndarray,
    upper_bound: np.ndarray,
    lower_bound: np.ndarray,
    ishan: Entity,
) -> None:
    """Test that the addition of negative values is the same as subtraction."""
    tensor1 = SEPT(
        child=reference_data, entity=ishan, max_vals=upper_bound, min_vals=lower_bound
    )
    tensor2 = SEPT(
        child=reference_data * -1,
        entity=ishan,
        max_vals=upper_bound,
        min_vals=lower_bound,
    )

    add_result = tensor1 + tensor2
    sub_result = tensor1 - tensor1
    assert (
        add_result == sub_result
    ), "Addition of negative values does not give the same result as subtraction"
    return None


def test_add_to_gamma_tensor(
    reference_data: np.ndarray,
    upper_bound: np.ndarray,
    lower_bound: np.ndarray,
    reference_scalar_manager: VirtualMachinePrivateScalarManager,
    ishan: Entity,
    traskmaster: Entity,
) -> None:
    """Test that SEPTs with different entities create a GammaTensor when added"""
    # We have to use a reference scalar manager for now because we can't combine scalar factories yet.

    tensor1 = SEPT(
        child=reference_data,
        entity=ishan,
        max_vals=np.ones_like(reference_data),
        min_vals=np.zeros_like(reference_data),
        scalar_manager=reference_scalar_manager,
    )
    tensor2 = SEPT(
        child=reference_data,
        entity=traskmaster,
        max_vals=np.ones_like(reference_data),
        min_vals=np.zeros_like(reference_data),
        scalar_manager=reference_scalar_manager,
    )

    assert tensor2.entity != tensor1.entity, "Entities aren't actually different"
    result = tensor2 + tensor1
    assert isinstance(
        result, IGT
    ), "Addition of SEPTs with diff entities did not give GammaTensor"
    assert result.shape == tensor2.shape, "SEPT + SEPT changed shape"
    assert result.shape == tensor1.shape, "SEPT + SEPT changed shape"

    # Check that all values are as expected, and addition was conducted correctly.
    for i in range(len(result.flat_scalars)):
        assert (
            result.flat_scalars[i].value
            == tensor2.child.flatten()[i] + tensor1.child.flatten()[i]
        ), "Wrong value."
    return None


def test_sub_to_gamma_tensor(
    reference_data: np.ndarray,
    upper_bound: np.ndarray,
    lower_bound: np.ndarray,
    reference_scalar_manager: VirtualMachinePrivateScalarManager,
    ishan: Entity,
    traskmaster: Entity,
) -> None:
    """Test that SEPTs with different entities create a GammaTensor when subtracted"""
    # We have to use a reference scalar manager for now because we can't combine scalar factories yet.

    tensor1 = SEPT(
        child=reference_data,
        entity=ishan,
        max_vals=np.ones_like(reference_data),
        min_vals=np.zeros_like(reference_data),
        scalar_manager=reference_scalar_manager,
    )
    tensor2 = SEPT(
        child=reference_data,
        entity=traskmaster,
        max_vals=np.ones_like(reference_data),
        min_vals=np.zeros_like(reference_data),
        scalar_manager=reference_scalar_manager,
    )

    assert tensor2.entity != tensor1.entity, "Entities aren't actually different"
    result = tensor2 - tensor1
    assert isinstance(
        result, IGT
    ), "Addition of SEPTs with diff entities did not give GammaTensor"
    assert result.shape == tensor2.shape, "SEPT + SEPT changed shape"
    assert result.shape == tensor1.shape, "SEPT + SEPT changed shape"

    # Check that all values are as expected, and addition was conducted correctly.
    for i in range(len(result.flat_scalars)):
        assert (
            result.flat_scalars[i].value
            == tensor2.child.flatten()[i] - tensor1.child.flatten()[i]
        ), "Wrong value."
    return None


def test_pos(
    reference_data: np.ndarray,
    upper_bound: np.ndarray,
    lower_bound: np.ndarray,
    reference_scalar_manager: VirtualMachinePrivateScalarManager,
    ishan: Entity,
) -> None:
    """Ensure the __pos__ operator works as intended"""
    tensor = SEPT(
        child=reference_data,
        entity=ishan,
        max_vals=np.ones_like(reference_data),
        min_vals=np.zeros_like(reference_data),
        scalar_manager=reference_scalar_manager,
    )
    assert (
        +tensor == tensor
    ), "__pos__ failed at literally the one thing it was supposed to do."

    # Change to integer tensor
    tensor.child = tensor.child.astype("int32")
    assert +tensor == tensor, "__pos__ failed after converting floats to ints."


def test_repeat(
    reference_data: np.ndarray,
    upper_bound: np.ndarray,
    lower_bound: np.ndarray,
    reference_scalar_manager: VirtualMachinePrivateScalarManager,
    ishan: Entity,
) -> None:
    """Test that the repeat method extends a SEPT.child normally"""
    repeat_count = np.random.randint(5, 10)

    tensor = SEPT(
        child=reference_data,
        max_vals=upper_bound,
        min_vals=lower_bound,
        entity=ishan,
        scalar_manager=reference_scalar_manager,
    )
    repeated_tensor = tensor.repeat(repeat_count)  # shape = (dims*dims*repeat_count, )

    for i in range(len(tensor.child.flatten())):
        for j in range(i * repeat_count, (i + 1) * repeat_count - 1):
            assert (
                tensor.child.flatten()[i] == repeated_tensor.child[j]
            ), "Repeats did not function as intended!"


def test_repeat_axes(
    reference_data: np.ndarray,
    reference_scalar_manager: VirtualMachinePrivateScalarManager,
    ishan: Entity,
) -> None:
    """Test that the axes argument of the repeat method works as intended"""
    repeat_count = np.random.randint(5, 10)
    tensor = SEPT(
        child=reference_data,
        max_vals=np.ones_like(reference_data),
        min_vals=np.zeros_like(reference_data),
        entity=ishan,
        scalar_manager=reference_scalar_manager,
    )
    repeated_tensor = tensor.repeat(
        repeat_count, axis=1
    )  # shape = (dims*dims*repeat_count, )

    for i in range(len(tensor.child.flatten())):
        for j in range(i * repeat_count, (i + 1) * repeat_count - 1):
            assert (
                tensor.child.flatten()[i] == repeated_tensor.child.flatten()[j]
            ), "Repeats did not function as intended!"


def test_transpose_simple_types(ishan: Entity) -> None:
    """Test that if self.child can't be transposed (b/c it's an int/float/bool/etc), it isn't changed"""
    random_int = np.random.randint(low=50, high=100)
    int_tensor = SEPT(child=random_int, entity=ishan, min_vals=50, max_vals=100)
    int_tensor_transposed = int_tensor.transpose()
    assert (
        int_tensor_transposed.shape == int_tensor.shape
    ), "Transpose shape is incorrect"
    assert int_tensor_transposed.child == int_tensor.child, "Transpose: child incorrect"
    assert (
        int_tensor_transposed.min_vals == int_tensor.min_vals
    ), "Transpose: min values incorrect"
    assert (
        int_tensor_transposed.max_vals == int_tensor.max_vals
    ), "Transpose: max_values incorrect"
    # assert int_tensor_transposed.transpose() == int_tensor, "Transpose: equality error"

    random_float = random_int * np.random.random()
    float_tensor = SEPT(child=random_float, entity=ishan, min_vals=0, max_vals=100)
    float_tensor_transposed = float_tensor.transpose()
    assert (
        float_tensor_transposed.shape == float_tensor.shape
    ), "Transpose shape is incorrect"
    assert (
        float_tensor_transposed.child == float_tensor.child
    ), "Transpose: child incorrect"
    assert (
        float_tensor_transposed.min_vals == float_tensor.min_vals
    ), "Transpose: min values incorrect"
    assert (
        float_tensor_transposed.max_vals == float_tensor.max_vals
    ), "Transpose: max_values incorrect"
    # assert float_tensor_transposed == float_tensor, "Transpose: equality error"

    random_bool = np.random.choice([True, False], p=[0.5, 0.5])
    bool_tensor = SEPT(child=random_bool, entity=ishan, min_vals=0, max_vals=1)
    bool_tensor_transposed = bool_tensor.transpose()
    assert (
        bool_tensor_transposed.shape == bool_tensor.shape
    ), "Transpose shape is incorrect"
    assert (
        bool_tensor_transposed.child == bool_tensor.child
    ), "Transpose: child incorrect"
    assert (
        bool_tensor_transposed.min_vals == bool_tensor.min_vals
    ), "Transpose: min values incorrect"
    assert (
        bool_tensor_transposed.max_vals == bool_tensor.max_vals
    ), "Transpose: max_values incorrect"
    # assert bool_tensor_transposed == bool_tensor, "Transpose: equality error"
    return None


def test_transpose_square_matrix(
    reference_data: np.ndarray,
    upper_bound: np.ndarray,
    lower_bound: np.ndarray,
    ishan: Entity,
    dims: int,
) -> None:
    """Test transpose works on the most important use case, which is when self.child is a np.array or Tensor"""
    tensor = SEPT(
        child=reference_data, entity=ishan, max_vals=upper_bound, min_vals=lower_bound
    )
    transposed_tensor = tensor.transpose()
    assert (
        tensor.shape == transposed_tensor.shape
    ), "Transposing square matrix changed shape"
    assert (
        upper_bound.transpose() == transposed_tensor.max_vals
    ).all(), "Transpose: Incorrect max_vals"
    assert (
        lower_bound.transpose() == transposed_tensor.min_vals
    ).all(), "Transpose: Incorrect min_vals"
    assert (
        transposed_tensor.transpose() == tensor
    ), "Transposing tensor twice should return the original tensor"

    # Can't index directly into SEPT due to IndexErrors arising due to __getitem__'s effect on min_val/max_val
    for i in range(dims):
        for j in range(dims):
            assert (
                tensor.child[i, j] == transposed_tensor.child[j, i]
            ), "Transpose failed"


def test_transpose_non_square_matrix(ishan: Entity, dims: int) -> None:
    """Test transpose on SEPTs where self.child is not a square matrix"""
    rows = dims
    cols = dims + np.random.randint(low=1, high=5)
    tensor = SEPT(
        child=np.random.random((rows, cols)),
        entity=ishan,
        max_vals=np.ones(rows),
        min_vals=np.zeros(rows),
    )
    transposed_tensor = tensor.transpose()
    assert (
        tensor.shape != transposed_tensor.shape
    ), "Transposing non-square matrix did not change shape"
    assert (
        tensor.shape[::-1] == transposed_tensor.shape
    ), "Transposing non-square matrix resulted in incorrect shape"
    assert (
        np.ones((1, rows)) == transposed_tensor.max_vals
    ).all(), "Transpose: Incorrect max_vals"
    assert (
        np.zeros((1, rows)) == transposed_tensor.min_vals
    ).all(), "Transpose: Incorrect min_vals"
    assert (
        transposed_tensor.transpose() == tensor
    ), "Transposing tensor twice should return the original tensor"

    # Can't index directly into SEPT due to IndexErrors arising due to __getitem__'s effect on min_val/max_val
    for i in range(dims):
        for j in range(dims):
            assert (
                tensor.child[i, j] == transposed_tensor.child[j, i]
            ), "Transpose failed"


@pytest.mark.skip(
    reason="Test works, but checking that it works using elementwise comparison raises Deprecation Warnings"
)
def test_transpose_args(
    reference_data: np.ndarray,
    upper_bound: np.ndarray,
    lower_bound: np.ndarray,
    ishan: Entity,
    highest,
) -> None:
    """Ensure the optional arguments passed to .transpose() work as intended."""

    # Try with square matrix
    square_tensor = SEPT(
        child=reference_data, entity=ishan, min_vals=lower_bound, max_vals=upper_bound
    )
    order = list(range(len(square_tensor.shape)))
    np.random.shuffle(order)
    transposed_square_tensor = square_tensor.transpose(order)
    assert (
        square_tensor.shape == transposed_square_tensor.shape
    ), "Transposing square matrix changed shape"

    for original_index, final_index in enumerate(order):
        assert (
            square_tensor.child[:, original_index]
            == transposed_square_tensor[final_index]
        ), "Transposition failed"

    # TODO: check by reverse/undo the transpose
    # TODO: check arguments don't interfere with simple type transpose

    # Try with non-square matrix
    rows = dims
    cols = dims + np.random.randint(low=1, high=5)
    non_square_data = np.random.randint(
        low=-highest, high=highest, size=(rows, cols), dtype=np.int32
    )
    tensor = SEPT(
        child=non_square_data,
        entity=ishan,
        max_vals=np.ones_like(non_square_data) * highest,
        min_vals=np.ones_like(non_square_data) * -highest,
    )
    order = list(range(len(tensor.shape)))
    np.random.shuffle(order)
    transposed_tensor = tensor.transpose(order)
    assert (
        tensor.shape[::-1] == transposed_tensor.shape
    ), "Transposing non-square matrix resulted in incorrect shape"

    for original_index, final_index in enumerate(order):
        assert (
            tensor.child[:, original_index] == transposed_tensor[final_index]
        ), "Transposition failed"


def test_reshape(
    reference_data: np.ndarray,
    upper_bound: np.ndarray,
    lower_bound: np.ndarray,
    ishan: Entity,
) -> None:
    """Ensure reshape happens when it is able"""
    reference_tensor = SEPT(
        child=reference_data, max_vals=upper_bound, min_vals=lower_bound, entity=ishan
    )

    new_shape = reference_data.flatten().shape[0]
    reference_tensor.reshape(new_shape)


def test_reshape_fail(
    reference_data: np.ndarray,
    upper_bound: np.ndarray,
    lower_bound: np.ndarray,
    ishan: Entity,
) -> None:
    """Make sure errors are raised correctly when reshape is not possible due to shape mismatch."""
    reference_tensor = SEPT(
        child=reference_data, max_vals=upper_bound, min_vals=lower_bound, entity=ishan
    )

    new_shape = reference_data.flatten().shape[0]

    with pytest.raises(ValueError):
        reference_tensor.reshape(new_shape - 1)


@pytest.mark.skip(reason="Unnecessary for now, testing in reshape_fail()")
def test_reshape_simple_type() -> None:
    """Ensure reshape has no effect on simple types without shapes"""
    pass


def test_resize(
    reference_data: np.ndarray,
    upper_bound: np.ndarray,
    lower_bound: np.ndarray,
    ishan: Entity,
) -> None:
    """Ensure resize happens when it is able"""
    reference_tensor = SEPT(
        child=reference_data, max_vals=upper_bound, min_vals=lower_bound, entity=ishan
    )

    new_shape = reference_data.flatten().shape[0]
    reference_tensor.reshape(new_shape)


def test_resize_fail(
    reference_data: np.ndarray,
    upper_bound: np.ndarray,
    lower_bound: np.ndarray,
    ishan: Entity,
) -> None:
    """Make sure errors are raised correctly when resize is not possible due to shape mismatch."""
    reference_tensor = SEPT(
        child=reference_data, max_vals=upper_bound, min_vals=lower_bound, entity=ishan
    )

    new_shape = int(reference_data.flatten().shape[0])

    with pytest.raises(ValueError):
        reference_tensor.resize(int(new_shape - 1))
        np.resize()


def test_resize_inplace(
    reference_data: np.ndarray,
    upper_bound: np.ndarray,
    lower_bound: np.ndarray,
    ishan: Entity,
) -> None:
    """Ensure resize changes shape in place"""
    reference_tensor = SEPT(
        child=reference_data, max_vals=upper_bound, min_vals=lower_bound, entity=ishan
    )

    initial_shape = reference_tensor.shape
    new_shape = int(reference_data.flatten().shape[0])
    assert isinstance(
        new_shape, int
    ), "new shape is not an integer, resize not possible"
    reference_tensor.resize(new_shape)
    assert (
        reference_tensor.shape != initial_shape
    ), "Resize operation failed to change shape in-place."


def test_flatten(
    reference_data: np.ndarray,
    upper_bound: np.ndarray,
    lower_bound: np.ndarray,
    ishan: Entity,
) -> None:
    """Test that self.child can be flattened for appropriate data types"""
    reference_tensor = SEPT(
        child=reference_data, max_vals=upper_bound, min_vals=lower_bound, entity=ishan
    )

    target_shape = reference_data.flatten().shape
    flattened_tensor = reference_tensor.flatten()

    assert (
        flattened_tensor.shape != reference_tensor.shape
    ), "Flattening the array really didn't do much eh"
    assert (
        flattened_tensor.shape == target_shape
    ), "Flattening did not result in the correct shape"
    assert (
        flattened_tensor == reference_data.flatten()
    ).child.all(), "Flattening changed the order of entries"


def test_ravel(
    reference_data: np.ndarray,
    upper_bound: np.ndarray,
    lower_bound: np.ndarray,
    ishan: Entity,
    highest,
) -> None:
    """Test that self.child can be ravelled for appropriate data types"""
    reference_tensor = SEPT(
        child=reference_data, max_vals=upper_bound, min_vals=lower_bound, entity=ishan
    )

    target_shape = reference_data.ravel().shape
    ravelled_tensor = reference_tensor.ravel()

    assert (
        ravelled_tensor.shape != reference_tensor.shape
    ), "Ravelling the array really didn't do much eh"
    assert (
        ravelled_tensor.shape == target_shape
    ), "Ravelling did not result in the correct shape"
    assert (
        ravelled_tensor == reference_data.flatten()
    ).child.all(), "Ravelling changed the order of entries"


def test_squeeze(highest) -> None:
    """Test that squeeze works on an ideal case"""
    _data = np.random.randint(
        low=-highest, high=highest, size=(10, 1, 10, 1, 10), dtype=np.int32
    )
    initial_shape = _data.shape

    reference_tensor = SEPT(
        child=_data,
        max_vals=np.ones_like(_data) * highest,
        min_vals=np.ones_like(_data) * -1 * highest,
        entity=ishan,
    )

    target_data = _data.squeeze()
    target_shape = target_data.shape

    squeezed_tensor = reference_tensor.squeeze()

    assert squeezed_tensor.shape != initial_shape, "Squeezing the tensor did nothing"
    assert (
        squeezed_tensor.shape == target_shape
    ), "Squeezing the tensor gave the wrong shape"
    assert (
        squeezed_tensor == target_data
    ).child.all(), "Squeezing the tensor eliminated the wrong values"


def test_squeeze_correct_axes(highest, ishan: Entity) -> None:
    """Test that squeeze works on an ideal case with correct axes specified"""
    _data = np.random.randint(
        low=-1 * highest, high=highest, size=(10, 1, 10, 1, 10), dtype=np.int32
    )
    initial_shape = _data.shape

    reference_tensor = SEPT(
        child=_data,
        max_vals=np.ones_like(_data) * highest,
        min_vals=np.ones_like(_data) * -highest,
        entity=ishan,
    )

    target_data = _data.squeeze(1)
    target_shape = target_data.shape

    squeezed_tensor = reference_tensor.squeeze(1)

    assert squeezed_tensor.shape != initial_shape, "Squeezing the tensor did nothing"
    assert (
        squeezed_tensor.shape == target_shape
    ), "Squeezing the tensor gave the wrong shape"
    assert (
        squeezed_tensor == target_data
    ).child.all(), "Squeezing the tensor eliminated the wrong values"


def test_swap_axes(highest, ishan: Entity) -> None:
    """Test that swap_axes works on an ideal case"""
    data = np.random.randint(
        low=-highest, high=highest, size=(10, 1, 10, 1, 10), dtype=np.int32
    )
    initial_shape = data.shape

    reference_tensor = SEPT(
        child=data,
        max_vals=np.ones_like(data) * highest,
        min_vals=np.ones_like(data) * -highest,
        entity=ishan,
    )

    target_data = data.swapaxes(1, 2)
    target_shape = target_data.shape

    swapped_tensor = reference_tensor.swapaxes(1, 2)

    assert (
        swapped_tensor.shape != initial_shape
    ), "Swapping axes of  the tensor did nothing"
    assert (
        swapped_tensor.shape == target_shape
    ), "Swapping axes of  the tensor gave the wrong shape"
    assert (
        swapped_tensor == target_data
    ).child.all(), "Swapping axes of  the tensor eliminated the wrong values"


@pytest.mark.skipif(dims == 1, reason="Tensor generated did not have two dimensions")
def test_compress(
    reference_data: np.ndarray,
    upper_bound: np.ndarray,
    lower_bound: np.ndarray,
    ishan: Entity,
) -> None:
    reference_tensor = SEPT(
        child=reference_data, max_vals=upper_bound, min_vals=lower_bound, entity=ishan
    )

    result = reference_tensor.compress([0, 1])
    assert result == reference_data.compress(
        [0, 1]
    ), "Compress did not work as expected"

    result2 = reference_tensor.compress([0, 1], axis=1)
    assert result2 == reference_data.compress(
        [0, 1], axis=1
    ), "Compress did not work as expected"


@pytest.mark.skipif(dims == 1, reason="Tensor generated did not have two dimensions")
def test_partition(
    reference_data: np.ndarray,
    upper_bound: np.ndarray,
    lower_bound: np.ndarray,
    ishan: Entity,
) -> None:
    reference_tensor = SEPT(
        child=reference_data, max_vals=upper_bound, min_vals=lower_bound, entity=ishan
    )

    k = 1

    reference_tensor.partition(k)
    assert reference_tensor != reference_data, "Partition did not work as expected"
    reference_data.partition(k)
    assert reference_tensor == reference_data, "Partition did not work as expected"


@pytest.mark.skipif(dims == 1, reason="Tensor generated did not have two dimensions")
def test_partition_axis(
    reference_data: np.ndarray,
    upper_bound: np.ndarray,
    lower_bound: np.ndarray,
    ishan: Entity,
) -> None:
    reference_tensor = SEPT(
        child=reference_data, max_vals=upper_bound, min_vals=lower_bound, entity=ishan
    )

    k = 1

    reference_tensor.partition(k, axis=1)
    assert reference_tensor != reference_data, "Partition did not work as expected"
    reference_data.partition(k, axis=1)
    assert reference_tensor == reference_data, "Partition did not work as expected"


def test_mul(
    reference_data: np.ndarray,
    upper_bound: np.ndarray,
    lower_bound: np.ndarray,
    reference_scalar_manager: VirtualMachinePrivateScalarManager,
    ishan: Entity,
    traskmaster: Entity,
) -> None:
    """ """
    sept1 = SEPT(
        child=reference_data,
        min_vals=lower_bound,
        max_vals=upper_bound,
        entity=ishan,
        scalar_manager=reference_scalar_manager,
    )
    sept2 = SEPT(
        child=reference_data,
        min_vals=lower_bound,
        max_vals=upper_bound,
        entity=traskmaster,
        scalar_manager=reference_scalar_manager,
    )

    # Public-Public
    output = sept2 * sept2
    assert output.shape == sept2.shape
    # assert (output.min_vals == sept2.min_vals * sept2.min_vals).all()
    # assert (output.max_vals == sept2.max_vals * sept2.max_vals).all()
    assert (output.child == sept2.child * sept2.child).all()

    # Public - Private
    output: IGT = sept2 * sept1
    assert output.shape == sept2.shape
    # assert (output.min_vals == sept1.min_vals * sept2.min_vals).all()
    # assert (output.max_vals == sept1.max_vals * sept2.max_vals).all()
    values = np.array([i.value for i in output.flat_scalars], dtype=np.int32).reshape(
        output.shape
    )
    target = sept1.child + sept2.child
    assert target.shape == values.shape
    assert (sept1.child + sept2.child == values).all()

    # assert output.child == sept1.child * sept2.child
    return None


def test_neg(
    reference_data: np.ndarray,
    upper_bound: np.ndarray,
    lower_bound: np.ndarray,
    ishan: Entity,
) -> None:
    """Test __neg__"""
    reference_tensor = SEPT(
        child=reference_data, max_vals=upper_bound, min_vals=lower_bound, entity=ishan
    )
    negative_tensor = reference_tensor.__neg__()
    assert (negative_tensor.child == reference_tensor.child * -1).all()
    assert (negative_tensor.min_vals == reference_tensor.max_vals * -1).all()
    assert (negative_tensor.max_vals == reference_tensor.min_vals * -1).all()
    assert negative_tensor.shape == reference_tensor.shape


def test_and(reference_binary_data: np.ndarray, ishan: Entity) -> None:
    """Test bitwise and"""
    reference_tensor = SEPT(
        child=reference_binary_data,
        max_vals=np.ones_like(reference_binary_data),
        min_vals=np.zeros_like(reference_binary_data),
        entity=ishan,
    )
    output = reference_tensor & False
    target = reference_binary_data & False
    assert (output.child == target).all()


def test_or(reference_binary_data: np.ndarray, ishan: Entity) -> None:
    """Test bitwise or"""
    reference_tensor = SEPT(
        child=reference_binary_data,
        max_vals=np.ones_like(reference_binary_data),
        min_vals=np.zeros_like(reference_binary_data),
        entity=ishan,
    )
    output = reference_tensor | False
    target = reference_binary_data | False
    assert (output.child == target).all()


# End of Ishan's tests


@pytest.fixture
def child1(dims: int) -> np.ndarray:
    return np.random.randint(low=-2, high=4, size=dims)


@pytest.fixture
def child2(dims: int) -> np.ndarray:
    return np.random.randint(low=4, high=7, size=dims)


@pytest.fixture
def upper1(dims: int) -> np.ndarray:
    return np.full(dims, 3, dtype=np.int32)

@pytest.fixture
def reference_sept(entity_name, low, high) -> SEPT:
    """This is used to generate a Single Entity Phi Tensor with random values in [low, high)"""
    child = np.random.randint(low=low, high=high, size=(dims, dims))
    max_vals = np.full((dims, dims), high-1, dtype=np.int32)
    min_vals = np.full((dims, dims), low, dtype=np.int32)
    entity = Entity(name=entity_name)
    return SEPT(
        child=child,
        entity=entity,
        max_vals=max_vals,
        min_vals=min_vals
    )

@pytest.fixture
def upper2(dims: int) -> np.ndarray:
    return np.full(dims, 6, dtype=np.int32)


@pytest.fixture
def low1(dims: int) -> np.ndarray:
    return np.full(dims, -2, dtype=np.int32)


<<<<<<< HEAD
def test_le_same_entities(
    reference_data: np.ndarray, upper_bound: np.ndarray, lower_bound: np.ndarray
) -> None:
    tensor1 = SEPT(
        child=reference_data, entity=ent, max_vals=upper_bound, min_vals=lower_bound
    )
    # same data, same entity
    tensor2 = SEPT(
        child=reference_data, entity=ent, max_vals=upper_bound, min_vals=lower_bound
    )

    # different data, same entity
    tensor3 = SEPT(
        child=reference_data+1, entity=ent, max_vals=upper_bound, min_vals=lower_bound
    )
=======
@pytest.fixture
def low2(dims: int) -> np.ndarray:
    return np.full(dims, 4, dtype=np.int32)


@pytest.fixture
def tensor1(
    child1: np.ndarray, traskmaster: Entity, upper1: np.ndarray, low1: np.ndarray
) -> SEPT:
    """Reference tensor"""
    return SEPT(child=child1, entity=traskmaster, max_vals=upper1, min_vals=low1)


@pytest.fixture
def tensor2(
    child1: np.ndarray, traskmaster: Entity, upper1: np.ndarray, low1: np.ndarray
) -> SEPT:
    """Same Entity, Same Data as Reference tensor"""
    return SEPT(child=child1, entity=traskmaster, max_vals=upper1, min_vals=low1)


@pytest.fixture
def tensor3(
    child2: np.ndarray, traskmaster: Entity, upper2: np.ndarray, low2: np.ndarray
) -> SEPT:
    """Same Entity, different data as Reference tensor"""
    return SEPT(child=child2, entity=traskmaster, max_vals=upper2, min_vals=low2)


@pytest.fixture
def tensor4(
    child1: np.ndarray, ishan: Entity, upper1: np.ndarray, low1: np.ndarray
) -> SEPT:
    """Different entity, same data as Reference tensor"""
    return SEPT(child=child1, entity=ishan, max_vals=upper1, min_vals=low1)


@pytest.fixture
def tensor5(
    child2: np.ndarray, ishan: Entity, upper2: np.ndarray, low2: np.ndarray
) -> SEPT:
    """Different entity, different data as Reference tensor"""
    return SEPT(child=child2, entity=ishan, max_vals=upper2, min_vals=low2)


@pytest.fixture
def simple_type1() -> int:
    return randint(-6, -4)


@pytest.fixture
def simple_type2() -> int:
    return randint(4, 6)


def test_le(
    tensor1: SEPT,
    tensor2: SEPT,
    tensor3: SEPT,
    tensor4: SEPT,
    tensor5: SEPT,
    simple_type1: int,
    simple_type2: int,
) -> None:
>>>>>>> 23a0d144

    assert tensor1.__le__(tensor2).child.all()
    assert tensor1.__le__(tensor3).child.all()
    assert tensor1.__le__(reference_data).child.all()

def test_le_diff_entities(
    reference_data: np.ndarray, upper_bound: np.ndarray, lower_bound: np.ndarray
) -> None:
    tensor1 = SEPT(
        child=reference_data, entity=ent, max_vals=upper_bound, min_vals=lower_bound
    )
    # same data, different entity
    tensor2 = SEPT(
        child=reference_data, entity=ent2, max_vals=upper_bound, min_vals=lower_bound
    )    

    assert tensor1.__le__(tensor2) == NotImplemented

def test_ge_same_entities(
    reference_data: np.ndarray, upper_bound: np.ndarray, lower_bound: np.ndarray
) -> None:
    tensor1 = SEPT(
        child=reference_data, entity=ent, max_vals=upper_bound, min_vals=lower_bound
    )
    # same data, same entity
    tensor2 = SEPT(
        child=reference_data, entity=ent, max_vals=upper_bound, min_vals=lower_bound
    )

<<<<<<< HEAD
    # different data, same entity
    tensor3 = SEPT(
        child=reference_data+1, entity=ent, max_vals=upper_bound, min_vals=lower_bound
    )
=======
def test_ge(
    tensor1: SEPT,
    tensor2: SEPT,
    tensor3: SEPT,
    tensor4: SEPT,
    tensor5: SEPT,
    simple_type1: int,
    simple_type2: int,
) -> None:
>>>>>>> 23a0d144

    assert tensor1.__ge__(tensor2).child.all()
    assert tensor3.__ge__(tensor1).child.all()
    assert tensor1.__ge__(reference_data).child.all()

def test_ge_diff_entities(
    reference_data: np.ndarray, upper_bound: np.ndarray, lower_bound: np.ndarray
) -> None:
    tensor1 = SEPT(
        child=reference_data, entity=ent, max_vals=upper_bound, min_vals=lower_bound
    )
    # same data, different entity
    tensor2 = SEPT(
        child=reference_data, entity=ent2, max_vals=upper_bound, min_vals=lower_bound
    )    

    assert tensor1.__ge__(tensor2) == NotImplemented

def test_lt_same_entities(
    reference_data: np.ndarray, upper_bound: np.ndarray, lower_bound: np.ndarray
) -> None:
    tensor1 = SEPT(
        child=reference_data, entity=ent, max_vals=upper_bound, min_vals=lower_bound
    )
    # same data, same entity
    tensor2 = SEPT(
        child=reference_data, entity=ent, max_vals=upper_bound, min_vals=lower_bound
    )

<<<<<<< HEAD
    # different data, same entity
    tensor3 = SEPT(
        child=reference_data+1, entity=ent, max_vals=upper_bound, min_vals=lower_bound
    )
=======
def test_lt(
    tensor1: SEPT,
    tensor2: SEPT,
    tensor3: SEPT,
    tensor4: SEPT,
    tensor5: SEPT,
    simple_type1: int,
    simple_type2: int,
) -> None:
>>>>>>> 23a0d144

    assert not tensor1.__lt__(tensor2).child.all()
    assert tensor1.__lt__(tensor3).child.all()
    assert not tensor1.__lt__(reference_data).child.all()

def test_lt_diff_entities(
    reference_data: np.ndarray, upper_bound: np.ndarray, lower_bound: np.ndarray
) -> None:
    tensor1 = SEPT(
        child=reference_data, entity=ent, max_vals=upper_bound, min_vals=lower_bound
    )
    # same data, different entity
    tensor2 = SEPT(
        child=reference_data, entity=ent2, max_vals=upper_bound, min_vals=lower_bound
    )    

    assert tensor1.__lt__(tensor2) == NotImplemented

<<<<<<< HEAD
def test_gt_same_entities(
    reference_data: np.ndarray, upper_bound: np.ndarray, lower_bound: np.ndarray
) -> None:
    tensor1 = SEPT(
        child=reference_data, entity=ent, max_vals=upper_bound, min_vals=lower_bound
    )
    # same data, same entity
    tensor2 = SEPT(
        child=reference_data, entity=ent, max_vals=upper_bound, min_vals=lower_bound
    )

    # different data, same entity
    tensor3 = SEPT(
        child=reference_data+1, entity=ent, max_vals=upper_bound, min_vals=lower_bound
    )
=======
def test_gt(
    tensor1: SEPT,
    tensor2: SEPT,
    tensor3: SEPT,
    tensor4: SEPT,
    tensor5: SEPT,
    simple_type1: int,
    simple_type2: int,
) -> None:
>>>>>>> 23a0d144

    assert not tensor1.__gt__(tensor2).child.all()
    assert tensor3.__gt__(tensor1).child.all()
    assert not tensor1.__gt__(reference_data).child.all()

def test_gt_diff_entities(
    reference_data: np.ndarray, upper_bound: np.ndarray, lower_bound: np.ndarray
) -> None:
    tensor1 = SEPT(
        child=reference_data, entity=ent, max_vals=upper_bound, min_vals=lower_bound
    )
    # same data, different entity
    tensor2 = SEPT(
        child=reference_data, entity=ent2, max_vals=upper_bound, min_vals=lower_bound
    )    

    assert tensor1.__gt__(tensor2) == NotImplemented


def test_clip(
    reference_data: np.ndarray, upper_bound: np.ndarray, lower_bound: np.ndarray
) -> None:
    tensor = SEPT(
        child=reference_data, entity=ent, max_vals=upper_bound, min_vals=lower_bound
    )
    clip_min = np.random.randint(-high, high/2)
    clip_max = np.random.randint(high/2, high)

    clipped_tensor1 = tensor.clip(clip_min, clip_max)
    clipped_tensor2 = tensor.clip(clip_max, clip_min)
    clipped_tensor3 = tensor.clip(clip_min, None)

    assert ((clipped_tensor1.child >= clip_min) & (clipped_tensor1.child <= clip_max)).all()
    assert (clipped_tensor2.child == clip_min).all()
    assert (clipped_tensor3.child >= clip_min).all()

@pytest.fixture
def pos_reference_data() -> np.ndarray:
    reference_data = np.random.randint(
        low=1, high=high, size=(dims, dims), dtype=np.int32
    )
    assert dims > 1, "Tensor not large enough"
    return reference_data


@pytest.fixture
def pos_upper_bound(pos_reference_data: np.ndarray) -> np.ndarray:
    max_values = np.ones_like(pos_reference_data) * high
    return max_values


@pytest.fixture
def pos_lower_bound(pos_reference_data: np.ndarray) -> np.ndarray:
    min_values = np.ones_like(pos_reference_data) * 1
    return min_values


def test_any(
    reference_data: np.ndarray, upper_bound: np.ndarray, lower_bound: np.ndarray,
    pos_reference_data: np.ndarray, pos_upper_bound: np.ndarray, pos_lower_bound: np.ndarray
) -> None:
    zeros_tensor = SEPT(
        child=reference_data*0, entity=ent, max_vals=upper_bound, min_vals=lower_bound
    )
    pos_tensor = SEPT(
        child=pos_reference_data, entity=ent, max_vals=pos_upper_bound, min_vals=pos_lower_bound
    )
    assert not zeros_tensor.any().child
    assert pos_tensor.any().child

def test_all(
    reference_data: np.ndarray, upper_bound: np.ndarray, lower_bound: np.ndarray,
    pos_reference_data: np.ndarray, pos_upper_bound: np.ndarray, pos_lower_bound: np.ndarray
) -> None:
    zeros_tensor = SEPT(
        child=reference_data*0, entity=ent, max_vals=upper_bound, min_vals=lower_bound
    )
    pos_tensor = SEPT(
        child=pos_reference_data, entity=ent, max_vals=pos_upper_bound, min_vals=pos_lower_bound
    )
    assert not zeros_tensor.all().child
    assert pos_tensor.all().child

<<<<<<< HEAD

def test_abs(
    pos_reference_data: np.ndarray, pos_upper_bound: np.ndarray, pos_lower_bound: np.ndarray
) -> None:
    tensor = SEPT(
        child=pos_reference_data, entity=ent, max_vals=pos_upper_bound, min_vals=pos_lower_bound
    )
    neg_tensor = SEPT(
        child=pos_reference_data*-1, entity=ent, max_vals=pos_upper_bound, min_vals=pos_lower_bound
    )
    assert (neg_tensor.abs().child == tensor.child).all()

def test_pow(
    reference_data: np.ndarray, upper_bound: np.ndarray, lower_bound: np.ndarray
) -> None:
    rand_pow = np.random.randint(1, 10)
    tensor = SEPT(
        child=reference_data, entity=ent, max_vals=upper_bound, min_vals=lower_bound
    )
    pow_tensor = SEPT(
        child=reference_data ** rand_pow, entity=ent, max_vals=upper_bound, min_vals=lower_bound
    )
    assert (tensor.pow(rand_pow).child == pow_tensor.child).all()

def test_sum(
    reference_data: np.ndarray, upper_bound: np.ndarray, lower_bound: np.ndarray
) -> None:
    zeros_tensor = SEPT(
        child=reference_data*0, entity=ent, max_vals=upper_bound, min_vals=lower_bound
    )
    tensor = SEPT(
        child=reference_data, entity=ent, max_vals=upper_bound, min_vals=lower_bound
    )
    tensor_sum = 0
    for i in range(dims):
        for j in range(dims):
            tensor_sum += tensor.child[i, j]
    
    assert tensor.sum().child == tensor_sum
    assert zeros_tensor.sum().child == 0


#
# ######################### ADD ############################
#
# MADHAVA: this needs fixing
@pytest.mark.xfail
def test_add(x: Tensor) -> None:
    z = x + x
    assert isinstance(z, Tensor), "Add: Result is not a Tensor"
    assert (
        z.child.min_vals == 2 * x.child.min_vals
    ).all(), "(Add, Minval) Result is not correct"
    assert (
        z.child.max_vals == 2 * x.child.max_vals
    ).all(), "(Add, Maxval) Result is not correct"


# MADHAVA: this needs fixing
@pytest.mark.xfail
def test_single_entity_phi_tensor_serde(x: Tensor) -> None:

    blob = serialize(x.child)
    x2 = deserialize(blob)

    assert (x.child.min_vals == x2.min_vals).all()
    assert (x.child.max_vals == x2.max_vals).all()


# def test_add(x,y):
#     z = x+y
#     assert isinstance(z, Tensor), "Add: Result is not a Tensor"
#     assert z.child.min_vals == x.child.min_vals + y.child.min_vals, "(Add, Minval) Result is not correct"
#     assert z.child.max_vals == x.child.max_vals + y.child.max_vals, "(Add, Maxval) Result is not correct"
#
# ######################### SUB ############################
#
# def test_sub(x):
#     z=x-x
#     assert isinstance(z, Tensor), "Sub: Result is not a Tensor"
#     assert z.child.min_vals == 0 * x.child.min_vals, "(Sub, Minval) Result is not correct"
#     assert z.child.max_vals == 0 * x.child.max_vals, "(Sub, Maxval) Result is not correct"
#
# def test_sub(x,y):
#     z=x-y
#     assert isinstance(z, Tensor), "Sub: Result is not a Tensor"
#     assert z.child.min_vals == x.child.min_vals - y.child.min_vals, "(Sub, Minval) Result is not correct"
#     assert z.child.max_vals == x.child.max_vals - y.child.max_vals, "(Sub, Maxval) Result is not correct"
#
# ######################### MUL ############################
#
# def test_mul(x):
#     z = x*x
#     assert isinstance(z, Tensor), "Mul: Result is not a Tensor"
#     assert z.child.min_vals == x.child.min_vals ** 2, "(Mul, Minval) Result is not correct"
#     assert z.child.max_vals == x.child.max_vals ** 2, "(Mul, Maxval) Result is not correct"
#
# def test_mul(x,y):
#     z = x*y
#     assert isinstance(z, Tensor), "Mul: Result is not a Tensor"
#     assert z.child.min_vals == x.child.min_vals ** 2, "(Mul, Minval) Result is not correct"
#     assert z.child.max_vals == x.child.max_vals ** 2, "(Mul, Maxval) Result is not correct"
=======
def test_clip(tensor1: SEPT) -> None:
    rand1 = np.random.randint(-4, 1)
    rand2 = np.random.randint(1, 5)
    clipped_tensor1 = tensor1.clip(rand1, rand2).child
    clipped_tensor2 = tensor1.clip(rand2, rand1).child
    clipped_tensor3 = tensor1.clip(rand1, None).child

    assert ((clipped_tensor1 >= rand1) & (clipped_tensor1 <= rand2)).all()
    assert (clipped_tensor2 == rand1).all()
    assert (clipped_tensor3 >= rand1).all()
>>>>>>> 23a0d144
<|MERGE_RESOLUTION|>--- conflicted
+++ resolved
@@ -1212,20 +1212,8 @@
 
 # End of Ishan's tests
 
-
-@pytest.fixture
-def child1(dims: int) -> np.ndarray:
-    return np.random.randint(low=-2, high=4, size=dims)
-
-
-@pytest.fixture
-def child2(dims: int) -> np.ndarray:
-    return np.random.randint(low=4, high=7, size=dims)
-
-
-@pytest.fixture
-def upper1(dims: int) -> np.ndarray:
-    return np.full(dims, 3, dtype=np.int32)
+ent = Entity(name="test")
+ent2 = Entity(name="test2")
 
 @pytest.fixture
 def reference_sept(entity_name, low, high) -> SEPT:
@@ -1241,17 +1229,6 @@
         min_vals=min_vals
     )
 
-@pytest.fixture
-def upper2(dims: int) -> np.ndarray:
-    return np.full(dims, 6, dtype=np.int32)
-
-
-@pytest.fixture
-def low1(dims: int) -> np.ndarray:
-    return np.full(dims, -2, dtype=np.int32)
-
-
-<<<<<<< HEAD
 def test_le_same_entities(
     reference_data: np.ndarray, upper_bound: np.ndarray, lower_bound: np.ndarray
 ) -> None:
@@ -1267,72 +1244,6 @@
     tensor3 = SEPT(
         child=reference_data+1, entity=ent, max_vals=upper_bound, min_vals=lower_bound
     )
-=======
-@pytest.fixture
-def low2(dims: int) -> np.ndarray:
-    return np.full(dims, 4, dtype=np.int32)
-
-
-@pytest.fixture
-def tensor1(
-    child1: np.ndarray, traskmaster: Entity, upper1: np.ndarray, low1: np.ndarray
-) -> SEPT:
-    """Reference tensor"""
-    return SEPT(child=child1, entity=traskmaster, max_vals=upper1, min_vals=low1)
-
-
-@pytest.fixture
-def tensor2(
-    child1: np.ndarray, traskmaster: Entity, upper1: np.ndarray, low1: np.ndarray
-) -> SEPT:
-    """Same Entity, Same Data as Reference tensor"""
-    return SEPT(child=child1, entity=traskmaster, max_vals=upper1, min_vals=low1)
-
-
-@pytest.fixture
-def tensor3(
-    child2: np.ndarray, traskmaster: Entity, upper2: np.ndarray, low2: np.ndarray
-) -> SEPT:
-    """Same Entity, different data as Reference tensor"""
-    return SEPT(child=child2, entity=traskmaster, max_vals=upper2, min_vals=low2)
-
-
-@pytest.fixture
-def tensor4(
-    child1: np.ndarray, ishan: Entity, upper1: np.ndarray, low1: np.ndarray
-) -> SEPT:
-    """Different entity, same data as Reference tensor"""
-    return SEPT(child=child1, entity=ishan, max_vals=upper1, min_vals=low1)
-
-
-@pytest.fixture
-def tensor5(
-    child2: np.ndarray, ishan: Entity, upper2: np.ndarray, low2: np.ndarray
-) -> SEPT:
-    """Different entity, different data as Reference tensor"""
-    return SEPT(child=child2, entity=ishan, max_vals=upper2, min_vals=low2)
-
-
-@pytest.fixture
-def simple_type1() -> int:
-    return randint(-6, -4)
-
-
-@pytest.fixture
-def simple_type2() -> int:
-    return randint(4, 6)
-
-
-def test_le(
-    tensor1: SEPT,
-    tensor2: SEPT,
-    tensor3: SEPT,
-    tensor4: SEPT,
-    tensor5: SEPT,
-    simple_type1: int,
-    simple_type2: int,
-) -> None:
->>>>>>> 23a0d144
 
     assert tensor1.__le__(tensor2).child.all()
     assert tensor1.__le__(tensor3).child.all()
@@ -1361,23 +1272,10 @@
     tensor2 = SEPT(
         child=reference_data, entity=ent, max_vals=upper_bound, min_vals=lower_bound
     )
-
-<<<<<<< HEAD
     # different data, same entity
     tensor3 = SEPT(
         child=reference_data+1, entity=ent, max_vals=upper_bound, min_vals=lower_bound
     )
-=======
-def test_ge(
-    tensor1: SEPT,
-    tensor2: SEPT,
-    tensor3: SEPT,
-    tensor4: SEPT,
-    tensor5: SEPT,
-    simple_type1: int,
-    simple_type2: int,
-) -> None:
->>>>>>> 23a0d144
 
     assert tensor1.__ge__(tensor2).child.all()
     assert tensor3.__ge__(tensor1).child.all()
@@ -1406,24 +1304,11 @@
     tensor2 = SEPT(
         child=reference_data, entity=ent, max_vals=upper_bound, min_vals=lower_bound
     )
-
-<<<<<<< HEAD
     # different data, same entity
     tensor3 = SEPT(
         child=reference_data+1, entity=ent, max_vals=upper_bound, min_vals=lower_bound
     )
-=======
-def test_lt(
-    tensor1: SEPT,
-    tensor2: SEPT,
-    tensor3: SEPT,
-    tensor4: SEPT,
-    tensor5: SEPT,
-    simple_type1: int,
-    simple_type2: int,
-) -> None:
->>>>>>> 23a0d144
-
+    
     assert not tensor1.__lt__(tensor2).child.all()
     assert tensor1.__lt__(tensor3).child.all()
     assert not tensor1.__lt__(reference_data).child.all()
@@ -1441,7 +1326,6 @@
 
     assert tensor1.__lt__(tensor2) == NotImplemented
 
-<<<<<<< HEAD
 def test_gt_same_entities(
     reference_data: np.ndarray, upper_bound: np.ndarray, lower_bound: np.ndarray
 ) -> None:
@@ -1457,18 +1341,7 @@
     tensor3 = SEPT(
         child=reference_data+1, entity=ent, max_vals=upper_bound, min_vals=lower_bound
     )
-=======
-def test_gt(
-    tensor1: SEPT,
-    tensor2: SEPT,
-    tensor3: SEPT,
-    tensor4: SEPT,
-    tensor5: SEPT,
-    simple_type1: int,
-    simple_type2: int,
-) -> None:
->>>>>>> 23a0d144
-
+    
     assert not tensor1.__gt__(tensor2).child.all()
     assert tensor3.__gt__(tensor1).child.all()
     assert not tensor1.__gt__(reference_data).child.all()
@@ -1551,7 +1424,6 @@
     assert not zeros_tensor.all().child
     assert pos_tensor.all().child
 
-<<<<<<< HEAD
 
 def test_abs(
     pos_reference_data: np.ndarray, pos_upper_bound: np.ndarray, pos_lower_bound: np.ndarray
@@ -1653,16 +1525,4 @@
 #     z = x*y
 #     assert isinstance(z, Tensor), "Mul: Result is not a Tensor"
 #     assert z.child.min_vals == x.child.min_vals ** 2, "(Mul, Minval) Result is not correct"
-#     assert z.child.max_vals == x.child.max_vals ** 2, "(Mul, Maxval) Result is not correct"
-=======
-def test_clip(tensor1: SEPT) -> None:
-    rand1 = np.random.randint(-4, 1)
-    rand2 = np.random.randint(1, 5)
-    clipped_tensor1 = tensor1.clip(rand1, rand2).child
-    clipped_tensor2 = tensor1.clip(rand2, rand1).child
-    clipped_tensor3 = tensor1.clip(rand1, None).child
-
-    assert ((clipped_tensor1 >= rand1) & (clipped_tensor1 <= rand2)).all()
-    assert (clipped_tensor2 == rand1).all()
-    assert (clipped_tensor3 >= rand1).all()
->>>>>>> 23a0d144
+#     assert z.child.max_vals == x.child.max_vals ** 2, "(Mul, Maxval) Result is not correct"