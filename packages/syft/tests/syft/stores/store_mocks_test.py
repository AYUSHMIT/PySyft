--- conflicted
+++ resolved
@@ -47,21 +47,13 @@
 @serializable()
 class MockObjectType(SyftObject):
     __canonical_name__ = "mock_type"
-<<<<<<< HEAD
     __version__ = 1
-=======
-    __version__ = SYFT_OBJECT_VERSION_2
->>>>>>> ff8e2dac
 
 
 @serializable()
 class MockStore(DocumentStore):
     __canonical_name__ = "MockStore"
-<<<<<<< HEAD
     __version__ = 1
-=======
-    __version__ = SYFT_OBJECT_VERSION_2
->>>>>>> ff8e2dac
     pass
 
 
@@ -75,11 +67,7 @@
 @serializable()
 class MockStoreConfig(StoreConfig):
     __canonical_name__ = "MockStoreConfig"
-<<<<<<< HEAD
     __version__ = 1
-=======
-    __version__ = SYFT_OBJECT_VERSION_2
->>>>>>> ff8e2dac
     store_type: type[DocumentStore] = MockStore
     db_name: str = "testing"
     backing_store: type[KeyValueBackingStore] = MockKeyValueBackingStore
