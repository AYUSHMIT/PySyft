--- conflicted
+++ resolved
@@ -13,11 +13,6 @@
 from syft.types.errors import SyftException
 from syft.types.uid import UID
 
-<<<<<<< HEAD
-# relative
-from .store_fixtures_test import sqlite_queue_stash_fn
-=======
->>>>>>> 17315ab6
 
 def mock_queue_object() -> QueueItem:
     worker_pool_obj = WorkerPool(
@@ -46,12 +41,7 @@
 @pytest.mark.parametrize(
     "queue",
     [
-<<<<<<< HEAD
-        pytest.lazy_fixture("dict_queue_stash"),
-        pytest.lazy_fixture("sqlite_queue_stash"),
-=======
-        pytest.lazy_fixture("queue_stash"),
->>>>>>> 17315ab6
+        pytest.lazy_fixture("queue_stash"),
     ],
 )
 def test_queue_stash_sanity(queue: QueueStash) -> None:
@@ -61,12 +51,7 @@
 @pytest.mark.parametrize(
     "queue",
     [
-<<<<<<< HEAD
-        pytest.lazy_fixture("dict_queue_stash"),
-        pytest.lazy_fixture("sqlite_queue_stash"),
-=======
-        pytest.lazy_fixture("queue_stash"),
->>>>>>> 17315ab6
+        pytest.lazy_fixture("queue_stash"),
     ],
 )
 #
@@ -101,12 +86,7 @@
 @pytest.mark.parametrize(
     "queue",
     [
-<<<<<<< HEAD
-        pytest.lazy_fixture("dict_queue_stash"),
-        pytest.lazy_fixture("sqlite_queue_stash"),
-=======
-        pytest.lazy_fixture("queue_stash"),
->>>>>>> 17315ab6
+        pytest.lazy_fixture("queue_stash"),
     ],
 )
 def test_queue_stash_update(queue: QueueStash) -> None:
@@ -131,12 +111,7 @@
 @pytest.mark.parametrize(
     "queue",
     [
-<<<<<<< HEAD
-        pytest.lazy_fixture("dict_queue_stash"),
-        pytest.lazy_fixture("sqlite_queue_stash"),
-=======
-        pytest.lazy_fixture("queue_stash"),
->>>>>>> 17315ab6
+        pytest.lazy_fixture("queue_stash"),
     ],
 )
 def test_queue_set_existing_queue_threading(root_verify_key, queue: QueueStash) -> None:
@@ -159,12 +134,7 @@
 @pytest.mark.parametrize(
     "queue",
     [
-<<<<<<< HEAD
-        pytest.lazy_fixture("dict_queue_stash"),
-        pytest.lazy_fixture("sqlite_queue_stash"),
-=======
-        pytest.lazy_fixture("queue_stash"),
->>>>>>> 17315ab6
+        pytest.lazy_fixture("queue_stash"),
     ],
 )
 def test_queue_update_existing_queue_threading(queue: QueueStash) -> None:
@@ -196,214 +166,12 @@
 @pytest.mark.parametrize(
     "queue",
     [
-<<<<<<< HEAD
-        pytest.lazy_fixture("dict_queue_stash"),
-        pytest.lazy_fixture("sqlite_queue_stash"),
-=======
-        pytest.lazy_fixture("queue_stash"),
->>>>>>> 17315ab6
+        pytest.lazy_fixture("queue_stash"),
     ],
 )
 def test_queue_set_delete_existing_queue_threading(
     queue: QueueStash,
 ) -> None:
-<<<<<<< HEAD
-    thread_cnt = 3
-    repeats = 5
-
-    execution_err = None
-    objs = []
-
-    for _ in range(repeats * thread_cnt):
-        obj = mock_queue_object()
-        res = queue.set(root_verify_key, obj, ignore_duplicates=False)
-        objs.append(obj)
-
-        assert res.is_ok()
-
-    def _kv_cbk(tid: int) -> None:
-        nonlocal execution_err
-        for idx in range(repeats):
-            item_idx = tid * repeats + idx
-
-            for _ in range(10):
-                res = queue.find_and_delete(root_verify_key, id=objs[item_idx].id)
-                if res.is_ok():
-                    break
-
-            if res.is_err():
-                execution_err = res
-            assert res.is_ok()
-
-    tids = []
-    for tid in range(thread_cnt):
-        thread = Thread(target=_kv_cbk, args=(tid,))
-        thread.start()
-
-        tids.append(thread)
-
-    for thread in tids:
-        thread.join()
-
-    assert execution_err is None
-    assert len(queue) == 0
-
-
-def helper_queue_set_threading(root_verify_key, create_queue_cbk) -> None:
-    thread_cnt = 3
-    repeats = 5
-
-    execution_err = None
-    lock = threading.Lock()
-
-    def _kv_cbk(tid: int) -> None:
-        nonlocal execution_err
-        with lock:
-            queue = create_queue_cbk()
-
-        for _ in range(repeats):
-            obj = mock_queue_object()
-
-            for _ in range(10):
-                res = queue.set(root_verify_key, obj, ignore_duplicates=False)
-                if res.is_ok():
-                    break
-
-            if res.is_err():
-                execution_err = res
-            assert res.is_ok()
-
-    tids = []
-    for tid in range(thread_cnt):
-        thread = Thread(target=_kv_cbk, args=(tid,))
-        thread.start()
-
-        tids.append(thread)
-
-    for thread in tids:
-        thread.join()
-
-    queue = create_queue_cbk()
-
-    assert execution_err is None
-    assert len(queue) == thread_cnt * repeats
-
-
-@pytest.mark.flaky(reruns=3, reruns_delay=3)
-def test_queue_set_sqlite(root_verify_key, sqlite_workspace):
-    def create_queue_cbk():
-        return sqlite_queue_stash_fn(root_verify_key, sqlite_workspace)
-
-    helper_queue_set_threading(root_verify_key, create_queue_cbk)
-
-
-def helper_queue_update_threading(root_verify_key, create_queue_cbk) -> None:
-    thread_cnt = 3
-    repeats = 5
-
-    queue = create_queue_cbk()
-    time.sleep(1)
-
-    obj = mock_queue_object()
-    queue.set(root_verify_key, obj, ignore_duplicates=False)
-    execution_err = None
-    lock = threading.Lock()
-
-    def _kv_cbk(tid: int) -> None:
-        nonlocal execution_err
-        with lock:
-            queue_local = create_queue_cbk()
-
-        for repeat in range(repeats):
-            obj.args = [repeat]
-
-            for _ in range(10):
-                res = queue_local.update(root_verify_key, obj)
-                if res.is_ok():
-                    break
-
-            if res.is_err():
-                execution_err = res
-            assert res.is_ok()
-
-    tids = []
-    for tid in range(thread_cnt):
-        thread = Thread(target=_kv_cbk, args=(tid,))
-        thread.start()
-
-        tids.append(thread)
-
-    for thread in tids:
-        thread.join()
-
-    assert execution_err is None
-
-
-@pytest.mark.flaky(reruns=3, reruns_delay=3)
-def test_queue_update_threading_sqlite(root_verify_key, sqlite_workspace):
-    def create_queue_cbk():
-        return sqlite_queue_stash_fn(root_verify_key, sqlite_workspace)
-
-    helper_queue_update_threading(root_verify_key, create_queue_cbk)
-
-
-def helper_queue_set_delete_threading(
-    root_verify_key,
-    create_queue_cbk,
-) -> None:
-    thread_cnt = 3
-    repeats = 5
-
-    queue = create_queue_cbk()
-    execution_err = None
-    objs = []
-
-    for _ in range(repeats * thread_cnt):
-        obj = mock_queue_object()
-        res = queue.set(root_verify_key, obj, ignore_duplicates=False)
-        objs.append(obj)
-
-        assert res.is_ok()
-
-    lock = threading.Lock()
-
-    def _kv_cbk(tid: int) -> None:
-        nonlocal execution_err
-        with lock:
-            queue = create_queue_cbk()
-        for idx in range(repeats):
-            item_idx = tid * repeats + idx
-
-            for _ in range(10):
-                res = queue.find_and_delete(root_verify_key, id=objs[item_idx].id)
-                if res.is_ok():
-                    break
-
-            if res.is_err():
-                execution_err = res
-            assert res.is_ok()
-
-    tids = []
-    for tid in range(thread_cnt):
-        thread = Thread(target=_kv_cbk, args=(tid,))
-        thread.start()
-
-        tids.append(thread)
-
-    for thread in tids:
-        thread.join()
-
-    assert execution_err is None
-    assert len(queue) == 0
-
-
-@pytest.mark.flaky(reruns=3, reruns_delay=3)
-def test_queue_delete_threading_sqlite(root_verify_key, sqlite_workspace):
-    def create_queue_cbk():
-        return sqlite_queue_stash_fn(root_verify_key, sqlite_workspace)
-
-    helper_queue_set_delete_threading(root_verify_key, create_queue_cbk)
-=======
     root_verify_key = queue.db.root_verify_key
     with ThreadPoolExecutor(max_workers=3) as executor:
         results = list(
@@ -515,5 +283,4 @@
         )
         assert all(res.is_ok() for res in results), "Error occurred during execution"
 
-    assert len(queue_stash) == 0
->>>>>>> 17315ab6
+    assert len(queue_stash) == 0