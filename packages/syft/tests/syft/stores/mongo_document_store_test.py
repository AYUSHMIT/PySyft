--- conflicted
+++ resolved
@@ -1,10 +1,5 @@
 # stdlib
 from threading import Thread
-<<<<<<< HEAD
-from typing import List
-from typing import Set
-=======
->>>>>>> 77931ab2
 
 # third party
 from pymongo.collection import Collection as MongoCollection
@@ -282,19 +277,8 @@
         assert stored.ok()[0].data == v
 
 
-<<<<<<< HEAD
+
 def test_mongo_store_partition_set_threading(root_verify_key, mongo_client) -> None:
-=======
-@pytest.mark.skipif(
-    sys.platform != "linux", reason="pytest_mock_resources + docker issues on Windows"
-)
-@pytest.mark.flaky(reruns=5, reruns_delay=2)
-@pytest.mark.xfail
-def test_mongo_store_partition_set_threading(
-    root_verify_key,
-    mongo_server_mock: tuple,
-) -> None:
->>>>>>> 77931ab2
     thread_cnt = 3
     repeats = 5
 
@@ -454,26 +438,12 @@
     assert execution_err is None
 
 
-<<<<<<< HEAD
 # @pytest.mark.skip(
 #     reason="PicklingError: Could not pickle the task to send it to the workers."
 # )
 # def test_mongo_store_partition_update_joblib(root_verify_key, mongo_client) -> None:
 #     thread_cnt = 3
 #     repeats = 5
-=======
-@pytest.mark.xfail(reason="SyftObjectRegistry does only in-memory caching")
-@pytest.mark.skipif(
-    sys.platform != "linux", reason="pytest_mock_resources + docker issues on Windows"
-)
-@pytest.mark.flaky(reruns=5, reruns_delay=2)
-def test_mongo_store_partition_update_joblib(
-    root_verify_key,
-    mongo_server_mock: tuple,
-) -> None:
-    thread_cnt = 3
-    repeats = REPEATS
->>>>>>> 77931ab2
 
 #     mongo_db_name = generate_db_name()
 
