--- conflicted
+++ resolved
@@ -30,22 +30,6 @@
 ]
 
 
-<<<<<<< HEAD
-@pytest.mark.parametrize(
-    "store",
-    [
-        pytest.lazy_fixture("dict_action_store"),
-        pytest.lazy_fixture("sqlite_action_store"),
-    ],
-)
-def test_action_store_sanity(store: Any):
-    assert hasattr(store, "store_config")
-    assert hasattr(store, "settings")
-    assert hasattr(store, "data")
-    assert hasattr(store, "permissions")
-    assert hasattr(store, "root_verify_key")
-    assert store.root_verify_key.verify == TEST_VERIFY_KEY_STRING_ROOT
-=======
 def add_user(db_manager: DBManager, role: ServiceRole) -> SyftVerifyKey:
     user_stash = UserStash(store=db_manager)
     verify_key = SyftSigningKey.generate().verify_key
@@ -68,18 +52,12 @@
         has_result_read_permission=True,
     ).unwrap()
     return uid
->>>>>>> 17315ab6
 
 
 @pytest.mark.parametrize(
     "stash",
     [
-<<<<<<< HEAD
-        pytest.lazy_fixture("dict_action_store"),
-        pytest.lazy_fixture("sqlite_action_store"),
-=======
         pytest.lazy_fixture("action_object_stash"),
->>>>>>> 17315ab6
     ],
 )
 @pytest.mark.parametrize("permission", permissions)
@@ -143,12 +121,7 @@
 @pytest.mark.parametrize(
     "stash",
     [
-<<<<<<< HEAD
-        pytest.lazy_fixture("dict_action_store"),
-        pytest.lazy_fixture("sqlite_action_store"),
-=======
         pytest.lazy_fixture("action_object_stash"),
->>>>>>> 17315ab6
     ],
 )
 def test_action_store_test_dataset_get(stash: ActionObjectStash) -> None:
