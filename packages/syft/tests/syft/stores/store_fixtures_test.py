# stdlib
import uuid

# syft absolute
from syft.server.credentials import SyftVerifyKey
from syft.service.action.action_permissions import ActionObjectPermission
from syft.service.action.action_permissions import ActionPermission
<<<<<<< HEAD
from syft.service.action.action_store import DictActionStore
from syft.service.action.action_store import SQLiteActionStore
from syft.service.queue.queue_stash import QueueStash
=======
>>>>>>> 17315ab6
from syft.service.user.user import User
from syft.service.user.user import UserCreate
from syft.service.user.user_roles import ServiceRole
from syft.service.user.user_stash import UserStash
from syft.store.db.sqlite_db import SQLiteDBConfig
from syft.store.db.sqlite_db import SQLiteDBManager
from syft.store.document_store import DocumentStore
<<<<<<< HEAD
from syft.store.document_store import PartitionSettings
from syft.store.locks import LockingConfig
from syft.store.locks import NoLockingConfig
from syft.store.locks import ThreadingLockingConfig
from syft.store.sqlite_document_store import SQLiteDocumentStore
from syft.store.sqlite_document_store import SQLiteStoreClientConfig
from syft.store.sqlite_document_store import SQLiteStoreConfig
from syft.store.sqlite_document_store import SQLiteStorePartition
=======
>>>>>>> 17315ab6
from syft.types.uid import UID

# relative
from .store_constants_test import TEST_SIGNING_KEY_NEW_ADMIN
from .store_constants_test import TEST_VERIFY_KEY_NEW_ADMIN


def document_store_with_admin(
    server_uid: UID, verify_key: SyftVerifyKey
) -> DocumentStore:
    config = SQLiteDBConfig()
    document_store = SQLiteDBManager(
        server_uid=server_uid, root_verify_key=verify_key, config=config
    )

    password = uuid.uuid4().hex

    user_stash = UserStash(store=document_store)
    admin_user = UserCreate(
        email="mail@example.org",
        name="Admin",
        password=password,
        password_verify=password,
        role=ServiceRole.ADMIN,
    ).to(User)

    admin_user.signing_key = TEST_SIGNING_KEY_NEW_ADMIN
    admin_user.verify_key = TEST_VERIFY_KEY_NEW_ADMIN

    user_stash.set(
        credentials=verify_key,
        obj=admin_user,
        add_permissions=[
            ActionObjectPermission(
                uid=admin_user.id, permission=ActionPermission.ALL_READ
            ),
        ],
    )

<<<<<<< HEAD
    return document_store


@pytest.fixture(scope="function")
def sqlite_workspace() -> Generator:
    sqlite_db_name = token_hex(8) + ".sqlite"
    root = os.getenv("SYFT_TEMP_ROOT", "syft")
    sqlite_workspace_folder = Path(
        tempfile.gettempdir(), root, "fixture_sqlite_workspace"
    )
    sqlite_workspace_folder.mkdir(parents=True, exist_ok=True)

    db_path = sqlite_workspace_folder / sqlite_db_name

    if db_path.exists():
        db_path.unlink()

    yield sqlite_workspace_folder, sqlite_db_name

    try:
        db_path.exists() and db_path.unlink()
    except BaseException as e:
        print("failed to cleanup sqlite db", e)


def sqlite_store_partition_fn(
    root_verify_key,
    sqlite_workspace: tuple[Path, str],
    locking_config_name: str = "nop",
):
    workspace, db_name = sqlite_workspace
    sqlite_config = SQLiteStoreClientConfig(filename=db_name, path=workspace)

    locking_config = str_to_locking_config(locking_config_name)
    store_config = SQLiteStoreConfig(
        client_config=sqlite_config, locking_config=locking_config
    )

    settings = PartitionSettings(name="test", object_type=MockObjectType)

    store = SQLiteStorePartition(
        UID(), root_verify_key, settings=settings, store_config=store_config
    )

    store.init_store().unwrap()

    return store


@pytest.fixture(scope="function", params=locking_scenarios)
def sqlite_store_partition(
    root_verify_key, sqlite_workspace: tuple[Path, str], request
):
    locking_config_name = request.param
    store = sqlite_store_partition_fn(
        root_verify_key, sqlite_workspace, locking_config_name=locking_config_name
    )

    yield store


def sqlite_document_store_fn(
    root_verify_key,
    sqlite_workspace: tuple[Path, str],
    locking_config_name: str = "nop",
):
    workspace, db_name = sqlite_workspace
    sqlite_config = SQLiteStoreClientConfig(filename=db_name, path=workspace)

    locking_config = str_to_locking_config(locking_config_name)
    store_config = SQLiteStoreConfig(
        client_config=sqlite_config, locking_config=locking_config
    )

    return SQLiteDocumentStore(UID(), root_verify_key, store_config=store_config)


@pytest.fixture(scope="function", params=locking_scenarios)
def sqlite_document_store(root_verify_key, sqlite_workspace: tuple[Path, str], request):
    locking_config_name = request.param
    store = sqlite_document_store_fn(
        root_verify_key, sqlite_workspace, locking_config_name=locking_config_name
    )
    yield store


def sqlite_queue_stash_fn(
    root_verify_key,
    sqlite_workspace: tuple[Path, str],
    locking_config_name: str = "threading",
):
    store = sqlite_document_store_fn(
        root_verify_key,
        sqlite_workspace,
        locking_config_name=locking_config_name,
    )
    return QueueStash(store=store)


@pytest.fixture(scope="function", params=locking_scenarios)
def sqlite_queue_stash(root_verify_key, sqlite_workspace: tuple[Path, str], request):
    locking_config_name = request.param
    yield sqlite_queue_stash_fn(
        root_verify_key, sqlite_workspace, locking_config_name=locking_config_name
    )


@pytest.fixture(scope="function", params=locking_scenarios)
def sqlite_action_store(sqlite_workspace: tuple[Path, str], request):
    workspace, db_name = sqlite_workspace
    locking_config_name = request.param

    sqlite_config = SQLiteStoreClientConfig(filename=db_name, path=workspace)

    locking_config = str_to_locking_config(locking_config_name)
    store_config = SQLiteStoreConfig(
        client_config=sqlite_config,
        locking_config=locking_config,
    )

    ver_key = SyftVerifyKey.from_string(TEST_VERIFY_KEY_STRING_ROOT)

    server_uid = UID()
    document_store = document_store_with_admin(server_uid, ver_key)

    yield SQLiteActionStore(
        server_uid=server_uid,
        store_config=store_config,
        root_verify_key=ver_key,
        document_store=document_store,
    )


def dict_store_partition_fn(
    root_verify_key,
    locking_config_name: str = "nop",
):
    locking_config = str_to_locking_config(locking_config_name)
    store_config = DictStoreConfig(locking_config=locking_config)
    settings = PartitionSettings(name="test", object_type=MockObjectType)

    return DictStorePartition(
        UID(), root_verify_key, settings=settings, store_config=store_config
    )


@pytest.fixture(scope="function", params=locking_scenarios)
def dict_store_partition(root_verify_key, request):
    locking_config_name = request.param
    yield dict_store_partition_fn(
        root_verify_key, locking_config_name=locking_config_name
    )


@pytest.fixture(scope="function", params=locking_scenarios)
def dict_action_store(request):
    locking_config_name = request.param
    locking_config = str_to_locking_config(locking_config_name)

    store_config = DictStoreConfig(locking_config=locking_config)
    ver_key = SyftVerifyKey.from_string(TEST_VERIFY_KEY_STRING_ROOT)
    server_uid = UID()
    document_store = document_store_with_admin(server_uid, ver_key)

    yield DictActionStore(
        server_uid=server_uid,
        store_config=store_config,
        root_verify_key=ver_key,
        document_store=document_store,
    )


def dict_document_store_fn(root_verify_key, locking_config_name: str = "nop"):
    locking_config = str_to_locking_config(locking_config_name)
    store_config = DictStoreConfig(locking_config=locking_config)
    return DictDocumentStore(UID(), root_verify_key, store_config=store_config)


@pytest.fixture(scope="function", params=locking_scenarios)
def dict_document_store(root_verify_key, request):
    locking_config_name = request.param
    yield dict_document_store_fn(
        root_verify_key, locking_config_name=locking_config_name
    )


def dict_queue_stash_fn(dict_document_store):
    return QueueStash(store=dict_document_store)


@pytest.fixture(scope="function")
def dict_queue_stash(dict_document_store):
    yield dict_queue_stash_fn(dict_document_store)
=======
    return document_store
>>>>>>> 17315ab6
<|MERGE_RESOLUTION|>--- conflicted
+++ resolved
@@ -5,12 +5,6 @@
 from syft.server.credentials import SyftVerifyKey
 from syft.service.action.action_permissions import ActionObjectPermission
 from syft.service.action.action_permissions import ActionPermission
-<<<<<<< HEAD
-from syft.service.action.action_store import DictActionStore
-from syft.service.action.action_store import SQLiteActionStore
-from syft.service.queue.queue_stash import QueueStash
-=======
->>>>>>> 17315ab6
 from syft.service.user.user import User
 from syft.service.user.user import UserCreate
 from syft.service.user.user_roles import ServiceRole
@@ -18,17 +12,6 @@
 from syft.store.db.sqlite_db import SQLiteDBConfig
 from syft.store.db.sqlite_db import SQLiteDBManager
 from syft.store.document_store import DocumentStore
-<<<<<<< HEAD
-from syft.store.document_store import PartitionSettings
-from syft.store.locks import LockingConfig
-from syft.store.locks import NoLockingConfig
-from syft.store.locks import ThreadingLockingConfig
-from syft.store.sqlite_document_store import SQLiteDocumentStore
-from syft.store.sqlite_document_store import SQLiteStoreClientConfig
-from syft.store.sqlite_document_store import SQLiteStoreConfig
-from syft.store.sqlite_document_store import SQLiteStorePartition
-=======
->>>>>>> 17315ab6
 from syft.types.uid import UID
 
 # relative
@@ -68,200 +51,4 @@
         ],
     )
 
-<<<<<<< HEAD
-    return document_store
-
-
-@pytest.fixture(scope="function")
-def sqlite_workspace() -> Generator:
-    sqlite_db_name = token_hex(8) + ".sqlite"
-    root = os.getenv("SYFT_TEMP_ROOT", "syft")
-    sqlite_workspace_folder = Path(
-        tempfile.gettempdir(), root, "fixture_sqlite_workspace"
-    )
-    sqlite_workspace_folder.mkdir(parents=True, exist_ok=True)
-
-    db_path = sqlite_workspace_folder / sqlite_db_name
-
-    if db_path.exists():
-        db_path.unlink()
-
-    yield sqlite_workspace_folder, sqlite_db_name
-
-    try:
-        db_path.exists() and db_path.unlink()
-    except BaseException as e:
-        print("failed to cleanup sqlite db", e)
-
-
-def sqlite_store_partition_fn(
-    root_verify_key,
-    sqlite_workspace: tuple[Path, str],
-    locking_config_name: str = "nop",
-):
-    workspace, db_name = sqlite_workspace
-    sqlite_config = SQLiteStoreClientConfig(filename=db_name, path=workspace)
-
-    locking_config = str_to_locking_config(locking_config_name)
-    store_config = SQLiteStoreConfig(
-        client_config=sqlite_config, locking_config=locking_config
-    )
-
-    settings = PartitionSettings(name="test", object_type=MockObjectType)
-
-    store = SQLiteStorePartition(
-        UID(), root_verify_key, settings=settings, store_config=store_config
-    )
-
-    store.init_store().unwrap()
-
-    return store
-
-
-@pytest.fixture(scope="function", params=locking_scenarios)
-def sqlite_store_partition(
-    root_verify_key, sqlite_workspace: tuple[Path, str], request
-):
-    locking_config_name = request.param
-    store = sqlite_store_partition_fn(
-        root_verify_key, sqlite_workspace, locking_config_name=locking_config_name
-    )
-
-    yield store
-
-
-def sqlite_document_store_fn(
-    root_verify_key,
-    sqlite_workspace: tuple[Path, str],
-    locking_config_name: str = "nop",
-):
-    workspace, db_name = sqlite_workspace
-    sqlite_config = SQLiteStoreClientConfig(filename=db_name, path=workspace)
-
-    locking_config = str_to_locking_config(locking_config_name)
-    store_config = SQLiteStoreConfig(
-        client_config=sqlite_config, locking_config=locking_config
-    )
-
-    return SQLiteDocumentStore(UID(), root_verify_key, store_config=store_config)
-
-
-@pytest.fixture(scope="function", params=locking_scenarios)
-def sqlite_document_store(root_verify_key, sqlite_workspace: tuple[Path, str], request):
-    locking_config_name = request.param
-    store = sqlite_document_store_fn(
-        root_verify_key, sqlite_workspace, locking_config_name=locking_config_name
-    )
-    yield store
-
-
-def sqlite_queue_stash_fn(
-    root_verify_key,
-    sqlite_workspace: tuple[Path, str],
-    locking_config_name: str = "threading",
-):
-    store = sqlite_document_store_fn(
-        root_verify_key,
-        sqlite_workspace,
-        locking_config_name=locking_config_name,
-    )
-    return QueueStash(store=store)
-
-
-@pytest.fixture(scope="function", params=locking_scenarios)
-def sqlite_queue_stash(root_verify_key, sqlite_workspace: tuple[Path, str], request):
-    locking_config_name = request.param
-    yield sqlite_queue_stash_fn(
-        root_verify_key, sqlite_workspace, locking_config_name=locking_config_name
-    )
-
-
-@pytest.fixture(scope="function", params=locking_scenarios)
-def sqlite_action_store(sqlite_workspace: tuple[Path, str], request):
-    workspace, db_name = sqlite_workspace
-    locking_config_name = request.param
-
-    sqlite_config = SQLiteStoreClientConfig(filename=db_name, path=workspace)
-
-    locking_config = str_to_locking_config(locking_config_name)
-    store_config = SQLiteStoreConfig(
-        client_config=sqlite_config,
-        locking_config=locking_config,
-    )
-
-    ver_key = SyftVerifyKey.from_string(TEST_VERIFY_KEY_STRING_ROOT)
-
-    server_uid = UID()
-    document_store = document_store_with_admin(server_uid, ver_key)
-
-    yield SQLiteActionStore(
-        server_uid=server_uid,
-        store_config=store_config,
-        root_verify_key=ver_key,
-        document_store=document_store,
-    )
-
-
-def dict_store_partition_fn(
-    root_verify_key,
-    locking_config_name: str = "nop",
-):
-    locking_config = str_to_locking_config(locking_config_name)
-    store_config = DictStoreConfig(locking_config=locking_config)
-    settings = PartitionSettings(name="test", object_type=MockObjectType)
-
-    return DictStorePartition(
-        UID(), root_verify_key, settings=settings, store_config=store_config
-    )
-
-
-@pytest.fixture(scope="function", params=locking_scenarios)
-def dict_store_partition(root_verify_key, request):
-    locking_config_name = request.param
-    yield dict_store_partition_fn(
-        root_verify_key, locking_config_name=locking_config_name
-    )
-
-
-@pytest.fixture(scope="function", params=locking_scenarios)
-def dict_action_store(request):
-    locking_config_name = request.param
-    locking_config = str_to_locking_config(locking_config_name)
-
-    store_config = DictStoreConfig(locking_config=locking_config)
-    ver_key = SyftVerifyKey.from_string(TEST_VERIFY_KEY_STRING_ROOT)
-    server_uid = UID()
-    document_store = document_store_with_admin(server_uid, ver_key)
-
-    yield DictActionStore(
-        server_uid=server_uid,
-        store_config=store_config,
-        root_verify_key=ver_key,
-        document_store=document_store,
-    )
-
-
-def dict_document_store_fn(root_verify_key, locking_config_name: str = "nop"):
-    locking_config = str_to_locking_config(locking_config_name)
-    store_config = DictStoreConfig(locking_config=locking_config)
-    return DictDocumentStore(UID(), root_verify_key, store_config=store_config)
-
-
-@pytest.fixture(scope="function", params=locking_scenarios)
-def dict_document_store(root_verify_key, request):
-    locking_config_name = request.param
-    yield dict_document_store_fn(
-        root_verify_key, locking_config_name=locking_config_name
-    )
-
-
-def dict_queue_stash_fn(dict_document_store):
-    return QueueStash(store=dict_document_store)
-
-
-@pytest.fixture(scope="function")
-def dict_queue_stash(dict_document_store):
-    yield dict_queue_stash_fn(dict_document_store)
-=======
-    return document_store
->>>>>>> 17315ab6
+    return document_store