# stdlib
import uuid

# third party
from faker import Faker
import numpy as np
import pytest

# syft absolute
from syft import ActionObject
from syft.client.api import SyftAPICall
from syft.server.worker import Worker
from syft.service.action.action_object import Action
from syft.service.response import SyftError
from syft.service.user.user_roles import ServiceRole
from syft.types.uid import LineageID

# relative
from ..utils.custom_markers import currently_fail_on_python_3_12


@pytest.mark.skip(reason="Disabled until we bring back eager execution")
def test_actionobject_method(worker):
    root_datasite_client = worker.root_client
    assert root_datasite_client.settings.enable_eager_execution(enable=True)
    action_store = worker.services.action.store
    obj = ActionObject.from_obj("abc")
    pointer = obj.send(root_datasite_client)
    assert len(action_store._data) == 1
    res = pointer.capitalize()
    assert len(action_store._data) == 2
    assert res[0] == "A"


@pytest.mark.parametrize("delete_original_admin", [False, True])
def test_new_admin_has_action_object_permission(
    worker: Worker,
    faker: Faker,
    delete_original_admin: bool,
) -> None:
    root_client = worker.root_client

    email = uuid.uuid4().hex[:6] + faker.email()  # avoid collision
    pw = uuid.uuid4().hex
    root_client.register(
        name=faker.name(), email=email, password=pw, password_verify=pw
    )
    ds_client = root_client.login(email=email, password=pw)

    obj = ActionObject.from_obj("abc")
    obj.send(ds_client)

    email = faker.email()
    pw = uuid.uuid4().hex
    root_client.register(
        name=faker.name(), email=email, password=pw, password_verify=pw
    )

    admin = root_client.login(email=email, password=pw)

    root_client.api.services.user.update(uid=admin.account.id, role=ServiceRole.ADMIN)

    if delete_original_admin:
        res = root_client.api.services.user.delete(root_client.account.id)
        assert not isinstance(res, SyftError)

    assert admin.api.services.action.get(obj.id) == obj


@currently_fail_on_python_3_12(raises=AttributeError)
def test_lib_function_action(worker):
    root_datasite_client = worker.root_client
    numpy_client = root_datasite_client.api.lib.numpy
    res = numpy_client.zeros_like([1, 2, 3])

    assert isinstance(res, ActionObject)
    assert all(res == np.array([0, 0, 0]))
<<<<<<< HEAD
    assert len(worker.get_service("actionservice").store._data) > 0
=======
    assert len(worker.services.action.store.data) > 0
>>>>>>> ba7d2b2d


def test_call_lib_function_action2(worker):
    root_datasite_client = worker.root_client
    assert root_datasite_client.api.lib.numpy.add(1, 2) == 3


def test_lib_class_init_action(worker):
    root_datasite_client = worker.root_client
    numpy_client = root_datasite_client.api.lib.numpy
    res = numpy_client.float32(4.0)

    assert isinstance(res, ActionObject)
    assert res == np.float32(4.0)
<<<<<<< HEAD
    assert len(worker.get_service("actionservice").store._data) > 0
=======
    assert len(worker.services.action.store.data) > 0
>>>>>>> ba7d2b2d


def test_call_lib_wo_permission(worker):
    root_datasite_client = worker.root_client
    fname = ActionObject.from_obj("my_fake_file")
    obj1_pointer = fname.send(root_datasite_client)
    action = Action(
        path="numpy",
        op="fromfile",
        args=[LineageID(obj1_pointer.id)],
        kwargs={},
        result_id=LineageID(),
    )
    kwargs = {"action": action}
    api_call = SyftAPICall(
        server_uid=worker.id, path="action.execute", args=[], kwargs=kwargs
    )
    res = root_datasite_client.api.make_call(api_call)
    assert isinstance(res, SyftError)


def test_call_lib_custom_signature(worker):
    root_datasite_client = worker.root_client
    # concatenate has a manually set signature
    assert all(
        root_datasite_client.api.lib.numpy.concatenate(
            ([1, 2, 3], [4, 5, 6])
        ).syft_action_data
        == np.array([1, 2, 3, 4, 5, 6])
    )


# def test_pointer_addition():
#     worker, context = setup_worker()

#     x1 = np.array([1, 2, 3])

#     x2 = np.array([2, 3, 4])

#     x1_action_obj = NumpyArrayObject(syft_action_data=x1)

#     x2_action_obj = NumpyArrayObject(syft_action_data=x2)

#     action_service_set_method = worker._get_service_method_from_path(
#         "ActionService.set"
#     )

#     pointer1 = action_service_set_method(context, x1_action_obj)

#     assert pointer1.is_ok()

#     pointer1 = pointer1.ok()

#     pointer2 = action_service_set_method(context, x2_action_obj)

#     assert pointer2.is_ok()

#     pointer2 = pointer2.ok()

#     def mock_func(self, action, sync) -> Result:
#         action_service_execute_method = worker._get_service_method_from_path(
#             "ActionService.execute"
#         )
#         return action_service_execute_method(context, action)

#     with mock.patch(
#         "syft.core.server.new.action_object.ActionObjectPointer.execute_action", mock_func
#     ):
#         result = pointer1 + pointer2

#         assert result.is_ok()

#         result = result.ok()

#         actual_result = x1 + x2

#         action_service_get_method = worker._get_service_method_from_path(
#             "ActionService.get"
#         )

#         result_action_obj = action_service_get_method(context, result.id)

#         assert result_action_obj.is_ok()

#         result_action_obj = result_action_obj.ok()

#         print("actual result addition result: ", actual_result)
#         print("Result of adding pointers: ", result_action_obj.syft_action_data)
#         assert (result_action_obj.syft_action_data == actual_result).all()<|MERGE_RESOLUTION|>--- conflicted
+++ resolved
@@ -75,11 +75,7 @@
 
     assert isinstance(res, ActionObject)
     assert all(res == np.array([0, 0, 0]))
-<<<<<<< HEAD
-    assert len(worker.get_service("actionservice").store._data) > 0
-=======
-    assert len(worker.services.action.store.data) > 0
->>>>>>> ba7d2b2d
+    assert len(worker.services.action.store._data) > 0
 
 
 def test_call_lib_function_action2(worker):
@@ -94,11 +90,7 @@
 
     assert isinstance(res, ActionObject)
     assert res == np.float32(4.0)
-<<<<<<< HEAD
-    assert len(worker.get_service("actionservice").store._data) > 0
-=======
-    assert len(worker.services.action.store.data) > 0
->>>>>>> ba7d2b2d
+    assert len(worker.services.action.store._data) > 0
 
 
 def test_call_lib_wo_permission(worker):
