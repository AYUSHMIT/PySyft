--- conflicted
+++ resolved
@@ -7,14 +7,7 @@
 
 # syft absolute
 import syft as sy
-<<<<<<< HEAD
 from syft.core.node.common.action.run_class_method_action import RunClassMethodAction
-=======
-from syft.core.common.uid import UID
-
-# from syft.core.node.common.action.run_class_method_action import RunClassMethodAction
->>>>>>> 35854928
-
 
 def test_store_object_mutation(
     client: sy.VirtualMachineClient, root_client: sy.VirtualMachineClient
@@ -80,7 +73,7 @@
     assert all(new_result == (y + y)) is True
 
 
-<<<<<<< HEAD
+
 def test_store_overwrite_key(
     client: sy.VirtualMachineClient, root_client: sy.VirtualMachineClient
 ) -> None:
@@ -124,43 +117,4 @@
 
     # y should not have changed
     y_result = y_ptr.get(delete_obj=False)
-    assert all(y_result == y) is True
-=======
-# TODO: Fix
-# def test_store_overwrite_key(
-#     client: sy.VirtualMachineClient, root_client: sy.VirtualMachineClient
-# ) -> None:
-#     """Check if someone can overwrite any address."""
-
-#     # root creates two tensors one visible one not
-#     x = th.tensor([1, 2, 3])
-#     x_ptr = x.send(root_client, pointable=True, tags=["visible"])
-
-#     y = th.tensor([3, 6, 9])
-#     y_ptr = y.send(root_client, pointable=False, tags=["invisible"])
-
-#     # guest gets a pointer to the visible one
-#     guest_x = client.store[x_ptr.id_at_location]
-#     guest_x.add_(guest_x)
-
-#     # guest constructs a pointer to the guessed hidden object
-#     guest_y = copy(guest_x)
-#     target_uid = UID.from_string(y_ptr.id_at_location.no_dash)
-#     guest_y.id_at_location = target_uid
-#     guest_y.add_(guest_y)
-
-#     # guest should not be able to overwrite a destination with RunClassMethodAction
-#     cmd = RunClassMethodAction(
-#         path="torch.Tensor.add_",
-#         _self=guest_y,
-#         args=[guest_y],
-#         kwargs={},
-#         id_at_location=target_uid,  # normal destination changed
-#         address=client.address,
-#     )
-#     client.send_immediate_msg_without_reply(msg=cmd)
-
-#     # y should not have changed
-#     y_result = y_ptr.get(delete_obj=False)
-#     assert all(y_result == y) is True
->>>>>>> 35854928
+    assert all(y_result == y) is True