# stdlib
import uuid

# third party
from faker import Faker
import numpy as np
from pydantic import ValidationError
import pytest

# syft absolute
import syft as sy
from syft.client.datasite_client import DatasiteClient
from syft.server.worker import Worker
from syft.service.action.action_data_empty import ActionDataEmpty
from syft.service.action.action_object import ActionObject
from syft.service.request.request import Request
from syft.service.request.request import UserCodeStatusChange
from syft.service.response import SyftError
from syft.service.response import SyftSuccess
from syft.service.user.user import User
<<<<<<< HEAD
from syft.types.errors import SyftException
=======
from syft.service.user.user import UserUpdate
from syft.service.user.user_roles import ServiceRole

# relative
from .user_test import ds_client as ds_client_fixture

ds_client = ds_client_fixture  # work around some ruff quirks
>>>>>>> fbc11879


@sy.syft_function(
    input_policy=sy.ExactMatch(), output_policy=sy.SingleExecutionExactOutput()
)
def mock_syft_func():
    return 1


@sy.syft_function(
    input_policy=sy.ExactMatch(), output_policy=sy.SingleExecutionExactOutput()
)
def mock_syft_func_2():
    return 1


def test_repr_markdown_not_throwing_error(guest_client: DatasiteClient) -> None:
    guest_client.code.submit(mock_syft_func)
    result = guest_client.code.get_by_service_func_name("mock_syft_func")
    assert len(result) == 1
    assert result[0]._repr_markdown_()


@pytest.mark.parametrize("delete_original_admin", [False, True])
def test_new_admin_can_list_user_code(
    worker: Worker,
    ds_client: DatasiteClient,
    faker: Faker,
    delete_original_admin: bool,
) -> None:
    root_client = worker.root_client

    project = sy.Project(name="", members=[ds_client])
    project.create_code_request(mock_syft_func, ds_client)

    email = faker.email()
    pw = uuid.uuid4().hex
    root_client.register(
        name=faker.name(), email=email, password=pw, password_verify=pw
    )

    admin = root_client.login(email=email, password=pw)

    root_client.api.services.user.update(
        admin.me.id, UserUpdate(role=ServiceRole.ADMIN)
    )

    if delete_original_admin:
        res = root_client.api.services.user.delete(root_client.me.id)
        assert not isinstance(res, SyftError)

    user_code_stash = worker.get_service("usercodeservice").stash
    user_code = user_code_stash.get_all(user_code_stash.store.root_verify_key).ok()

    assert len(user_code) == len(admin.code.get_all())
    assert {c.id for c in user_code} == {c.id for c in admin.code}


def test_user_code(worker) -> None:
    root_datasite_client = worker.root_client
    root_datasite_client.register(
        name="data-scientist",
        email="test_user@openmined.org",
        password="0000",
        password_verify="0000",
    )
    guest_client = root_datasite_client.login(
        email="test_user@openmined.org",
        password="0000",
    )

    users = root_datasite_client.users.get_all()
    users[-1].allow_mock_execution()

    guest_client.api.services.code.request_code_execution(mock_syft_func)

    root_datasite_client = worker.root_client
    message = root_datasite_client.notifications[-1]
    request = message.link
    user_code = request.changes[0].code
    result = user_code.run()
    request.approve()

    result = guest_client.api.services.code.mock_syft_func()
    assert isinstance(result, ActionObject)

    real_result = result.get()
    assert isinstance(real_result, int)

    # Validate that the result is cached
    for _ in range(10):
        multi_call_res = guest_client.api.services.code.mock_syft_func()
        assert isinstance(result, ActionObject)
        assert multi_call_res.get() == result.get()


def test_duplicated_user_code(worker) -> None:
    worker.root_client.register(
        name="Jane Doe",
        email="jane@caltech.edu",
        password="abc123",
        password_verify="abc123",
        institution="Caltech",
        website="https://www.caltech.edu/",
    )
    ds_client = worker.root_client.login(
        email="jane@caltech.edu",
        password="abc123",
    )

    # mock_syft_func()
    result = ds_client.api.services.code.request_code_execution(mock_syft_func)
    assert isinstance(result, Request)
    assert len(ds_client.code.get_all()) == 1

    # request the exact same code should return an error
    with pytest.raises(Exception):
        result = ds_client.api.services.code.request_code_execution(mock_syft_func)
    assert len(ds_client.code.get_all()) == 1

    # request the a different function name but same content will also succeed
    # flaky if not blocking
    mock_syft_func_2(syft_no_server=True)
    result = ds_client.api.services.code.request_code_execution(mock_syft_func_2)
    assert isinstance(result, Request)
    assert len(ds_client.code.get_all()) == 2

    code_history = ds_client.code_history
    assert code_history.code_versions, "No code version found."

    code_histories = worker.root_client.code_histories
    user_code_history = code_histories[ds_client.logged_in_user]
    assert not isinstance(code_histories, SyftError)
    assert not isinstance(user_code_history, SyftError)
    assert user_code_history.code_versions, "No code version found."
    assert user_code_history.mock_syft_func.user_code_history[0].status is not None
    assert user_code_history.mock_syft_func[0]._repr_markdown_(), "repr markdown failed"

    result = user_code_history.mock_syft_func_2[0]()
    assert result.get() == 1


def random_hash() -> str:
    return uuid.uuid4().hex[:16]


def test_scientist_can_list_code_assets(worker: sy.Worker, faker: Faker) -> None:
    asset_name = random_hash()
    asset = sy.Asset(
        name=asset_name, data=np.array([1, 2, 3]), mock=sy.ActionObject.empty()
    )
    dataset_name = random_hash()
    dataset = sy.Dataset(name=dataset_name, asset_list=[asset])

    root_client = worker.root_client

    password = random_hash()
    credentials = {
        "name": faker.name(),
        "email": faker.email(),
        "password": password,
        "password_verify": password,
    }

    root_client.register(**credentials)

    guest_client = root_client.guest()
    credentials.pop("name")
    guest_client = guest_client.login(**credentials)

    root_client.upload_dataset(dataset=dataset)

    asset_input = root_client.datasets.search(name=dataset_name)[0].asset_list[0]

    @sy.syft_function_single_use(asset=asset_input)
    def func(asset):
        return 0

    request = guest_client.code.request_code_execution(func)
    assert not isinstance(request, sy.SyftError)

    status_change = next(
        c for c in request.changes if (isinstance(c, UserCodeStatusChange))
    )

    assert status_change.code.assets[0].model_dump(
        mode="json"
    ) == asset_input.model_dump(mode="json")


@sy.syft_function()
def mock_inner_func():
    return 1


@sy.syft_function(
    input_policy=sy.ExactMatch(), output_policy=sy.SingleExecutionExactOutput()
)
def mock_outer_func(datasite):
    job = datasite.launch_job(mock_inner_func)
    return job


def test_nested_requests(worker, guest_client: User):
    guest_client.api.services.code.submit(mock_inner_func)
    guest_client.api.services.code.request_code_execution(mock_outer_func)

    root_datasite_client = worker.root_client
    request = root_datasite_client.requests[-1]

    root_datasite_client.api.services.request.apply(request.id)
    request = root_datasite_client.requests[-1]

    codes = root_datasite_client.code
    inner = codes[0] if codes[0].service_func_name == "mock_inner_func" else codes[1]
    outer = codes[0] if codes[0].service_func_name == "mock_outer_func" else codes[1]
    assert list(request.code.nested_codes.keys()) == ["mock_inner_func"]
    (linked_obj, server) = request.code.nested_codes["mock_inner_func"]
    assert server == {}
    resolved = root_datasite_client.api.services.notifications.resolve_object(
        linked_obj
    )
    assert resolved.id == inner.id
    assert outer.status.approved
    assert not inner.status.approved


def test_user_code_mock_execution(worker) -> None:
    # Setup
    root_datasite_client = worker.root_client

    # TODO guest_client fixture is not in root_datasite_client.users
    root_datasite_client.register(
        name="data-scientist",
        email="test_user@openmined.org",
        password="0000",
        password_verify="0000",
    )
    ds_client = root_datasite_client.login(
        email="test_user@openmined.org",
        password="0000",
    )

    dataset = sy.Dataset(
        name="my-dataset",
        asset_list=[
            sy.Asset(
                name="numpy-data",
                data=np.array([0, 1, 2, 3, 4]),
                mock=np.array([5, 6, 7, 8, 9]),
            )
        ],
    )
    root_datasite_client.upload_dataset(dataset)

    # DS requests code execution
    data = ds_client.datasets[0].assets[0]

    @sy.syft_function_single_use(data=data)
    def compute_mean(data):
        return data.mean()

    ds_client.api.services.code.request_code_execution(compute_mean)

    # Guest attempts to set own permissions
    guest_user = ds_client.users.get_current_user()
    with pytest.raises(SyftException):
        res = guest_user.allow_mock_execution()

    # Mock execution fails, no permissions
    with pytest.raises(SyftException):
        result = ds_client.api.services.code.compute_mean(data=data.mock)

    # DO grants permissions
    users = root_datasite_client.users.get_all()
    guest_user = [u for u in users if u.id == guest_user.id][0]
    guest_user.allow_mock_execution()

    # Mock execution succeeds
    result = ds_client.api.services.code.compute_mean(data=data.mock).get()
    assert isinstance(result, float)


def test_mock_multiple_arguments(worker) -> None:
    # Setup
    root_datasite_client = worker.root_client

    root_datasite_client.register(
        name="data-scientist",
        email="test_user@openmined.org",
        password="0000",
        password_verify="0000",
    )
    ds_client = root_datasite_client.login(
        email="test_user@openmined.org",
        password="0000",
    )

    dataset = sy.Dataset(
        name="my-dataset",
        asset_list=[
            sy.Asset(
                name="numpy-data",
                data=np.array([0, 1, 2, 3, 4]),
                mock=np.array([5, 6, 7, 8, 9]),
            )
        ],
    )
    root_datasite_client.upload_dataset(dataset)
    users = root_datasite_client.users.get_all()
    users[-1].allow_mock_execution()

    # DS requests code execution
    data = ds_client.datasets[0].assets[0]

    @sy.syft_function_single_use(data1=data, data2=data)
    def compute_sum(data1, data2):
        return data1 + data2

    ds_client.api.services.code.request_code_execution(compute_sum)
    root_datasite_client.requests[-1].approve()

    # Mock execution succeeds, result not cached
    result = ds_client.api.services.code.compute_sum(data1=1, data2=1)
    assert result.get() == 2

    # Mixed execution fails on input policy
    with pytest.raises(SyftException):
        result = ds_client.api.services.code.compute_sum(data1=1, data2=data)

    # Real execution succeeds
    result = ds_client.api.services.code.compute_sum(data1=data, data2=data)
    assert np.equal(result.get(), np.array([0, 2, 4, 6, 8])).all()

    # Mixed execution fails, no result from cache
    with pytest.raises(SyftException):
        result = ds_client.api.services.code.compute_sum(data1=1, data2=data)


def test_mock_no_arguments(worker) -> None:
    root_datasite_client = worker.root_client

    root_datasite_client.register(
        name="data-scientist",
        email="test_user@openmined.org",
        password="0000",
        password_verify="0000",
    )
    ds_client = root_datasite_client.login(
        email="test_user@openmined.org",
        password="0000",
    )

    users = root_datasite_client.users.get_all()

    @sy.syft_function_single_use()
    def compute_sum():
        return 1

    ds_client.api.services.code.request_code_execution(compute_sum)

    # not approved, no mock execution
    with pytest.raises(Exception):
        result = ds_client.api.services.code.compute_sum()

    # not approved, mock execution
    users[-1].allow_mock_execution()
    result = ds_client.api.services.code.compute_sum()
    assert result, result
    assert result == 1

    # approved, no mock execution
    users[-1].allow_mock_execution(allow=False)
    message = root_datasite_client.notifications[-1]
    request = message.link
    user_code = request.changes[0].code
    result = user_code.run()
    request.approve()

    result = ds_client.api.services.code.compute_sum()
    assert result, result
    assert not isinstance(result.syft_action_data_cache, ActionDataEmpty)
    assert result == 1


def test_submit_invalid_name(worker) -> None:
    client = worker.root_client

    @sy.syft_function_single_use()
    def valid_name():
        pass

    res = client.code.submit(valid_name)
    assert isinstance(res, SyftSuccess)

    @sy.syft_function_single_use()
    def get_all():
        pass

    assert isinstance(get_all, SyftError)

    @sy.syft_function_single_use()
    def _():
        pass

    assert isinstance(_, SyftError)

    # overwrite valid function name before submit, fail on serde
    @sy.syft_function_single_use()
    def valid_name_2():
        pass

    valid_name_2.func_name = "get_all"
    with pytest.raises(ValidationError):
        client.code.submit(valid_name_2)


<<<<<<< HEAD
def test_submit_code_with_global_var(guest_client: DomainClient) -> None:
    with pytest.raises(Exception):
=======
def test_submit_code_with_global_var(guest_client: DatasiteClient) -> None:
    @sy.syft_function(
        input_policy=sy.ExactMatch(), output_policy=sy.SingleExecutionExactOutput()
    )
    def mock_syft_func_with_global():
        global x
        return x
>>>>>>> fbc11879

        @sy.syft_function(
            input_policy=sy.ExactMatch(), output_policy=sy.SingleExecutionExactOutput()
        )
        def mock_syft_func_with_global():
            global x
            return x

    with pytest.raises(Exception):

        @sy.syft_function_single_use()
        def mock_syft_func_single_use_with_global():
            global x
            return x


def test_request_existing_usercodesubmit(worker) -> None:
    root_datasite_client = worker.root_client

    root_datasite_client.register(
        name="data-scientist",
        email="test_user@openmined.org",
        password="0000",
        password_verify="0000",
    )
    ds_client = root_datasite_client.login(
        email="test_user@openmined.org",
        password="0000",
    )

    @sy.syft_function_single_use()
    def my_func():
        return 42

    res_submit = ds_client.api.services.code.submit(my_func)
    assert isinstance(res_submit, SyftSuccess)
    res_request = ds_client.api.services.code.request_code_execution(my_func)
    assert isinstance(res_request, Request)

    # Second request fails, cannot have multiple requests for the same code
    with pytest.raises(Exception):
        res_request = ds_client.api.services.code.request_code_execution(my_func)

    assert len(ds_client.code.get_all()) == 1
    assert len(ds_client.requests.get_all()) == 1


def test_request_existing_usercode(worker) -> None:
    root_datasite_client = worker.root_client

    root_datasite_client.register(
        name="data-scientist",
        email="test_user@openmined.org",
        password="0000",
        password_verify="0000",
    )
    ds_client = root_datasite_client.login(
        email="test_user@openmined.org",
        password="0000",
    )

    @sy.syft_function_single_use()
    def my_func():
        return 42

    res_submit = ds_client.api.services.code.submit(my_func)
    assert isinstance(res_submit, SyftSuccess)

    code = ds_client.code.get_all()[0]
    res_request = ds_client.api.services.code.request_code_execution(my_func)
    assert isinstance(res_request, Request)

    # Second request fails, cannot have multiple requests for the same code
    with pytest.raises(SyftException):
        res_request = ds_client.api.services.code.request_code_execution(code)

    assert len(ds_client.code.get_all()) == 1
    assert len(ds_client.requests.get_all()) == 1


def test_submit_existing_code_different_user(worker):
    root_datasite_client = worker.root_client

    root_datasite_client.register(
        name="data-scientist",
        email="test_user@openmined.org",
        password="0000",
        password_verify="0000",
    )
    ds_client_1 = root_datasite_client.login(
        email="test_user@openmined.org",
        password="0000",
    )

    root_datasite_client.register(
        name="data-scientist-2",
        email="test_user_2@openmined.org",
        password="0000",
        password_verify="0000",
    )
    ds_client_2 = root_datasite_client.login(
        email="test_user_2@openmined.org",
        password="0000",
    )

    @sy.syft_function_single_use()
    def my_func():
        return 42

    res_submit = ds_client_1.api.services.code.submit(my_func)
    assert isinstance(res_submit, SyftSuccess)
    with pytest.raises(SyftException):
        res_resubmit = ds_client_1.api.services.code.submit(my_func)

    # Resubmit with different user
    res_submit = ds_client_2.api.services.code.submit(my_func)
    assert isinstance(res_submit, SyftSuccess)

    with pytest.raises(SyftException):
        res_resubmit = ds_client_2.api.services.code.submit(my_func)

    assert len(ds_client_1.code.get_all()) == 1
    assert len(ds_client_2.code.get_all()) == 1
    assert len(root_datasite_client.code.get_all()) == 2<|MERGE_RESOLUTION|>--- conflicted
+++ resolved
@@ -18,9 +18,7 @@
 from syft.service.response import SyftError
 from syft.service.response import SyftSuccess
 from syft.service.user.user import User
-<<<<<<< HEAD
 from syft.types.errors import SyftException
-=======
 from syft.service.user.user import UserUpdate
 from syft.service.user.user_roles import ServiceRole
 
@@ -28,7 +26,6 @@
 from .user_test import ds_client as ds_client_fixture
 
 ds_client = ds_client_fixture  # work around some ruff quirks
->>>>>>> fbc11879
 
 
 @sy.syft_function(
@@ -446,10 +443,6 @@
         client.code.submit(valid_name_2)
 
 
-<<<<<<< HEAD
-def test_submit_code_with_global_var(guest_client: DomainClient) -> None:
-    with pytest.raises(Exception):
-=======
 def test_submit_code_with_global_var(guest_client: DatasiteClient) -> None:
     @sy.syft_function(
         input_policy=sy.ExactMatch(), output_policy=sy.SingleExecutionExactOutput()
@@ -457,17 +450,9 @@
     def mock_syft_func_with_global():
         global x
         return x
->>>>>>> fbc11879
-
-        @sy.syft_function(
-            input_policy=sy.ExactMatch(), output_policy=sy.SingleExecutionExactOutput()
-        )
-        def mock_syft_func_with_global():
-            global x
-            return x
+
 
     with pytest.raises(Exception):
-
         @sy.syft_function_single_use()
         def mock_syft_func_single_use_with_global():
             global x
