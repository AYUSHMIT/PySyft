# stdlib
from textwrap import dedent
import uuid

# third party
from faker import Faker
import numpy as np

# syft absolute
import syft as sy
from syft.service.action.action_object import ActionObject
from syft.service.request.request import Request
from syft.service.request.request import UserCodeStatusChange
from syft.service.response import SyftError
from syft.service.user.user import User


@sy.syft_function(
    input_policy=sy.ExactMatch(), output_policy=sy.SingleExecutionExactOutput()
)
def test_func():
    return 1


@sy.syft_function(
    input_policy=sy.ExactMatch(), output_policy=sy.SingleExecutionExactOutput()
)
def test_func_2():
    return 1


def test_user_code(worker) -> None:
    root_domain_client = worker.root_client
    root_domain_client.register(
        name="data-scientist",
        email="test_user@openmined.org",
        password="0000",
        password_verify="0000",
    )
    guest_client = root_domain_client.login(
        email="test_user@openmined.org",
        password="0000",
    )

    users = root_domain_client.users.get_all()
    users[-1].allow_mock_execution()

    guest_client.api.services.code.request_code_execution(test_func)

    root_domain_client = worker.root_client
    message = root_domain_client.notifications[-1]
    request = message.link
    user_code = request.changes[0].code
    result = user_code.unsafe_function()
    request.accept_by_depositing_result(result)

    result = guest_client.api.services.code.test_func()
    assert isinstance(result, ActionObject)

    real_result = result.get()
    assert isinstance(real_result, int)


def test_duplicated_user_code(worker, guest_client: User) -> None:
    # test_func()
    result = guest_client.api.services.code.request_code_execution(test_func)
    assert isinstance(result, Request)
    assert len(guest_client.code.get_all()) == 1

    # request the exact same code should return an error
    result = guest_client.api.services.code.request_code_execution(test_func)
    assert isinstance(result, SyftError)
    assert len(guest_client.code.get_all()) == 1

    # request the a different function name but same content will also succeed
    test_func_2()
    result = guest_client.api.services.code.request_code_execution(test_func_2)
    assert isinstance(result, Request)
    assert len(guest_client.code.get_all()) == 2


def random_hash() -> str:
    return uuid.uuid4().hex[:16]


def test_scientist_can_list_code_assets(worker: sy.Worker, faker: Faker) -> None:
    asset_name = random_hash()
    asset = sy.Asset(
        name=asset_name, data=np.array([1, 2, 3]), mock=sy.ActionObject.empty()
    )
    dataset_name = random_hash()
    dataset = sy.Dataset(name=dataset_name, asset_list=[asset])

    root_client = worker.root_client

    password = random_hash()
    credentials = {
        "name": faker.name(),
        "email": faker.email(),
        "password": password,
        "password_verify": password,
    }

    root_client.register(**credentials)

    guest_client = root_client.guest()
    credentials.pop("name")
    guest_client = guest_client.login(**credentials)

    root_client.upload_dataset(dataset=dataset)

    asset_input = root_client.datasets.search(name=dataset_name)[0].asset_list[0]

    @sy.syft_function_single_use(asset=asset_input)
    def func(asset):
        return 0

    func.code = dedent(func.code)

    request = guest_client.code.request_code_execution(func)
    assert not isinstance(request, sy.SyftError)

    status_change = next(
        c for c in request.changes if (isinstance(c, UserCodeStatusChange))
    )

<<<<<<< HEAD
    assert status_change.linked_obj.resolve.assets[0].model_dump(
        mode="json"
    ) == asset_input.model_dump(mode="json")
=======
    assert status_change.code.assets[0] == asset_input
>>>>>>> 415fb4fa


@sy.syft_function()
def test_inner_func():
    return 1


@sy.syft_function(
    input_policy=sy.ExactMatch(), output_policy=sy.SingleExecutionExactOutput()
)
def test_outer_func(domain):
    job = domain.launch_job(test_inner_func)
    return job


def test_nested_requests(worker, guest_client: User):
    guest_client.api.services.code.submit(test_inner_func)
    guest_client.api.services.code.request_code_execution(test_outer_func)

    root_domain_client = worker.root_client
    request = root_domain_client.requests[-1]

    root_domain_client.api.services.request.apply(request.id)
    request = root_domain_client.requests[-1]

    codes = root_domain_client.code
    inner = codes[0] if codes[0].service_func_name == "test_inner_func" else codes[1]
    outer = codes[0] if codes[0].service_func_name == "test_outer_func" else codes[1]
    assert list(request.code.nested_codes.keys()) == ["test_inner_func"]
    (linked_obj, node) = request.code.nested_codes["test_inner_func"]
    assert node == {}
    resolved = root_domain_client.api.services.notifications.resolve_object(linked_obj)
    assert resolved.id == inner.id
    assert outer.status.approved
    assert not inner.status.approved


def test_user_code_mock_execution(worker) -> None:
    # Setup
    root_domain_client = worker.root_client

    # TODO guest_client fixture is not in root_domain_client.users
    root_domain_client.register(
        name="data-scientist",
        email="test_user@openmined.org",
        password="0000",
        password_verify="0000",
    )
    ds_client = root_domain_client.login(
        email="test_user@openmined.org",
        password="0000",
    )

    dataset = sy.Dataset(
        name="my-dataset",
        asset_list=[
            sy.Asset(
                name="numpy-data",
                data=np.array([0, 1, 2, 3, 4]),
                mock=np.array([5, 6, 7, 8, 9]),
            )
        ],
    )
    root_domain_client.upload_dataset(dataset)

    # DS requests code execution
    data = ds_client.datasets[0].assets[0]

    @sy.syft_function_single_use(data=data)
    def compute_mean(data):
        return data.mean()

    compute_mean.code = dedent(compute_mean.code)
    ds_client.api.services.code.request_code_execution(compute_mean)

    # Guest attempts to set own permissions
    guest_user = ds_client.users.get_current_user()
    res = guest_user.allow_mock_execution()
    assert isinstance(res, SyftError)

    # Mock execution fails, no permissions
    result = ds_client.api.services.code.compute_mean(data=data.mock)
    assert isinstance(result, SyftError)

    # DO grants permissions
    users = root_domain_client.users.get_all()
    guest_user = [u for u in users if u.id == guest_user.id][0]
    guest_user.allow_mock_execution()

    # Mock execution succeeds
    result = ds_client.api.services.code.compute_mean(data=data.mock).get()
    assert isinstance(result, float)


def test_mock_multiple_arguments(worker) -> None:
    # Setup
    root_domain_client = worker.root_client

    root_domain_client.register(
        name="data-scientist",
        email="test_user@openmined.org",
        password="0000",
        password_verify="0000",
    )
    ds_client = root_domain_client.login(
        email="test_user@openmined.org",
        password="0000",
    )

    dataset = sy.Dataset(
        name="my-dataset",
        asset_list=[
            sy.Asset(
                name="numpy-data",
                data=np.array([0, 1, 2, 3, 4]),
                mock=np.array([5, 6, 7, 8, 9]),
            )
        ],
    )
    root_domain_client.upload_dataset(dataset)
    users = root_domain_client.users.get_all()
    users[-1].allow_mock_execution()

    # DS requests code execution
    data = ds_client.datasets[0].assets[0]

    @sy.syft_function_single_use(data1=data, data2=data)
    def compute_sum(data1, data2):
        return data1 + data2

    compute_sum.code = dedent(compute_sum.code)
    ds_client.api.services.code.request_code_execution(compute_sum)
    root_domain_client.requests[-1].approve()

    # Mock execution succeeds, result not cached
    result = ds_client.api.services.code.compute_sum(data1=1, data2=1)
    assert result.get() == 2

    # Mixed execution fails on input policy
    result = ds_client.api.services.code.compute_sum(data1=1, data2=data)
    assert isinstance(result, SyftError)

    # Real execution succeeds
    result = ds_client.api.services.code.compute_sum(data1=data, data2=data)
    assert np.equal(result.get(), np.array([0, 2, 4, 6, 8])).all()

    # Mixed execution fails, no result from cache
    result = ds_client.api.services.code.compute_sum(data1=1, data2=data)
    assert isinstance(result, SyftError)<|MERGE_RESOLUTION|>--- conflicted
+++ resolved
@@ -124,13 +124,9 @@
         c for c in request.changes if (isinstance(c, UserCodeStatusChange))
     )
 
-<<<<<<< HEAD
-    assert status_change.linked_obj.resolve.assets[0].model_dump(
+    assert status_change.code.assets[0].model_dump(
         mode="json"
     ) == asset_input.model_dump(mode="json")
-=======
-    assert status_change.code.assets[0] == asset_input
->>>>>>> 415fb4fa
 
 
 @sy.syft_function()
