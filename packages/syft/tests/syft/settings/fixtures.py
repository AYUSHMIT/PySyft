# stdlib
from datetime import datetime

# third party
import pytest

# syft absolute
from syft.__init__ import __version__
from syft.abstract_node import NodeSideType
from syft.abstract_node import NodeType
from syft.node.credentials import SyftSigningKey
from syft.service.metadata.node_metadata import NodeMetadataJSON
from syft.service.settings.settings import NodeSettings
from syft.service.settings.settings import NodeSettingsUpdate
from syft.service.settings.settings_service import SettingsService
from syft.service.settings.settings_stash import SettingsStash
from syft.types.syft_object import HIGHEST_SYFT_OBJECT_VERSION
from syft.types.syft_object import LOWEST_SYFT_OBJECT_VERSION
from syft.types.uid import UID


@pytest.fixture
def settings_stash(document_store) -> SettingsStash:
    yield SettingsStash(store=document_store)


@pytest.fixture
def settings(worker, faker) -> NodeSettings:
    yield NodeSettings(
        id=UID(),
        name=worker.name,
        organization=faker.text(),
        on_board=faker.boolean(),
        description=faker.text(),
        deployed_on=datetime.now().date().strftime("%m/%d/%Y"),
        signup_enabled=False,
        admin_email="info@openmined.org",
        node_side_type=NodeSideType.LOW_SIDE,
        show_warnings=False,
        verify_key=SyftSigningKey.generate().verify_key,
        node_type=NodeType.DOMAIN,
<<<<<<< HEAD
        association_request_auto_approval=False,
=======
        default_worker_pool="default-pool",
>>>>>>> fd729713
    )


@pytest.fixture
def update_settings(faker) -> NodeSettingsUpdate:
    yield NodeSettingsUpdate(
        name=faker.name(),
        description=faker.text(),
        on_board=faker.boolean(),
    )


@pytest.fixture
def metadata_json(faker) -> NodeMetadataJSON:
    yield NodeMetadataJSON(
        metadata_version=faker.random_int(),
        name=faker.name(),
        id=faker.text(),
        verify_key=faker.text(),
        highest_object_version=HIGHEST_SYFT_OBJECT_VERSION,
        lowest_object_version=LOWEST_SYFT_OBJECT_VERSION,
        syft_version=__version__,
        node_side_type=NodeSideType.LOW_SIDE.value,
        show_warnings=False,
        node_type=NodeType.DOMAIN.value,
    )


@pytest.fixture
def settings_service(document_store) -> SettingsService:
    yield SettingsService(store=document_store)<|MERGE_RESOLUTION|>--- conflicted
+++ resolved
@@ -39,11 +39,8 @@
         show_warnings=False,
         verify_key=SyftSigningKey.generate().verify_key,
         node_type=NodeType.DOMAIN,
-<<<<<<< HEAD
         association_request_auto_approval=False,
-=======
         default_worker_pool="default-pool",
->>>>>>> fd729713
     )
 
 
