--- conflicted
+++ resolved
@@ -71,9 +71,6 @@
 pytest_plugins = [
     "tests.syft.users.fixtures",
     "tests.syft.metadata.fixtures",
-<<<<<<< HEAD
     "tests.syft.request.fixtures",
-=======
     "tests.syft.dataset.fixtures",
->>>>>>> 294bd99e
 ]