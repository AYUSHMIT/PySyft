--- conflicted
+++ resolved
@@ -1,4 +1,10 @@
-<<<<<<< HEAD
+# third party
+from faker import Faker
+import pytest
+
+# syft absolute
+import syft as sy
+
 # relative
 from .syft.stores.store_fixtures_test import dict_action_store  # noqa: F401
 from .syft.stores.store_fixtures_test import dict_document_store  # noqa: F401
@@ -13,28 +19,6 @@
 from .syft.stores.store_fixtures_test import sqlite_queue_stash  # noqa: F401
 from .syft.stores.store_fixtures_test import sqlite_store_partition  # noqa: F401
 from .syft.stores.store_fixtures_test import sqlite_workspace  # noqa: F401
-
-__all__ = [
-    "mongo_store_partition",
-    "mongo_server_mock",
-    "mongo_document_store",
-    "mongo_queue_stash",
-    "sqlite_store_partition",
-    "sqlite_workspace",
-    "sqlite_document_store",
-    "sqlite_queue_stash",
-    "sqlite_action_store",
-    "dict_store_partition",
-    "dict_action_store",
-    "dict_document_store",
-    "dict_queue_stash",
-=======
-# third party
-from faker import Faker
-import pytest
-
-# syft absolute
-import syft as sy
 
 
 @pytest.fixture(autouse=True)
@@ -58,7 +42,22 @@
     return worker.action_store
 
 
+__all__ = [
+    "mongo_store_partition",
+    "mongo_server_mock",
+    "mongo_document_store",
+    "mongo_queue_stash",
+    "sqlite_store_partition",
+    "sqlite_workspace",
+    "sqlite_document_store",
+    "sqlite_queue_stash",
+    "sqlite_action_store",
+    "dict_store_partition",
+    "dict_action_store",
+    "dict_document_store",
+    "dict_queue_stash",
+]
+
 pytest_plugins = [
     "tests.syft.users.fixtures",
->>>>>>> b1e5cbe1
 ]