--- conflicted
+++ resolved
@@ -214,27 +214,12 @@
     import torch
     from torch._C import _TensorMeta
 
-<<<<<<< HEAD
-    def serialize_torch_tensor_meta(t: _TensorMeta) -> bytes:
-        buffer = BytesIO()
-        torch.save(t, buffer)
-        return buffer.getvalue()
-
-    def deserialize_torch_tensor_meta(buf: bytes) -> _TensorMeta:
-        buffer = BytesIO(buf)
-        return torch.load(buffer)
-
-    recursive_serde_register(
-        _TensorMeta,
-        serialize=serialize_torch_tensor_meta,
-        deserialize=deserialize_torch_tensor_meta,
-        canonical_name="torch_tensor_meta",
-        version=1,
-    )
-=======
-    recursive_serde_register_type(_TensorMeta)
-    recursive_serde_register_type(torch.Tensor)
->>>>>>> 5e0f2244
+    recursive_serde_register_type(
+        _TensorMeta, canonical_name="torch_tensor_meta", version=1
+    )
+    recursive_serde_register_type(
+        torch.Tensor, canonical_name="torch_tensor", version=1
+    )
 
     def torch_serialize(tensor: torch.Tensor) -> bytes:
         return numpy_serialize(tensor.numpy())
