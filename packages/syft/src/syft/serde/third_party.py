# stdlib
from datetime import date
from datetime import datetime
from datetime import time
import functools
from importlib.util import find_spec
from io import BytesIO

# third party
from dateutil import parser
from nacl.signing import SigningKey
from nacl.signing import VerifyKey
import networkx as nx
from networkx import DiGraph
import numpy as np
from pandas import DataFrame
from pandas import Series
from pandas._libs.tslibs.timestamps import Timestamp
import pyarrow as pa
import pyarrow.parquet as pq
import pydantic
from pydantic._internal._model_construction import ModelMetaclass
from pymongo.collection import Collection
from result import Err
from result import Ok
from result import Result
<<<<<<< HEAD
import torch
from torch._C import _TensorMeta
import zmq.green as zmq
=======
>>>>>>> 55036c87

# relative
from ..types.dicttuple import DictTuple
from ..types.dicttuple import _Meta as _DictTupleMetaClass
from ..types.syft_metaclass import EmptyType
from ..types.syft_metaclass import PartialModelMetaclass
from .deserialize import _deserialize as deserialize
from .recursive_primitives import _serialize_kv_pairs
from .recursive_primitives import deserialize_kv
from .recursive_primitives import deserialize_type
from .recursive_primitives import recursive_serde_register
from .recursive_primitives import recursive_serde_register_type
from .recursive_primitives import serialize_type
from .serialize import _serialize as serialize

recursive_serde_register(
    SigningKey,
    serialize=lambda x: bytes(x),
    deserialize=lambda x: SigningKey(x),
)

recursive_serde_register(
    VerifyKey,
    serialize=lambda x: bytes(x),
    deserialize=lambda x: VerifyKey(x),
)


# result Ok and Err
recursive_serde_register(Ok, serialize_attrs=["_value"])
recursive_serde_register(Err, serialize_attrs=["_value"])
recursive_serde_register(Result)

# exceptions
recursive_serde_register(cls=TypeError)

# mongo collection
recursive_serde_register_type(Collection)


def serialize_dataframe(df: DataFrame) -> bytes:
    table = pa.Table.from_pandas(df)
    sink = pa.BufferOutputStream()
    # 🟡 TODO 37: Should we warn about this?
    parquet_args = {
        "coerce_timestamps": "us",
        "allow_truncated_timestamps": True,
    }
    pq.write_table(table, sink, **parquet_args)
    buffer = sink.getvalue()
    numpy_bytes = buffer.to_pybytes()
    return numpy_bytes


def deserialize_dataframe(buf: bytes) -> DataFrame:
    reader = pa.BufferReader(buf)
    numpy_bytes = reader.read_buffer()
    result = pq.read_table(numpy_bytes)
    df = result.to_pandas()
    return df


# pandas
recursive_serde_register(
    DataFrame,
    serialize=serialize_dataframe,
    deserialize=deserialize_dataframe,
)


def deserialize_series(blob: bytes) -> Series:
    df: DataFrame = DataFrame.from_dict(deserialize(blob, from_bytes=True))
    return Series(df[df.columns[0]])


recursive_serde_register(
    Series,
    serialize=lambda x: serialize(DataFrame(x).to_dict(), to_bytes=True),
    deserialize=deserialize_series,
)


def serialize_torch_tensor_meta(t: _TensorMeta) -> bytes:
    buffer = BytesIO()
    torch.save(t, buffer)
    return buffer.getvalue()


def deserialize_torch_tensor_meta(buf: bytes) -> _TensorMeta:
    buffer = BytesIO(buf)
    return torch.load(buffer)


recursive_serde_register(
    _TensorMeta,
    serialize=serialize_torch_tensor_meta,
    deserialize=deserialize_torch_tensor_meta,
)

recursive_serde_register(
    datetime,
    serialize=lambda x: serialize(x.isoformat(), to_bytes=True),
    deserialize=lambda x: parser.isoparse(deserialize(x, from_bytes=True)),
)

recursive_serde_register(
    time,
    serialize=lambda x: serialize(x.isoformat(), to_bytes=True),
    deserialize=lambda x: parser.parse(deserialize(x, from_bytes=True)).time(),
)

recursive_serde_register(
    date,
    serialize=lambda x: serialize(x.isoformat(), to_bytes=True),
    deserialize=lambda x: parser.parse(deserialize(x, from_bytes=True)).date(),
)

recursive_serde_register(
    Timestamp,
    serialize=lambda x: serialize(x.value, to_bytes=True),
    deserialize=lambda x: Timestamp(deserialize(x, from_bytes=True)),
)


def _serialize_dicttuple(x: DictTuple) -> bytes:
    return _serialize_kv_pairs(size=len(x), kv_pairs=zip(x.keys(), x))


recursive_serde_register(
    _DictTupleMetaClass,
    serialize=serialize_type,
    deserialize=deserialize_type,
)
recursive_serde_register(
    DictTuple,
    serialize=_serialize_dicttuple,
    deserialize=functools.partial(deserialize_kv, DictTuple),
)


recursive_serde_register(
    EmptyType,
    serialize=serialize_type,
    deserialize=deserialize_type,
)


recursive_serde_register_type(ModelMetaclass)
recursive_serde_register_type(PartialModelMetaclass)


def serialize_bytes_io(io: BytesIO) -> bytes:
    io.seek(0)
    return serialize(io.read(), to_bytes=True)


recursive_serde_register(
    BytesIO,
    serialize=serialize_bytes_io,
    deserialize=lambda x: BytesIO(deserialize(x, from_bytes=True)),
)

try:
    # third party
    from IPython.display import Image

    recursive_serde_register(Image)

except Exception:  # nosec
    pass


# unsure why we have to register the object not the type but this works
recursive_serde_register(np.core._ufunc_config._unspecified())

recursive_serde_register(
    pydantic.EmailStr,
    serialize=lambda x: x.encode(),
    deserialize=lambda x: pydantic.EmailStr(x.decode()),
)


# how else do you import a relative file to execute it?
NOTHING = None


# TODO: debug serializing after updating a node
def serialize_networkx_graph(graph: DiGraph) -> bytes:
    graph_dict: dict = nx.node_link_data(graph)
    return serialize(graph_dict, to_bytes=True)


def deserialize_networkx_graph(buf: bytes) -> DiGraph:
    graph_dict: dict = deserialize(buf, from_bytes=True)
    return nx.node_link_graph(graph_dict)


recursive_serde_register(
    DiGraph,
    serialize=serialize_networkx_graph,
    deserialize=deserialize_networkx_graph,
)

try:
    # Just register these serializers if the google.cloud.bigquery & db_dtypes module are available
    # third party
    from google.cloud.bigquery.job.query import QueryJob
    from google.cloud.bigquery.table import RowIterator

    # Checking db_dtypes availability this way to avoid unused ruff issues, but this package is used internally
    if not find_spec("db_dtypes"):
        raise ImportError("db_dtypes module not found")

    def convert_to_dataframe(obj: RowIterator) -> bytes:
        dataframe = obj.to_dataframe()
        return serialize_dataframe(dataframe)

    def convert_from_dataframe(blob: bytes) -> DataFrame:
        dataframe = deserialize_dataframe(blob)
        return dataframe

    recursive_serde_register(
        RowIterator, serialize=convert_to_dataframe, deserialize=convert_from_dataframe
    )

    recursive_serde_register(
        QueryJob,
        serialize=lambda obj: convert_to_dataframe(obj.result()),
        deserialize=convert_from_dataframe,
    )
except ImportError:
    pass<|MERGE_RESOLUTION|>--- conflicted
+++ resolved
@@ -24,12 +24,8 @@
 from result import Err
 from result import Ok
 from result import Result
-<<<<<<< HEAD
 import torch
 from torch._C import _TensorMeta
-import zmq.green as zmq
-=======
->>>>>>> 55036c87
 
 # relative
 from ..types.dicttuple import DictTuple
