--- conflicted
+++ resolved
@@ -25,11 +25,6 @@
 TYPE_BANK = {}
 
 recursive_scheme = get_capnp_schema("recursive_serde.capnp").RecursiveSerde  # type: ignore
-
-
-<<<<<<< HEAD
-def thread_ident() -> int:
-    return int(threading.current_thread().ident)
 
 
 def get_types(cls: Type, keys: Optional[List[str]] = None) -> Optional[List[Type]]:
@@ -53,8 +48,6 @@
     return types
 
 
-=======
->>>>>>> 61439885
 def recursive_serde_register(
     cls: Union[object, type],
     serialize: Optional[Callable] = None,
