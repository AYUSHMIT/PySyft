--- conflicted
+++ resolved
@@ -10,6 +10,7 @@
 from __future__ import annotations
 
 # stdlib
+import secrets
 from typing import Any
 from typing import Dict
 from typing import Optional
@@ -80,7 +81,6 @@
     return res_shares  # type: ignore
 
 
-<<<<<<< HEAD
 def gt_master(x: MPCTensor, y: MPCTensor, op_str: str) -> MPCTensor:
     """Function that is executed by the orchestrator to multiply two secret values.
 
@@ -139,8 +139,6 @@
     return res_shares  # type: ignore
 
 
-=======
->>>>>>> 87b74cd8
 def beaver_populate(
     data: Any, id_at_location: UID, node: Optional[AbstractNode] = None
 ) -> None:
