--- conflicted
+++ resolved
@@ -516,19 +516,12 @@
         self.public_shape = public_shape
         self.public_dtype = public_dtype
 
-<<<<<<< HEAD
         # TODO: re-enable this in a way that doesnt happen when internal methods
         # call the constructor so it doesn't spam the output of notebooks and ci
         # print(
-        #     "Tensor created! You can activate Differential Privacy protection by calling .private() or \
-        #     .annotate_with_dp_metadata()."
+        #     "Tensor created! You can activate Differential Privacy protection by calling"
+        #     ".private() or .annotate_with_dp_metadata()."
         # )
-=======
-        print(
-            "Tensor created! You can activate Differential Privacy protection by calling .private() or "
-            ".annotate_with_dp_metadata()."
-        )
->>>>>>> 859285c1
 
     def tag(self, name: str) -> Tensor:
         self.tag_name = name
