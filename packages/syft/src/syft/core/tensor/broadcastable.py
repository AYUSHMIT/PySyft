<<<<<<< HEAD
def is_broadcastable(shape1, shape2):
=======
# stdlib
from typing import Sequence


def is_broadcastable(shape1: Sequence, shape2: Sequence) -> bool:
>>>>>>> 73273105
    """Helper function to determine if Tensor Operations can be broadcast
    inputs:
    shape1, shape 2: shapes of numpy arrays/syft tensors

    outputs:
    True or False
    """
    for a, b in zip(shape1[::-1], shape2[::-1]):
        if a == 1 or b == 1 or a == b:
            pass
        else:
            return False
    return True<|MERGE_RESOLUTION|>--- conflicted
+++ resolved
@@ -1,12 +1,8 @@
-<<<<<<< HEAD
-def is_broadcastable(shape1, shape2):
-=======
 # stdlib
 from typing import Sequence
 
 
 def is_broadcastable(shape1: Sequence, shape2: Sequence) -> bool:
->>>>>>> 73273105
     """Helper function to determine if Tensor Operations can be broadcast
     inputs:
     shape1, shape 2: shapes of numpy arrays/syft tensors
