--- conflicted
+++ resolved
@@ -99,14 +99,11 @@
         GAMMA_TENSOR_OP.SQRT: jnp.sqrt,
         GAMMA_TENSOR_OP.ABS: jnp.abs,
         GAMMA_TENSOR_OP.CLIP: jnp.clip,
-<<<<<<< HEAD
         GAMMA_TENSOR_OP.SWAPAXES: jnp.swapaxes,
         GAMMA_TENSOR_OP.NONZERO: jnp.nonzero,
-=======
         GAMMA_TENSOR_OP.TRACE: jnp.trace,
         GAMMA_TENSOR_OP.MIN: jnp.min,
         GAMMA_TENSOR_OP.MAX: jnp.max,
->>>>>>> 44908d8d
         GAMMA_TENSOR_OP.RECIPROCAL: _reciprocal,
         GAMMA_TENSOR_OP.FLATTEN_C: get_flatten_type(order="C"),
         GAMMA_TENSOR_OP.FLATTEN_F: get_flatten_type(order="F"),
