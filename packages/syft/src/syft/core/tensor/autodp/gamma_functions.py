# future
from __future__ import annotations

# stdlib
from typing import Any
from typing import Callable
from typing import Dict
from typing import List
from typing import Union
from typing import ValuesView

# third party
import jax
from jax import numpy as jnp
import numpy as np

# relative
from .gamma_tensor_ops import GAMMA_TENSOR_OP


def generate_ops() -> Dict[GAMMA_TENSOR_OP, Callable]:
    # third party
    from numpy.typing import ArrayLike

    # relative
    from . import gamma_tensor as GT
    from ..passthrough import AcceptableSimpleType  # type: ignore

    JaxableType = Union[GT.GammaTensor, ArrayLike, AcceptableSimpleType]

    def reconstruct_from_inputs(values: ValuesView[JaxableType]) -> List[JaxableType]:
        return [i.reconstruct() if isinstance(i, GT.GammaTensor) else i for i in values]

    def unpack_reconstruct_with_func(jnp_func: Callable) -> Callable:
        def wrapped_jnp(state: dict) -> jax.numpy.DeviceArray:
            return jnp_func(*reconstruct_from_inputs(state.values()))

        return wrapped_jnp

    def _reciprocal(state: dict) -> jax.numpy.DeviceArray:
        return jnp.divide(1, *reconstruct_from_inputs(state.values()))

    VALID_FLATTEN_TYPES = ["C", "F", "A", "K"]

    def get_flatten_type(order: str) -> Callable:
        if order.upper() not in VALID_FLATTEN_TYPES:
            raise Exception(f"Invalid flatten order. {order}")

        def flatten_op(value: JaxableType) -> Callable:
            # TODO: figure out why JAX jnp.ndarray.flatten does nothing?
            # perhaps replace with jnp.ravel
            return np.array(value).flatten(order=order)

        return flatten_op

    # given an infix operation with left and right
    # return a wrapper function which swaps the inputs before calling the original op
    # l_infix_op(100, 1) = 100 / 1
    # r_infix_op(100, 1) = 1 / 100
    def make_r_infix_op(l_infix_op: Callable) -> Callable:
        def r_infix_op(left: Any, right: Any) -> Any:
            return l_infix_op(right, left)

        return r_infix_op

    ops = {
        GAMMA_TENSOR_OP.NOOP: lambda x: x,
        GAMMA_TENSOR_OP.ADD: jnp.add,
        GAMMA_TENSOR_OP.SUBTRACT: jnp.subtract,
        GAMMA_TENSOR_OP.MULTIPLY: jnp.multiply,
        GAMMA_TENSOR_OP.TRUE_DIVIDE: jnp.true_divide,
        GAMMA_TENSOR_OP.MATMUL: jnp.matmul,
        GAMMA_TENSOR_OP.RMATMUL: make_r_infix_op(jnp.matmul),
        GAMMA_TENSOR_OP.GREATER: jnp.greater,
        GAMMA_TENSOR_OP.GREATER_EQUAL: jnp.greater_equal,
        GAMMA_TENSOR_OP.EQUAL: jnp.equal,
        GAMMA_TENSOR_OP.NOT_EQUAL: jnp.not_equal,
        GAMMA_TENSOR_OP.LESS: jnp.less,
        GAMMA_TENSOR_OP.LESS_EQUAL: jnp.less_equal,
        GAMMA_TENSOR_OP.EXP: jnp.exp,
        GAMMA_TENSOR_OP.LOG: jnp.log,
        GAMMA_TENSOR_OP.TRANSPOSE: jnp.transpose,
        GAMMA_TENSOR_OP.SUM: jnp.sum,
        GAMMA_TENSOR_OP.ONES_LIKE: jnp.ones_like,
        GAMMA_TENSOR_OP.ZEROS_LIKE: jnp.zeros_like,
        GAMMA_TENSOR_OP.RAVEL: jnp.ravel,
        GAMMA_TENSOR_OP.RESIZE: jnp.resize,
        GAMMA_TENSOR_OP.COMPRESS: jnp.compress,
        GAMMA_TENSOR_OP.SQUEEZE: jnp.squeeze,
        GAMMA_TENSOR_OP.ANY: jnp.any,
        GAMMA_TENSOR_OP.ALL: jnp.all,
        GAMMA_TENSOR_OP.LOGICAL_AND: jnp.logical_and,
        GAMMA_TENSOR_OP.LOGICAL_OR: jnp.logical_or,
        GAMMA_TENSOR_OP.POSITIVE: jnp.positive,
        GAMMA_TENSOR_OP.NEGATIVE: jnp.negative,
        GAMMA_TENSOR_OP.MEAN: jnp.mean,
        GAMMA_TENSOR_OP.STD: jnp.std,
        GAMMA_TENSOR_OP.VAR: jnp.var,
        GAMMA_TENSOR_OP.DOT: jnp.dot,
        GAMMA_TENSOR_OP.CUMSUM: jnp.cumsum,
        GAMMA_TENSOR_OP.CUMPROD: jnp.cumprod,
        GAMMA_TENSOR_OP.SQRT: jnp.sqrt,
        GAMMA_TENSOR_OP.ABS: jnp.abs,
        GAMMA_TENSOR_OP.CLIP: jnp.clip,
        GAMMA_TENSOR_OP.COPY: jnp.copy,
        GAMMA_TENSOR_OP.TAKE: jnp.take,
        GAMMA_TENSOR_OP.PUT: jnp.put,
        GAMMA_TENSOR_OP.ARGMAX: jnp.argmax,
        GAMMA_TENSOR_OP.ARGMIN: jnp.argmin,
<<<<<<< HEAD
        GAMMA_TENSOR_OP.PTP: jnp.ptp,
        GAMMA_TENSOR_OP.PARTITION: jnp.partition,
        GAMMA_TENSOR_OP.ARGPARTITION: jnp.partition,
        GAMMA_TENSOR_OP.MOD: jnp.mod,
        # GAMMA_TENSOR_OP.CONJ: jnp.conj,
=======
>>>>>>> 2209f5e7
        GAMMA_TENSOR_OP.SWAPAXES: jnp.swapaxes,
        GAMMA_TENSOR_OP.NONZERO: jnp.nonzero,
        GAMMA_TENSOR_OP.PROD: jnp.prod,
        GAMMA_TENSOR_OP.FLOOR_DIVIDE: jnp.floor_divide,
        GAMMA_TENSOR_OP.POWER: jnp.power,
        GAMMA_TENSOR_OP.TRACE: jnp.trace,
        GAMMA_TENSOR_OP.MIN: jnp.min,
        GAMMA_TENSOR_OP.MAX: jnp.max,
        GAMMA_TENSOR_OP.REPEAT: jnp.repeat,
        GAMMA_TENSOR_OP.RECIPROCAL: _reciprocal,
        GAMMA_TENSOR_OP.FLATTEN_C: get_flatten_type(order="C"),
        GAMMA_TENSOR_OP.FLATTEN_F: get_flatten_type(order="F"),
        GAMMA_TENSOR_OP.FLATTEN_A: get_flatten_type(order="A"),
        GAMMA_TENSOR_OP.FLATTEN_K: get_flatten_type(order="K"),
    }

    non_generic_funcs = [GAMMA_TENSOR_OP.NOOP, GAMMA_TENSOR_OP.RECIPROCAL]

    mapper = dict()

    for op, func in ops.items():
        if op in non_generic_funcs:
            mapper[op] = func
        mapper[op] = unpack_reconstruct_with_func(func)
    return mapper


GAMMA_FUNC_MAPPER = generate_ops()<|MERGE_RESOLUTION|>--- conflicted
+++ resolved
@@ -107,14 +107,10 @@
         GAMMA_TENSOR_OP.PUT: jnp.put,
         GAMMA_TENSOR_OP.ARGMAX: jnp.argmax,
         GAMMA_TENSOR_OP.ARGMIN: jnp.argmin,
-<<<<<<< HEAD
         GAMMA_TENSOR_OP.PTP: jnp.ptp,
         GAMMA_TENSOR_OP.PARTITION: jnp.partition,
         GAMMA_TENSOR_OP.ARGPARTITION: jnp.partition,
         GAMMA_TENSOR_OP.MOD: jnp.mod,
-        # GAMMA_TENSOR_OP.CONJ: jnp.conj,
-=======
->>>>>>> 2209f5e7
         GAMMA_TENSOR_OP.SWAPAXES: jnp.swapaxes,
         GAMMA_TENSOR_OP.NONZERO: jnp.nonzero,
         GAMMA_TENSOR_OP.PROD: jnp.prod,
