# future
from __future__ import annotations

# stdlib
from typing import Any
from typing import Callable
from typing import Dict
from typing import List
from typing import Union
from typing import ValuesView

# third party
import jax
from jax import numpy as jnp
import numpy as np

# relative
from .gamma_tensor_ops import GAMMA_TENSOR_OP


def generate_ops() -> Dict[GAMMA_TENSOR_OP, Callable]:
    # third party
    from numpy.typing import ArrayLike

    # relative
    from . import gamma_tensor as GT
    from ..passthrough import AcceptableSimpleType  # type: ignore

    JaxableType = Union[GT.GammaTensor, ArrayLike, AcceptableSimpleType]

    def reconstruct_from_inputs(values: ValuesView[JaxableType]) -> List[JaxableType]:
        return [i.reconstruct() if isinstance(i, GT.GammaTensor) else i for i in values]

    def unpack_reconstruct_with_func(jnp_func: Callable) -> Callable:
        def wrapped_jnp(state: dict) -> jax.numpy.DeviceArray:
            return jnp_func(*reconstruct_from_inputs(state.values()))

        return wrapped_jnp

    def _reciprocal(state: dict) -> jax.numpy.DeviceArray:
        return jnp.divide(1, *reconstruct_from_inputs(state.values()))

    VALID_FLATTEN_TYPES = ["C", "F", "A", "K"]

    def get_flatten_type(order: str) -> Callable:
        if order.upper() not in VALID_FLATTEN_TYPES:
            raise Exception(f"Invalid flatten order. {order}")

        def flatten_op(value: JaxableType) -> Callable:
            # TODO: figure out why JAX jnp.ndarray.flatten does nothing?
            # perhaps replace with jnp.ravel
            return np.array(value).flatten(order=order)

        return flatten_op

    # given an infix operation with left and right
    # return a wrapper function which swaps the inputs before calling the original op
    # l_infix_op(100, 1) = 100 / 1
    # r_infix_op(100, 1) = 1 / 100
    def make_r_infix_op(l_infix_op: Callable) -> Callable:
        def r_infix_op(left: Any, right: Any) -> Any:
            return l_infix_op(right, left)

        return r_infix_op

    ops = {
        GAMMA_TENSOR_OP.NOOP: lambda x: x,
        GAMMA_TENSOR_OP.ADD: jnp.add,
        GAMMA_TENSOR_OP.SUBTRACT: jnp.subtract,
        GAMMA_TENSOR_OP.MULTIPLY: jnp.multiply,
        GAMMA_TENSOR_OP.TRUE_DIVIDE: jnp.true_divide,
        GAMMA_TENSOR_OP.MATMUL: jnp.matmul,
        GAMMA_TENSOR_OP.RMATMUL: make_r_infix_op(jnp.matmul),
        GAMMA_TENSOR_OP.GREATER: jnp.greater,
        GAMMA_TENSOR_OP.GREATER_EQUAL: jnp.greater_equal,
        GAMMA_TENSOR_OP.EQUAL: jnp.equal,
        GAMMA_TENSOR_OP.NOT_EQUAL: jnp.not_equal,
        GAMMA_TENSOR_OP.LESS: jnp.less,
        GAMMA_TENSOR_OP.LESS_EQUAL: jnp.less_equal,
        GAMMA_TENSOR_OP.EXP: jnp.exp,
        GAMMA_TENSOR_OP.LOG: jnp.log,
        GAMMA_TENSOR_OP.TRANSPOSE: jnp.transpose,
        GAMMA_TENSOR_OP.SUM: jnp.sum,
        GAMMA_TENSOR_OP.ONES_LIKE: jnp.ones_like,
        GAMMA_TENSOR_OP.ZEROS_LIKE: jnp.zeros_like,
        GAMMA_TENSOR_OP.RAVEL: jnp.ravel,
        GAMMA_TENSOR_OP.RESIZE: jnp.resize,
        GAMMA_TENSOR_OP.COMPRESS: jnp.compress,
        GAMMA_TENSOR_OP.SQUEEZE: jnp.squeeze,
        GAMMA_TENSOR_OP.ANY: jnp.any,
        GAMMA_TENSOR_OP.ALL: jnp.all,
        GAMMA_TENSOR_OP.LOGICAL_AND: jnp.logical_and,
        GAMMA_TENSOR_OP.LOGICAL_OR: jnp.logical_or,
        GAMMA_TENSOR_OP.POSITIVE: jnp.positive,
        GAMMA_TENSOR_OP.NEGATIVE: jnp.negative,
        GAMMA_TENSOR_OP.MEAN: jnp.mean,
        GAMMA_TENSOR_OP.STD: jnp.std,
        GAMMA_TENSOR_OP.VAR: jnp.var,
        GAMMA_TENSOR_OP.DOT: jnp.dot,
        GAMMA_TENSOR_OP.CUMSUM: jnp.cumsum,
        GAMMA_TENSOR_OP.CUMPROD: jnp.cumprod,
        GAMMA_TENSOR_OP.SQRT: jnp.sqrt,
        GAMMA_TENSOR_OP.ABS: jnp.abs,
        GAMMA_TENSOR_OP.CLIP: jnp.clip,
<<<<<<< HEAD
        GAMMA_TENSOR_OP.COPY: jnp.copy,
        GAMMA_TENSOR_OP.TAKE: jnp.take,
        GAMMA_TENSOR_OP.PUT: jnp.put,
        GAMMA_TENSOR_OP.ARGMAX: jnp.argmax,
        GAMMA_TENSOR_OP.ARGMIN: jnp.argmin,
=======
        GAMMA_TENSOR_OP.SWAPAXES: jnp.swapaxes,
        GAMMA_TENSOR_OP.NONZERO: jnp.nonzero,
>>>>>>> 6be045cc
        GAMMA_TENSOR_OP.PROD: jnp.prod,
        GAMMA_TENSOR_OP.FLOOR_DIVIDE: jnp.floor_divide,
        GAMMA_TENSOR_OP.POWER: jnp.power,
        GAMMA_TENSOR_OP.TRACE: jnp.trace,
        GAMMA_TENSOR_OP.MIN: jnp.min,
        GAMMA_TENSOR_OP.MAX: jnp.max,
        GAMMA_TENSOR_OP.REPEAT: jnp.repeat,
        GAMMA_TENSOR_OP.RECIPROCAL: _reciprocal,
        GAMMA_TENSOR_OP.FLATTEN_C: get_flatten_type(order="C"),
        GAMMA_TENSOR_OP.FLATTEN_F: get_flatten_type(order="F"),
        GAMMA_TENSOR_OP.FLATTEN_A: get_flatten_type(order="A"),
        GAMMA_TENSOR_OP.FLATTEN_K: get_flatten_type(order="K"),
    }

    non_generic_funcs = [GAMMA_TENSOR_OP.NOOP, GAMMA_TENSOR_OP.RECIPROCAL]

    mapper = dict()

    for op, func in ops.items():
        if op in non_generic_funcs:
            mapper[op] = func
        mapper[op] = unpack_reconstruct_with_func(func)
    return mapper


GAMMA_FUNC_MAPPER = generate_ops()<|MERGE_RESOLUTION|>--- conflicted
+++ resolved
@@ -102,16 +102,13 @@
         GAMMA_TENSOR_OP.SQRT: jnp.sqrt,
         GAMMA_TENSOR_OP.ABS: jnp.abs,
         GAMMA_TENSOR_OP.CLIP: jnp.clip,
-<<<<<<< HEAD
         GAMMA_TENSOR_OP.COPY: jnp.copy,
         GAMMA_TENSOR_OP.TAKE: jnp.take,
         GAMMA_TENSOR_OP.PUT: jnp.put,
         GAMMA_TENSOR_OP.ARGMAX: jnp.argmax,
         GAMMA_TENSOR_OP.ARGMIN: jnp.argmin,
-=======
         GAMMA_TENSOR_OP.SWAPAXES: jnp.swapaxes,
         GAMMA_TENSOR_OP.NONZERO: jnp.nonzero,
->>>>>>> 6be045cc
         GAMMA_TENSOR_OP.PROD: jnp.prod,
         GAMMA_TENSOR_OP.FLOOR_DIVIDE: jnp.floor_divide,
         GAMMA_TENSOR_OP.POWER: jnp.power,
