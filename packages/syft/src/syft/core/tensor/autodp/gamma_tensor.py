# future
from __future__ import annotations

# stdlib
from collections import deque
from typing import Any
from typing import Callable
from typing import Deque
from typing import Dict
from typing import List
from typing import Optional
from typing import TYPE_CHECKING
from typing import Tuple
from typing import Union

# third party
import flax
import jax
from jax import numpy as jnp
import numpy as np
from numpy.random import randint
from numpy.typing import ArrayLike
from numpy.typing import NDArray
from scipy.optimize import shgo

# relative
from .... import lib
from ....ast.klass import pointerize_args_and_kwargs
from ....core.node.common.action.get_or_set_property_action import (
    GetOrSetPropertyAction,
)
from ....core.node.common.action.get_or_set_property_action import PropertyActions
from ....lib.numpy.array import capnp_deserialize
from ....lib.numpy.array import capnp_serialize
from ....lib.python.util import upcast
from ....util import inherit_tags
from ...adp.data_subject_ledger import DataSubjectLedger

# from ...adp.data_subject_list import DataSubjectList
from ...adp.data_subject_list import DataSubjectArray
from ...adp.data_subject_list import dslarraytonumpyutf8
from ...adp.data_subject_list import numpyutf8todslarray
from ...adp.vectorized_publish import publish
from ...common.serde.capnp import CapnpModule
from ...common.serde.capnp import chunk_bytes
from ...common.serde.capnp import combine_bytes
from ...common.serde.capnp import get_capnp_schema
from ...common.serde.capnp import serde_magic_header
from ...common.serde.deserialize import _deserialize as deserialize
from ...common.serde.serializable import serializable
from ...common.serde.serialize import _serialize as serialize
from ...common.uid import UID
from ...node.abstract.node import AbstractNodeClient
from ...node.common.action.run_class_method_action import RunClassMethodAction
from ...pointer.pointer import Pointer
from ..config import DEFAULT_INT_NUMPY_TYPE
from ..fixed_precision_tensor import FixedPrecisionTensor
from ..lazy_repeat_array import compute_min_max
from ..lazy_repeat_array import lazyrepeatarray
from ..passthrough import PassthroughTensor  # type: ignore
from ..passthrough import SupportedChainType  # type: ignore
from ..passthrough import is_acceptable_simple_type  # type: ignore
from ..smpc import utils
from ..smpc.mpc_tensor import MPCTensor
from ..smpc.utils import TYPE_TO_RING_SIZE
from ..util import implements
from .gamma_tensor_ops import GAMMA_TENSOR_OP

if TYPE_CHECKING:
    # stdlib
    from dataclasses import dataclass
else:
    # third party
    from flax.struct import dataclass


@serializable(recursive_serde=True)
class TensorWrappedGammaTensorPointer(Pointer, PassthroughTensor):
    __name__ = "TensorWrappedGammaTensorPointer"
    __module__ = "syft.core.tensor.autodp.gamma_tensor"
    __attr_allowlist__ = [
        # default pointer attrs
        "client",
        "id_at_location",
        "object_type",
        "tags",
        "description",
        # phi_tensor attrs
        "data_subjects",
        "min_vals",
        "max_vals",
        "public_dtype",
        "public_shape",
    ]

    __serde_overrides__ = {
        "client": [lambda x: x.address, lambda y: y],
        "public_shape": [lambda x: x, lambda y: upcast(y)],
        "data_subjects": [dslarraytonumpyutf8, numpyutf8todslarray],
    }
    _exhausted = False
    is_enum = False

    def __init__(
        self,
        data_subjects: DataSubjectArray,
        min_vals: np.typing.ArrayLike,
        max_vals: np.typing.ArrayLike,
        client: Any,
        id_at_location: Optional[UID] = None,
        object_type: str = "",
        tags: Optional[List[str]] = None,
        description: str = "",
        public_shape: Optional[Tuple[int, ...]] = None,
        public_dtype: Optional[np.dtype] = None,
    ):
        super().__init__(
            client=client,
            id_at_location=id_at_location,
            object_type=object_type,
            tags=tags,
            description=description,
        )

        self.min_vals = min_vals
        self.max_vals = max_vals
        self.data_subjects = data_subjects
        self.public_shape = public_shape
        self.public_dtype = public_dtype

    # TODO: Modify for large arrays
    @property
    def synthetic(self) -> np.ndarray:
        public_dtype_func = getattr(
            self.public_dtype, "upcast", lambda: self.public_dtype
        )
        return (
            np.random.rand(*list(self.public_shape))  # type: ignore
            * (self.max_vals.to_numpy() - self.min_vals.to_numpy())
            + self.min_vals.to_numpy()
        ).astype(public_dtype_func())

    def __repr__(self) -> str:
        return (
            self.synthetic.__repr__()
            + "\n\n (The data printed above is synthetic - it's an imitation of the real data.)"
        )

    def share(self, *parties: Tuple[AbstractNodeClient, ...]) -> MPCTensor:
        all_parties = list(parties) + [self.client]
        ring_size = TYPE_TO_RING_SIZE.get(self.public_dtype, None)
        self_mpc = MPCTensor(
            secret=self,
            shape=self.public_shape,
            ring_size=ring_size,
            parties=all_parties,
        )
        return self_mpc

    def _apply_tensor_op(self, other: Any, op_str: str) -> Any:
        # we want to get the return type which matches the attr_path_and_name
        # so we ask lib_ast for the return type name that matches out
        # attr_path_and_name and then use that to get the actual pointer klass
        # then set the result to that pointer klass
        # We always maintain a Tensor hierarchy Tensor ---> PT--> Actual Data
        attr_path_and_name = f"syft.core.tensor.tensor.Tensor.{op_str}"

        min_vals, max_vals = compute_min_max(
            self.min_vals, self.max_vals, other, op_str
        )
        result = TensorWrappedGammaTensorPointer(
            data_subjects=self.data_subjects,
            min_vals=min_vals,
            max_vals=max_vals,
            client=self.client,
        )

        # QUESTION can the id_at_location be None?
        result_id_at_location = getattr(result, "id_at_location", None)

        if result_id_at_location is not None:
            # first downcast anything primitive which is not already PyPrimitive
            (
                downcast_args,
                downcast_kwargs,
            ) = lib.python.util.downcast_args_and_kwargs(args=[other], kwargs={})

            # then we convert anything which isnt a pointer into a pointer
            pointer_args, pointer_kwargs = pointerize_args_and_kwargs(
                args=downcast_args,
                kwargs=downcast_kwargs,
                client=self.client,
                gc_enabled=False,
            )

            cmd = RunClassMethodAction(
                path=attr_path_and_name,
                _self=self,
                args=pointer_args,
                kwargs=pointer_kwargs,
                id_at_location=result_id_at_location,
                address=self.client.address,
            )
            self.client.send_immediate_msg_without_reply(msg=cmd)

        inherit_tags(
            attr_path_and_name=attr_path_and_name,
            result=result,
            self_obj=self,
            args=[other],
            kwargs={},
        )

        result_public_shape = None

        if isinstance(other, TensorWrappedGammaTensorPointer):
            other_shape = other.public_shape
            other_dtype = other.public_dtype
        elif isinstance(other, (int, float)):
            other_shape = (1,)
            other_dtype = DEFAULT_INT_NUMPY_TYPE
        elif isinstance(other, bool):
            other_shape = (1,)
            other_dtype = np.dtype("bool")
        elif isinstance(other, np.ndarray):
            other_shape = other.shape
            other_dtype = other.dtype
        else:
            raise ValueError(
                f"Invalid Type for TensorWrappedGammaTensorPointer:{type(other)}"
            )

        if self.public_shape is not None and other_shape is not None:
            result_public_shape = utils.get_shape(
                op_str, self.public_shape, other_shape
            )

        if self.public_dtype is None or other_dtype is None:
            if self.public_dtype != other_dtype:
                raise ValueError(
                    f"Dtype for self: {self.public_dtype} and other :{other_dtype} should not be None"
                )
        result_public_dtype = self.public_dtype

        result.public_shape = result_public_shape
        result.public_dtype = result_public_dtype

        return result

    @staticmethod
    def _apply_op(
        self: TensorWrappedGammaTensorPointer,
        other: Union[
            TensorWrappedGammaTensorPointer, MPCTensor, int, float, np.ndarray
        ],
        op_str: str,
    ) -> Union[MPCTensor, TensorWrappedGammaTensorPointer]:
        """Performs the operation based on op_str

        Args:
            other (Union[TensorWrappedGammaTensorPointer,MPCTensor,int,float,np.ndarray]): second operand.

        Returns:
            Tuple[MPCTensor,Union[MPCTensor,int,float,np.ndarray]] : Result of the operation
        """
        # relative
        from ..autodp.phi_tensor import TensorWrappedPhiTensorPointer

        if isinstance(other, TensorWrappedPhiTensorPointer):
            other = other.gamma

        if (
            isinstance(other, TensorWrappedGammaTensorPointer)
            and self.client != other.client
        ):

            parties = [self.client, other.client]

            self_mpc = MPCTensor(secret=self, shape=self.public_shape, parties=parties)
            other_mpc = MPCTensor(
                secret=other, shape=other.public_shape, parties=parties
            )

            return getattr(self_mpc, op_str)(other_mpc)

        elif isinstance(other, MPCTensor):

            return getattr(other, op_str)(self)

        return self._apply_tensor_op(other=other, op_str=op_str)

    def _apply_self_tensor_op(self, op_str: str, *args: Any, **kwargs: Any) -> Any:
        # we want to get the return type which matches the attr_path_and_name
        # so we ask lib_ast for the return type name that matches out
        # attr_path_and_name and then use that to get the actual pointer klass
        # then set the result to that pointer klass

        # We always maintain a Tensor hierarchy Tensor ---> PT--> Actual Data
        attr_path_and_name = f"syft.core.tensor.tensor.Tensor.{op_str}"
        min_vals, max_vals = compute_min_max(
            self.min_vals, self.max_vals, None, op_str, *args, **kwargs
        )
        if hasattr(self.data_subjects, op_str):
            data_subjects = getattr(self.data_subjects, op_str)(*args, **kwargs)
        else:
            raise ValueError(f"Invalid Numpy Operation: {op_str} for DSA")

        result = TensorWrappedGammaTensorPointer(
            data_subjects=data_subjects,
            min_vals=min_vals,
            max_vals=max_vals,
            client=self.client,
        )

        # QUESTION can the id_at_location be None?
        result_id_at_location = getattr(result, "id_at_location", None)

        if result_id_at_location is not None:
            # first downcast anything primitive which is not already PyPrimitive
            (
                downcast_args,
                downcast_kwargs,
            ) = lib.python.util.downcast_args_and_kwargs(args=args, kwargs=kwargs)

            # then we convert anything which isnt a pointer into a pointer
            pointer_args, pointer_kwargs = pointerize_args_and_kwargs(
                args=downcast_args,
                kwargs=downcast_kwargs,
                client=self.client,
                gc_enabled=False,
            )

            cmd = RunClassMethodAction(
                path=attr_path_and_name,
                _self=self,
                args=pointer_args,
                kwargs=pointer_kwargs,
                id_at_location=result_id_at_location,
                address=self.client.address,
            )
            self.client.send_immediate_msg_without_reply(msg=cmd)

        inherit_tags(
            attr_path_and_name=attr_path_and_name,
            result=result,
            self_obj=self,
            args=args,
            kwargs=kwargs,
        )

        dummy_res = np.empty(self.public_shape)
        if hasattr(dummy_res, op_str):
            dummy_res = getattr(dummy_res, op_str)(*args, **kwargs)
        elif hasattr(np, op_str):
            dummy_res = getattr(np, op_str)(dummy_res, *args, *kwargs)
        else:
            raise ValueError(f"Invalid Numpy Operation: {op_str} for Pointer")

        result.public_shape = dummy_res.shape
        result.public_dtype = dummy_res.dtype

        return result

    def copy(self, *args: Any, **kwargs: Any) -> TensorWrappedGammaTensorPointer:
        return self._apply_self_tensor_op("copy", *args, **kwargs)

    def __add__(
        self,
        other: Union[
            TensorWrappedGammaTensorPointer, MPCTensor, int, float, np.ndarray
        ],
    ) -> Union[TensorWrappedGammaTensorPointer, MPCTensor]:
        """Apply the "add" operation between "self" and "other"

        Args:
            y (Union[TensorWrappedGammaTensorPointer,MPCTensor,int,float,np.ndarray]) : second operand.

        Returns:
            Union[TensorWrappedGammaTensorPointer,MPCTensor] : Result of the operation.
        """
        return TensorWrappedGammaTensorPointer._apply_op(self, other, "__add__")

    def __sub__(
        self,
        other: Union[
            TensorWrappedGammaTensorPointer, MPCTensor, int, float, np.ndarray
        ],
    ) -> Union[TensorWrappedGammaTensorPointer, MPCTensor]:
        """Apply the "sub" operation between "self" and "other"

        Args:
            y (Union[TensorWrappedGammaTensorPointer,MPCTensor,int,float,np.ndarray]) : second operand.

        Returns:
            Union[TensorWrappedGammaTensorPointer,MPCTensor] : Result of the operation.
        """
        return TensorWrappedGammaTensorPointer._apply_op(self, other, "__sub__")

    def __mul__(
        self,
        other: Union[
            TensorWrappedGammaTensorPointer, MPCTensor, int, float, np.ndarray
        ],
    ) -> Union[TensorWrappedGammaTensorPointer, MPCTensor]:
        """Apply the "mul" operation between "self" and "other"

        Args:
            y (Union[TensorWrappedGammaTensorPointer,MPCTensor,int,float,np.ndarray]) : second operand.

        Returns:
            Union[TensorWrappedGammaTensorPointer,MPCTensor] : Result of the operation.
        """
        return TensorWrappedGammaTensorPointer._apply_op(self, other, "__mul__")

    def __matmul__(
        self,
        other: Union[
            TensorWrappedGammaTensorPointer, MPCTensor, int, float, np.ndarray
        ],
    ) -> Union[TensorWrappedGammaTensorPointer, MPCTensor]:
        """Apply the "matmul" operation between "self" and "other"

        Args:
            y (Union[TensorWrappedGammaTensorPointer,MPCTensor,int,float,np.ndarray]) : second operand.

        Returns:
            Union[TensorWrappedGammaTensorPointer,MPCTensor] : Result of the operation.
        """
        return TensorWrappedGammaTensorPointer._apply_op(self, other, "__matmul__")

    def __rmatmul__(
        self,
        other: Union[
            TensorWrappedGammaTensorPointer, MPCTensor, int, float, np.ndarray
        ],
    ) -> Union[TensorWrappedGammaTensorPointer, MPCTensor]:
        """Apply the "matmul" operation between "self" and "other"

        Args:
            y (Union[TensorWrappedGammaTensorPointer,MPCTensor,int,float,np.ndarray]) : second operand.

        Returns:
            Union[TensorWrappedGammaTensorPointer,MPCTensor] : Result of the operation.
        """
        return TensorWrappedGammaTensorPointer._apply_op(self, other, "__rmatmul__")

    def __lt__(
        self,
        other: Union[
            TensorWrappedGammaTensorPointer, MPCTensor, int, float, np.ndarray
        ],
    ) -> Union[TensorWrappedGammaTensorPointer, MPCTensor]:
        """Apply the "lt" operation between "self" and "other"

        Args:
            y (Union[TensorWrappedGammaTensorPointer,MPCTensor,int,float,np.ndarray]) : second operand.

        Returns:
            Union[TensorWrappedGammaTensorPointer,MPCTensor] : Result of the operation.
        """
        return TensorWrappedGammaTensorPointer._apply_op(self, other, "__lt__")

    def __gt__(
        self,
        other: Union[
            TensorWrappedGammaTensorPointer, MPCTensor, int, float, np.ndarray
        ],
    ) -> Union[TensorWrappedGammaTensorPointer, MPCTensor]:
        """Apply the "gt" operation between "self" and "other"

        Args:
            y (Union[TensorWrappedGammaTensorPointer,MPCTensor,int,float,np.ndarray]) : second operand.

        Returns:
            Union[TensorWrappedGammaTensorPointer,MPCTensor] : Result of the operation.
        """
        return TensorWrappedGammaTensorPointer._apply_op(self, other, "__gt__")

    def __ge__(
        self,
        other: Union[
            TensorWrappedGammaTensorPointer, MPCTensor, int, float, np.ndarray
        ],
    ) -> Union[TensorWrappedGammaTensorPointer, MPCTensor]:
        """Apply the "ge" operation between "self" and "other"

        Args:
            y (Union[TensorWrappedGammaTensorPointer,MPCTensor,int,float,np.ndarray]) : second operand.

        Returns:
            Union[TensorWrappedGammaTensorPointer,MPCTensor] : Result of the operation.
        """
        return TensorWrappedGammaTensorPointer._apply_op(self, other, "__ge__")

    def __le__(
        self,
        other: Union[
            TensorWrappedGammaTensorPointer, MPCTensor, int, float, np.ndarray
        ],
    ) -> Union[TensorWrappedGammaTensorPointer, MPCTensor]:
        """Apply the "le" operation between "self" and "other"

        Args:
            y (Union[TensorWrappedGammaTensorPointer,MPCTensor,int,float,np.ndarray]) : second operand.

        Returns:
            Union[TensorWrappedGammaTensorPointer,MPCTensor] : Result of the operation.
        """
        return TensorWrappedGammaTensorPointer._apply_op(self, other, "__le__")

    def __eq__(  # type: ignore
        self,
        other: Union[
            TensorWrappedGammaTensorPointer, MPCTensor, int, float, np.ndarray
        ],
    ) -> Union[TensorWrappedGammaTensorPointer, MPCTensor]:
        """Apply the "eq" operation between "self" and "other"

        Args:
            y (Union[TensorWrappedGammaTensorPointer,MPCTensor,int,float,np.ndarray]) : second operand.

        Returns:
            Union[TensorWrappedGammaTensorPointer,MPCTensor] : Result of the operation.
        """
        return TensorWrappedGammaTensorPointer._apply_op(self, other, "__eq__")

    def __ne__(  # type: ignore
        self,
        other: Union[
            TensorWrappedGammaTensorPointer, MPCTensor, int, float, np.ndarray
        ],
    ) -> Union[TensorWrappedGammaTensorPointer, MPCTensor]:
        """Apply the "ne" operation between "self" and "other"

        Args:
            y (Union[TensorWrappedGammaTensorPointer,MPCTensor,int,float,np.ndarray]) : second operand.

        Returns:
            Union[TensorWrappedGammaTensorPointer,MPCTensor] : Result of the operation.
        """
        return TensorWrappedGammaTensorPointer._apply_op(self, other, "__ne__")

    def concatenate(
        self,
        other: TensorWrappedGammaTensorPointer,
        *args: Any,
        **kwargs: Any,
    ) -> MPCTensor:
        """Apply the "add" operation between "self" and "other"

        Args:
            y (Union[TensorWrappedGammaTensorPointer,MPCTensor,int,float,np.ndarray]) : second operand.


        Returns:
            Union[TensorWrappedGammaTensorPointer,MPCTensor] : Result of the operation.
        """
        if not isinstance(other, TensorWrappedGammaTensorPointer):
            raise ValueError(
                f"Concatenate works only for TensorWrappedGammaTensorPointer got type: {type(other)}"
            )

        if self.client != other.client:

            parties = [self.client, other.client]

            self_mpc = MPCTensor(secret=self, shape=self.public_shape, parties=parties)
            other_mpc = MPCTensor(
                secret=other, shape=other.public_shape, parties=parties
            )

            return self_mpc.concatenate(other_mpc, *args, **kwargs)

        else:
            raise ValueError(
                "Concatenate method currently works only between two different clients."
            )

    def __truediv__(
        self,
        other: Union[
            TensorWrappedGammaTensorPointer, MPCTensor, int, float, np.ndarray
        ],
    ) -> Union[TensorWrappedGammaTensorPointer, MPCTensor]:
        """Apply the "truediv" operation between "self" and "other"

        Args:
            y (Union[TensorWrappedGammaTensorPointer,MPCTensor,int,float,np.ndarray]) : second operand.

        Returns:
            Union[TensorWrappedGammaTensorPointer,MPCTensor] : Result of the operation.
        """
        return TensorWrappedGammaTensorPointer._apply_op(self, other, "__truediv__")

    def __floordiv__(
        self,
        other: Union[
            TensorWrappedGammaTensorPointer, MPCTensor, int, float, np.ndarray
        ],
    ) -> Union[TensorWrappedGammaTensorPointer, MPCTensor]:
        """Apply the "floodiv" operation between "self" and "other"

        Args:
            y (Union[TensorWrappedGammaTensorPointer,MPCTensor,int,float,np.ndarray]) : second operand.

        Returns:
            Union[TensorWrappedGammaTensorPointer,MPCTensor] : Result of the operation.
        """
        return TensorWrappedGammaTensorPointer._apply_op(self, other, "__floordiv__")

    def sum(
        self,
        *args: Any,
        **kwargs: Any,
    ) -> Union[TensorWrappedGammaTensorPointer, MPCTensor]:
        """
        Sum of array elements over a given axis.

        Parameters
            axis: None or int or tuple of ints, optional
                Axis or axes along which a sum is performed.
                The default, axis=None, will sum all of the elements of the input array.
                If axis is negative it counts from the last to the first axis.
                If axis is a tuple of ints, a sum is performed on all of the axes specified in the tuple instead of a
                single axis or all the axes as before.
            keepdims: bool, optional
                If this is set to True, the axes which are reduced are left in the result as dimensions with size one.
                With this option, the result will broadcast correctly against the input array.
                If the default value is passed, then keepdims will not be passed through to the sum method of
                sub-classes of ndarray, however any non-default value will be. If the sub-class’ method does not
                implement keepdims any exceptions will be raised.
            initial: scalar, optional
                Starting value for the sum. See reduce for details.
            where: array_like of bool, optional
                Elements to include in the sum. See reduce for details.
        """
        return self._apply_self_tensor_op("sum", *args, **kwargs)

    def __pos__(self) -> TensorWrappedGammaTensorPointer:
        """Apply the __pos__ (+) operator  on self.

        Returns:
            Union[TensorWrappedGammaTensorPointer] : Result of the operation.
        """
        return self._apply_self_tensor_op(op_str="__pos__")

<<<<<<< HEAD
    def var(
=======
    def cumsum(
>>>>>>> ef56a2f6
        self,
        *args: Any,
        **kwargs: Any,
    ) -> Union[TensorWrappedGammaTensorPointer, MPCTensor]:
        """
<<<<<<< HEAD
        Compute the variance along the specified axis of the array elements, a measure of the spread of a distribution.
        The variance is computed for the flattened array by default, otherwise over the specified axis.

        Parameters

            axis: None or int or tuple of ints, optional
                Axis or axes along which the variance is computed.
                The default is to compute the variance of the flattened array.
                If this is a tuple of ints, a variance is performed over multiple axes, instead of a single axis or all
                the axes as before.

            ddof: int, optional
                “Delta Degrees of Freedom”: the divisor used in the calculation is N - ddof, where N represents the
                number of elements. By default ddof is zero.
=======
        Return the cumulative sum of the elements along a given axis.

        Parameters
            axis: int, optional
                Axis along which the cumulative sum is computed. The default (None) is to compute the cumsum over the
                flattened array.
        Returns
            cumsum_along_axis: PhiTensor
                A new array holding the result is returned. The result has the same size as input, and the same shape as
                 a if axis is not None or a is 1-d.
        """
        return self._apply_self_tensor_op("cumsum", *args, **kwargs)

    def cumprod(
        self,
        *args: Any,
        **kwargs: Any,
    ) -> Union[TensorWrappedGammaTensorPointer, MPCTensor]:
        """
        Return the cumulative product of the elements along a given axis.

        Parameters
            axis: int, optional
                Axis along which the cumulative product is computed. The default (None) is to compute the cumprod over
                the flattened array.
        Returns
            cumprod_along_axis: PhiTensor
                A new array holding the result is returned. The result has the same size as input, and the same shape as
                 a if axis is not None or a is 1-d.
        """
        return self._apply_self_tensor_op("cumprod", *args, **kwargs)

    def prod(
        self,
        *args: Any,
        **kwargs: Any,
    ) -> Union[TensorWrappedGammaTensorPointer, MPCTensor]:
        """
        Return the product of array elements over a given axis.

        Parameters
            axis: None or int or tuple of ints, optional
                Axis or axes along which a product is performed.
                The default, axis=None, will calculate the product of all the elements in the input array.
                If axis is negative it counts from the last to the first axis.

                If axis is a tuple of ints, a product is performed on all of the axes specified in the tuple instead of
                a single axis or all the axes as before.
>>>>>>> ef56a2f6

            keepdims: bool, optional
                If this is set to True, the axes which are reduced are left in the result as dimensions with size one.
                With this option, the result will broadcast correctly against the input array.

<<<<<<< HEAD
                If the default value is passed, then keepdims will not be passed through to the var method of
                sub-classes of ndarray, however any non-default value will be. If the sub-class’ method does not
                implement keepdims any exceptions will be raised.

            where: array_like of bool, optional
                Elements to include in the variance. See reduce for details.
        """
        attr_path_and_name = "syft.core.tensor.tensor.Tensor.var"
        data_subjects = np.array(self.data_subjects).var(*args, **kwargs)  # type: ignore
        result = TensorWrappedGammaTensorPointer(
            data_subjects=data_subjects,
            min_vals=lazyrepeatarray(data=0, shape=data_subjects.shape),
            max_vals=lazyrepeatarray(
                data=0.25 * (self.max_vals.data - self.min_vals.data) ** 2,
                shape=data_subjects.shape,
            ),
            client=self.client,
        )

        # QUESTION can the id_at_location be None?
        result_id_at_location = getattr(result, "id_at_location", None)

        if result_id_at_location is not None:
            # first downcast anything primitive which is not already PyPrimitive
            (
                downcast_args,
                downcast_kwargs,
            ) = lib.python.util.downcast_args_and_kwargs(args=args, kwargs=kwargs)

            # then we convert anything which isnt a pointer into a pointer
            pointer_args, pointer_kwargs = pointerize_args_and_kwargs(
                args=downcast_args,
                kwargs=downcast_kwargs,
                client=self.client,
                gc_enabled=False,
            )

            cmd = RunClassMethodAction(
                path=attr_path_and_name,
                _self=self,
                args=pointer_args,
                kwargs=pointer_kwargs,
                id_at_location=result_id_at_location,
                address=self.client.address,
            )
            self.client.send_immediate_msg_without_reply(msg=cmd)

        inherit_tags(
            attr_path_and_name=attr_path_and_name,
            result=result,
            self_obj=self,
            args=[],
            kwargs={},
        )
        result.public_shape = data_subjects.shape
        result.public_dtype = self.public_dtype

        return result
=======
                If the default value is passed, then keepdims will not be passed through to the prod method of
                sub-classes of ndarray, however any non-default value will be. If the sub-class’ method does not
                implement keepdims any exceptions will be raised.

            initial: scalar, optional
                The starting value for this product. See reduce for details.

            where: array_like of bool, optional
                Elements to include in the product. See reduce for details.
        """
        return self._apply_self_tensor_op("prod", *args, **kwargs)

    def __pow__(
        self,
        *args: Any,
        **kwargs: Any,
    ) -> Union[TensorWrappedGammaTensorPointer, MPCTensor]:
        """
        First array elements raised to powers from second array, element-wise.

        Raise each base in x1 to the positionally-corresponding power in x2.
        x1 and x2 must be broadcastable to the same shape.
        An integer type raised to a negative integer power will raise a ValueError.
        Negative values raised to a non-integral value will return nan.

        Parameters
            x2: array_like

                The exponents. If self.shape != x2.shape, they must be broadcastable to a common shape.

            where: array_like, optional

                This condition is broadcast over the input. At locations where the condition is True, the out array will
                 be set to the ufunc result.
                 Elsewhere, the out array will retain its original value.

            **kwargs
                For other keyword-only arguments, see the ufunc docs.

        Returns
            y: PhiTensorPointer
                The bases in the tensor raised to the exponents in x2. This is a scalar if both self and x2 are scalars.
        """
        return self._apply_self_tensor_op("__pow__", *args, **kwargs)
>>>>>>> ef56a2f6

    def std(
        self,
        *args: Any,
        **kwargs: Any,
    ) -> Union[TensorWrappedGammaTensorPointer, MPCTensor]:
        """
        Compute the standard deviation along the specified axis.
        Returns the standard deviation, a measure of the spread of a distribution, of the array elements.
        The standard deviation is computed for the flattened array by default, otherwise over the specified axis.

        Parameters
            axis: None or int or tuple of ints, optional
                Axis or axes along which the standard deviation is computed.
                The default is to compute the standard deviation of the flattened array.
                If this is a tuple of ints, a standard deviation is performed over multiple axes, instead of a single
                axis or all the axes as before.

            out: ndarray, optional
                Alternative output array in which to place the result. It must have the same shape as the expected
                output but the type (of the calculated values) will be cast if necessary.

            ddof: int, optional
                ddof = Delta Degrees of Freedom. By default ddof is zero.
                The divisor used in calculations is N - ddof, where N represents the number of elements.

            keepdims: bool, optional
                If this is set to True, the axes which are reduced are left in the result as dimensions with size one.
                With this option, the result will broadcast correctly against the input array.

                If the default value is passed, then keepdims will not be passed through to the std method of
                sub-classes of ndarray, however any non-default value will be. If the sub-class’ method does not
                implement keepdims any exceptions will be raised.

            where: array_like of bool, optional
                Elements to include in the standard deviation. See reduce for details.

        Returns

            standard_deviation: PhiTensor
        """
        attr_path_and_name = "syft.core.tensor.tensor.Tensor.std"
        data_subjects = np.array(self.data_subjects).std(*args, **kwargs)  # type: ignore
        result = TensorWrappedGammaTensorPointer(
            data_subjects=data_subjects,
            min_vals=lazyrepeatarray(data=0, shape=data_subjects.shape),
            max_vals=lazyrepeatarray(
                data=(self.max_vals.data - self.min_vals.data) / 2,
                shape=data_subjects.shape,
            ),
            client=self.client,
        )

        # QUESTION can the id_at_location be None?
        result_id_at_location = getattr(result, "id_at_location", None)

        if result_id_at_location is not None:
            # first downcast anything primitive which is not already PyPrimitive
            (
                downcast_args,
                downcast_kwargs,
            ) = lib.python.util.downcast_args_and_kwargs(args=args, kwargs=kwargs)

            # then we convert anything which isnt a pointer into a pointer
            pointer_args, pointer_kwargs = pointerize_args_and_kwargs(
                args=downcast_args,
                kwargs=downcast_kwargs,
                client=self.client,
                gc_enabled=False,
            )

            cmd = RunClassMethodAction(
                path=attr_path_and_name,
                _self=self,
                args=pointer_args,
                kwargs=pointer_kwargs,
                id_at_location=result_id_at_location,
                address=self.client.address,
            )
            self.client.send_immediate_msg_without_reply(msg=cmd)

        inherit_tags(
            attr_path_and_name=attr_path_and_name,
            result=result,
            self_obj=self,
            args=[],
            kwargs={},
        )
        result.public_shape = data_subjects.shape
        result.public_dtype = self.public_dtype

        return result

    def trace(
        self,
        *args: Any,
        **kwargs: Any,
    ) -> Union[TensorWrappedGammaTensorPointer, MPCTensor]:
        """
        Return the sum along diagonals of the array.

        If a is 2-D, the sum along its diagonal with the given offset is returned, i.e., the sum of elements
        a[i,i+offset] for all i.

        If a has more than two dimensions, then the axes specified by axis1 and axis2 are used to determine the 2-D
        sub-arrays whose traces are returned. The shape of the resulting array is the same as that of a with axis1 and
        axis2 removed.

        Parameters

            offset: int, optional
                Offset of the diagonal from the main diagonal. Can be both positive and negative. Defaults to 0.

            axis1, axis2: int, optional
                Axes to be used as the first and second axis of the 2-D sub-arrays from which the diagonals should be
                taken. Defaults are the first two axes of a.

        Returns

            Union[TensorWrappedPhiTensorPointer,MPCTensor] : Result of the operation.
                If a is 2-D, the sum along the diagonal is returned.
                If a has larger dimensions, then an array of sums along diagonals is returned.

        """
        return self._apply_self_tensor_op("trace", *args, **kwargs)

    def min(
        self,
        *args: Any,
        **kwargs: Any,
    ) -> Union[TensorWrappedGammaTensorPointer, MPCTensor]:
        """
        Return the minimum of an array or minimum along an axis.

        Parameters
            axis: None or int or tuple of ints, optional
                Axis or axes along which to operate. By default, flattened input is used.
                If this is a tuple of ints, the minimum is selected over multiple axes,
                instead of a single axis or all the axes as before.

        Returns
            a_min: PhiTensor
                Minimum of a.
                If axis is None, the result is a scalar value.
                If axis is given, the result is an array of dimension a.ndim - 1.
        """
        return self._apply_self_tensor_op("min", *args, **kwargs)

    def max(
        self,
        *args: Any,
        **kwargs: Any,
    ) -> Union[TensorWrappedGammaTensorPointer, MPCTensor]:
        """
        Return the maximum of an array or along an axis.

        Parameters
            axis: None or int or tuple of ints, optional
                Axis or axes along which to operate. By default, flattened input is used.
                If this is a tuple of ints, the minimum is selected over multiple axes,
                instead of a single axis or all the axes as before.

        Returns
            a_max: PhiTensor
                Maximum of a.
                If axis is None, the result is a scalar value.
                If axis is given, the result is an array of dimension a.ndim - 1.
        """
        return self._apply_self_tensor_op("max", *args, **kwargs)

    def __getitem__(
        self, key: Union[int, bool, slice]
    ) -> TensorWrappedGammaTensorPointer:
        """Apply the slice  operation on "self"
        Args:
            y (Union[int,bool,slice]) : second operand.

        Returns:
            Union[TensorWrappedGammaTensorPointer] : Result of the operation.
        """
        return self._apply_self_tensor_op("__getitem__", key)

    def ones_like(
        self,
        *args: Any,
        **kwargs: Any,
    ) -> Union[TensorWrappedGammaTensorPointer, MPCTensor]:
        """Apply the "ones like" operation on self"

        Args:
            y (Union[TensorWrappedGammaTensorPointer,MPCTensor,int,float,np.ndarray]) : second operand.

        Returns:
            Union[TensorWrappedGammaTensorPointer,MPCTensor] : Result of the operation.
        """
        return self._apply_self_tensor_op("ones_like", *args, **kwargs)

    def exp(
        self,
    ) -> Union[TensorWrappedGammaTensorPointer, MPCTensor]:
        """Apply the "truediv" operation between "self" and "other"

        Args:
            y (Union[TensorWrappedGammaTensorPointer,MPCTensor,int,float,np.ndarray]) : second operand.

        Returns:
            Union[TensorWrappedGammaTensorPointer,MPCTensor] : Result of the operation.
        """
        attr_path_and_name = "syft.core.tensor.tensor.Tensor.exp"

        # TODO: should modify to log reduction.
        def exp_reduction(val: np.ndarray) -> np.ndarray:
            pos_index = val >= 0
            neg_index = val < 0
            exp = np.exp((pos_index * val * -1) + (neg_index * val))
            pos_values = (pos_index) * exp
            neg_values = (neg_index) * exp * -1
            return pos_values + neg_values

        min_vals = self.min_vals.copy()
        min_vals.data = np.array(exp_reduction(min_vals.data))
        max_vals = self.max_vals.copy()
        max_vals.data = np.array(exp_reduction(max_vals.data))

        result = TensorWrappedGammaTensorPointer(
            data_subjects=self.data_subjects,
            min_vals=min_vals,
            max_vals=max_vals,
            client=self.client,
        )

        # QUESTION can the id_at_location be None?
        result_id_at_location = getattr(result, "id_at_location", None)

        if result_id_at_location is not None:
            # first downcast anything primitive which is not already PyPrimitive
            (
                downcast_args,
                downcast_kwargs,
            ) = lib.python.util.downcast_args_and_kwargs(args=[], kwargs={})

            # then we convert anything which isnt a pointer into a pointer
            pointer_args, pointer_kwargs = pointerize_args_and_kwargs(
                args=downcast_args,
                kwargs=downcast_kwargs,
                client=self.client,
                gc_enabled=False,
            )

            cmd = RunClassMethodAction(
                path=attr_path_and_name,
                _self=self,
                args=pointer_args,
                kwargs=pointer_kwargs,
                id_at_location=result_id_at_location,
                address=self.client.address,
            )
            self.client.send_immediate_msg_without_reply(msg=cmd)

        inherit_tags(
            attr_path_and_name=attr_path_and_name,
            result=result,
            self_obj=self,
            args=[],
            kwargs={},
        )

        result.public_shape = self.public_shape
        result.public_dtype = self.public_dtype

        return result

    def reciprocal(
        self,
    ) -> Union[TensorWrappedGammaTensorPointer, MPCTensor]:
        """Apply the "reciprocal" operation between "self" and "other"

        Args:
            y (Union[TensorWrappedGammaTensorPointer,MPCTensor,int,float,np.ndarray]) : second operand.

        Returns:
            Union[TensorWrappedGammaTensorPointer,MPCTensor] : Result of the operation.
        """
        attr_path_and_name = "syft.core.tensor.tensor.Tensor.reciprocal"

        min_vals = self.min_vals.copy()
        min_vals.data = np.array(1 / min_vals.data)
        max_vals = self.max_vals.copy()
        max_vals.data = np.array(1 / max_vals.data)

        result = TensorWrappedGammaTensorPointer(
            data_subjects=self.data_subjects,
            min_vals=min_vals,
            max_vals=max_vals,
            client=self.client,
        )

        # QUESTION can the id_at_location be None?
        result_id_at_location = getattr(result, "id_at_location", None)

        if result_id_at_location is not None:
            # first downcast anything primitive which is not already PyPrimitive
            (
                downcast_args,
                downcast_kwargs,
            ) = lib.python.util.downcast_args_and_kwargs(args=[], kwargs={})

            # then we convert anything which isnt a pointer into a pointer
            pointer_args, pointer_kwargs = pointerize_args_and_kwargs(
                args=downcast_args,
                kwargs=downcast_kwargs,
                client=self.client,
                gc_enabled=False,
            )

            cmd = RunClassMethodAction(
                path=attr_path_and_name,
                _self=self,
                args=pointer_args,
                kwargs=pointer_kwargs,
                id_at_location=result_id_at_location,
                address=self.client.address,
            )
            self.client.send_immediate_msg_without_reply(msg=cmd)

        inherit_tags(
            attr_path_and_name=attr_path_and_name,
            result=result,
            self_obj=self,
            args=[],
            kwargs={},
        )

        result.public_shape = self.public_shape
        result.public_dtype = self.public_dtype

        return result

    def softmax(
        self,
    ) -> Union[TensorWrappedGammaTensorPointer, MPCTensor]:
        """Apply the softmax operation on self

        Args:
            y (Union[TensorWrappedGammaTensorPointer,MPCTensor,int,float,np.ndarray]) : second operand.

        Returns:
            Union[TensorWrappedGammaTensorPointer,MPCTensor] : Result of the operation.
        """
        attr_path_and_name = "syft.core.tensor.tensor.Tensor.softmax"

        # TODO: should modify to log reduction.
        def softmax(val: np.ndarray) -> np.ndarray:
            logits = val - val.max()
            numerator = np.exp(logits)
            inv = 1 / numerator.sum()
            return numerator * inv

        min_vals = self.min_vals.copy()
        min_vals.data = np.array(softmax(min_vals.data))
        max_vals = self.max_vals.copy()
        max_vals.data = np.array(softmax(max_vals.data))

        result = TensorWrappedGammaTensorPointer(
            data_subjects=self.data_subjects,
            min_vals=min_vals,
            max_vals=max_vals,
            client=self.client,
        )

        # QUESTION can the id_at_location be None?
        result_id_at_location = getattr(result, "id_at_location", None)

        if result_id_at_location is not None:
            # first downcast anything primitive which is not already PyPrimitive
            (
                downcast_args,
                downcast_kwargs,
            ) = lib.python.util.downcast_args_and_kwargs(args=[], kwargs={})

            # then we convert anything which isnt a pointer into a pointer
            pointer_args, pointer_kwargs = pointerize_args_and_kwargs(
                args=downcast_args,
                kwargs=downcast_kwargs,
                client=self.client,
                gc_enabled=False,
            )

            cmd = RunClassMethodAction(
                path=attr_path_and_name,
                _self=self,
                args=pointer_args,
                kwargs=pointer_kwargs,
                id_at_location=result_id_at_location,
                address=self.client.address,
            )
            self.client.send_immediate_msg_without_reply(msg=cmd)

        inherit_tags(
            attr_path_and_name=attr_path_and_name,
            result=result,
            self_obj=self,
            args=[],
            kwargs={},
        )

        result.public_shape = self.public_shape
        result.public_dtype = self.public_dtype

        return result

    @property
    def T(self) -> TensorWrappedGammaTensorPointer:
        # We always maintain a Tensor hierarchy Tensor ---> PT--> Actual Data
        attr_path_and_name = "syft.core.tensor.tensor.Tensor.T"

        result = TensorWrappedGammaTensorPointer(
            data_subjects=self.data_subjects,
            min_vals=self.min_vals.transpose(),
            max_vals=self.max_vals.transpose(),
            client=self.client,
        )

        # QUESTION can the id_at_location be None?
        result_id_at_location = getattr(result, "id_at_location", None)

        if result_id_at_location is not None:
            # first downcast anything primitive which is not already PyPrimitive
            (
                downcast_args,
                downcast_kwargs,
            ) = lib.python.util.downcast_args_and_kwargs(args=[], kwargs={})

            # then we convert anything which isnt a pointer into a pointer
            pointer_args, pointer_kwargs = pointerize_args_and_kwargs(
                args=downcast_args,
                kwargs=downcast_kwargs,
                client=self.client,
                gc_enabled=False,
            )

            cmd = GetOrSetPropertyAction(
                path=attr_path_and_name,
                id_at_location=result_id_at_location,
                address=self.client.address,
                _self=self,
                args=pointer_args,
                kwargs=pointer_kwargs,
                action=PropertyActions.GET,
                map_to_dyn=False,
            )
            self.client.send_immediate_msg_without_reply(msg=cmd)

        inherit_tags(
            attr_path_and_name=attr_path_and_name,
            result=result,
            self_obj=self,
            args=[],
            kwargs={},
        )

        result_public_shape = np.empty(self.public_shape).T.shape

        result.public_shape = result_public_shape
        result.public_dtype = self.public_dtype

        return result

    def one_hot(self: TensorWrappedGammaTensorPointer) -> np.array:
        tensor_size = np.empty(self.public_shape).size
        one_hot_Y = np.zeros((tensor_size, self.max_vals.data[0] + 1))
        one_hot_Y = one_hot_Y.T

        attr_path_and_name = "syft.core.tensor.tensor.Tensor.one_hot"

        result = TensorWrappedGammaTensorPointer(
            data_subjects=self.data_subjects,
            min_vals=self.min_vals,
            max_vals=self.max_vals,
            client=self.client,
        )

        # QUESTION can the id_at_location be None?
        result_id_at_location = getattr(result, "id_at_location", None)

        if result_id_at_location is not None:
            # first downcast anything primitive which is not already PyPrimitive
            (
                downcast_args,
                downcast_kwargs,
            ) = lib.python.util.downcast_args_and_kwargs(args=[], kwargs={})

            # then we convert anything which isnt a pointer into a pointer
            pointer_args, pointer_kwargs = pointerize_args_and_kwargs(
                args=downcast_args,
                kwargs=downcast_kwargs,
                client=self.client,
                gc_enabled=False,
            )

            cmd = RunClassMethodAction(
                path=attr_path_and_name,
                _self=self,
                args=pointer_args,
                kwargs=pointer_kwargs,
                id_at_location=result_id_at_location,
                address=self.client.address,
            )
            self.client.send_immediate_msg_without_reply(msg=cmd)

        inherit_tags(
            attr_path_and_name=attr_path_and_name,
            result=result,
            self_obj=self,
            args=[],
            kwargs={},
        )

        result.public_shape = one_hot_Y.shape
        result.public_dtype = self.public_dtype

        return result

    def to_local_object_without_private_data_child(self) -> GammaTensor:
        """Convert this pointer into a partial version of the GammaTensor but without
        any of the private data therein."""
        # relative
        from ..tensor import Tensor

        public_shape = getattr(self, "public_shape", None)
        public_dtype = getattr(self, "public_dtype", None)
        return Tensor(
            child=GammaTensor(
                child=FixedPrecisionTensor(value=None),
                data_subjects=self.data_subjects,
                min_vals=self.min_vals,  # type: ignore
                max_vals=self.max_vals,  # type: ignore
            ),
            public_shape=public_shape,
            public_dtype=public_dtype,
        )


@implements(TensorWrappedGammaTensorPointer, np.ones_like)
def ones_like(
    tensor: TensorWrappedGammaTensorPointer,
    *args: Any,
    **kwargs: Any,
) -> TensorWrappedGammaTensorPointer:
    return tensor.ones_like(*args, **kwargs)


def create_lookup_tables(dictionary: dict) -> Tuple[List[str], dict, List[dict]]:
    index2key: List = [str(x) for x in dictionary.keys()]
    key2index: dict = {key: i for i, key in enumerate(index2key)}
    # Note this maps to GammaTensor, not to GammaTensor.child as name may imply
    index2values: List = [dictionary[i] for i in index2key]

    return index2key, key2index, index2values


def create_new_lookup_tables(
    dictionary: dict,
) -> Tuple[Deque[str], dict, Deque[dict], Deque[int]]:
    index2key: Deque = deque()
    key2index: dict = {}
    index2values: Deque = (
        deque()
    )  # Note this maps to GammaTensor, not to GammaTensor.child as name may imply
    index2size: Deque = deque()
    for index, key in enumerate(dictionary.keys()):
        key = str(key)
        index2key.append(key)
        key2index[key] = index
        index2values.append(dictionary[key])
        index2size.append(len(dictionary[key]))

    return index2key, key2index, index2values, index2size


# def no_op(x: GammaTensor) -> GammaTensor:
#     """A Private input will be initialized with this function.
#     Whenever you manipulate a private input (i.e. add it to another private tensor),
#     the result will have a different function. Thus we can check to see if the f
#     """
#     res = x
#     if isinstance(x, GammaTensor) and isinstance(x.data_subjects, np.ndarray):
#         res = GammaTensor(
#             child=x.child,
#             data_subjects=np.zeros_like(x.data_subjects, np.int64),
#             min_vals=x.min_vals,
#             max_vals=x.max_vals,
#             func_str=x.func_str,
#             sources=GammaTensor.convert_dsl(x.sources),
#         )
#     return res


def jax2numpy(value: jnp.array, dtype: np.dtype) -> np.array:
    # are we incurring copying here?
    return np.asarray(value, dtype=dtype)


def numpy2jax(value: np.array, dtype: np.dtype) -> jnp.array:
    return jnp.asarray(value, dtype=dtype)


# ATTENTION: Shouldn't this be a subclass of some kind of base tensor so all the numpy
# methods and properties don't need to be re-implemented on it?
@dataclass
@serializable(capnp_bytes=True)
class GammaTensor:
    """
    A differential privacy tensor that contains data belonging to atleast 2 or more unique data subjects.

    Attributes:
        child: jnp.array
            The private data itself.
        data_subjects: DataSubjectArray
            (DP Metadata) A custom NumPy class that keeps track of which data subjects contribute which datapoints in
            this tensor.
        min_vals: lazyrepeatarray
            (DP Metadata) A custom class that keeps track of (data-independent) minimum values for this tensor.
        max_vals: lazyrepeatarray
            (DP Metadata) A custom class that keeps track of (data-independent) maximum values for this tensor.
        func_str: str
            A string that will determine which function was used to build the current tensor.
        is_linear: bool
            Whether the "func_str" for this tensor is a linear query or not. This impacts the epsilon calculations
            when publishing.
        sources: dict
            A dictionary containing all the Tensors, integers, etc that were used to create this tensor.
            It maps an integer to each input object.
        id: int
            A 32-bit integer that is used when this GammaTensor needs to be added to the "sources" dictionary.

    Methods:
        All efforts were made to make this tensor's API as similar to the NumPy API as possible.
        Special, unique methods are listed below:

        reconstruct(sources: Optional[dict]):
            rebuilds the tensor from the sources dictionary provided, or from the current self.sources.
            This is exclusively used when adding DP Noise, if the data scientist doesn't have enough privacy budget to
            use one of the input tensors, thus requiring that tensor's data to be removed from the computation.

        swap_state(sources: Optional[Dict]):
            calls reconstruct() and populates the rest of the GammaTensor's attributes based on the current tensor.
            Used exclusively when adding DP Noise.



        decode():
            occasionally the use of a FixedPrecisionTensor (FPT) is needed during SMPC[1]. This helps convert back from
            FPT to regular numpy/jax arrays.

            (https://en.wikipedia.org/wiki/Secure_multi-party_computation)





    """

    PointerClassOverride = TensorWrappedGammaTensorPointer

    child: jnp.array
    data_subjects: np.ndarray
    min_vals: Union[lazyrepeatarray, np.ndarray] = flax.struct.field(pytree_node=False)
    max_vals: Union[lazyrepeatarray, np.ndarray] = flax.struct.field(pytree_node=False)
    is_linear: bool = True
    func_str: str = flax.struct.field(
        pytree_node=False, default_factory=lambda: GAMMA_TENSOR_OP.NOOP.value
    )
    id: str = flax.struct.field(
        pytree_node=False, default_factory=lambda: str(randint(0, 2**31 - 1))
    )  # TODO: Need to check if there are any scenarios where this is not secure
    sources: dict = flax.struct.field(pytree_node=False, default_factory=dict)

    def __post_init__(
        self,
    ) -> None:  # Might not serve any purpose anymore, since state trees are updated during ops
        if (
            self.sources
            and len(self.sources) == 0
            and self.func_str != GAMMA_TENSOR_OP.NOOP.value
        ):
            self.sources[self.id] = self

        if isinstance(self.min_vals, lazyrepeatarray):
            if self.min_vals.data.size != 1:
                self.min_vals.data = self.min_vals.data.min()
            if self.max_vals.data.size != 1:
                self.max_vals.data = self.max_vals.data.max()

    def decode(self) -> np.ndarray:
        if isinstance(self.child, FixedPrecisionTensor):
            return self.child.decode()
        else:
            return self.child

    @property
    def proxy_public_kwargs(self) -> Dict[str, Any]:
        return {
            "min_vals": self.min_vals,
            "max_vals": self.max_vals,
            "data_subjects": self.data_subjects,
        }

    def reconstruct(self, state: Optional[Dict] = None) -> GammaTensor:
        if self.func_str == GAMMA_TENSOR_OP.NOOP.value:
            # ATTENTION:
            # during publish we attempt to remove nodes if the we exceed budget
            # if we call swap_state on a terminal Tensor we need to replace the
            # child with zeros not the current level tensors child which is
            # not zeroed yet
            if state is not None and len(state.keys()) == 1:
                # return the swapped state child to replace
                try:
                    return list(state.values())[0].child
                except Exception as e:
                    print("Something bad has happened in reconstruct", state)
                    raise e
            else:
                # ATTENTION:
                # can we have a terminal no_op tensor with multiple state keys?
                pass
            return self.child
        else:
            # relative
            from .gamma_functions import GAMMA_FUNC_MAPPER

            jax_op = GAMMA_FUNC_MAPPER[GAMMA_TENSOR_OP(self.func_str)]
            return jax_op(state if state is not None else self.sources)

    def swap_state(self, state: dict) -> GammaTensor:
        return GammaTensor(
            child=self.reconstruct(state),
            data_subjects=self.data_subjects,
            min_vals=self.min_vals,
            max_vals=self.max_vals,
            sources=state,
            func_str=self.func_str,
            is_linear=self.is_linear,
        )

    @property
    def size(self) -> int:
        if (
            isinstance(self.child, float)
            or isinstance(self.child, int)
            or isinstance(self.child, bool)
        ):
            return 1

        if hasattr(self.child, "size"):
            return self.child.size
        elif hasattr(self.child, "shape"):
            return np.prod(self.child.shape)

        raise Exception(f"{type(self)} has no attribute size.")

    # def all(self) -> bool:
    #     if hasattr(self.child, "all"):
    #         return self.child.all()
    #     elif isinstance(self.child, Iterable):
    #         return all(self.child)
    #     return bool(self.child)

    def __add__(self, other: Any) -> GammaTensor:
        # relative
        from .phi_tensor import PhiTensor

        output_state = dict()
        # Add this tensor to the chain
        output_state[self.id] = self

        if isinstance(other, PhiTensor):
            other = other.gamma

        if isinstance(other, GammaTensor):
            output_state[other.id] = other

            child = self.child + other.child
            min_val = self.min_vals + other.min_vals
            max_val = self.max_vals + other.max_vals
            output_ds = self.data_subjects + other.data_subjects

        else:
            output_state[np.random.randint(low=0, high=2**31 - 1)] = other

            child = self.child + other
            min_val = self.min_vals + other
            max_val = self.max_vals + other
            output_ds = self.data_subjects

        return GammaTensor(
            child=child,
            data_subjects=output_ds,
            min_vals=min_val,
            max_vals=max_val,
            func_str=GAMMA_TENSOR_OP.ADD.value,
            sources=output_state,
        )

    def __rtruediv__(self, other: SupportedChainType) -> GammaTensor:

        if is_acceptable_simple_type(other):
            return GammaTensor(
                child=(1 / self.child) * other,
                min_vals=(1 / self.min_vals) * other,
                max_vals=(1 / self.max_vals) * other,
                data_subjects=(1 / self.data_subjects) * other,
            )
        else:
            print("Type is unsupported:" + str(type(other)))
            raise NotImplementedError

    def __sub__(self, other: Any) -> GammaTensor:
        # relative
        from .phi_tensor import PhiTensor

        output_state = dict()
        # Add this tensor to the chain
        output_state[self.id] = self

        if isinstance(other, PhiTensor):
            other = other.gamma

        if isinstance(other, GammaTensor):
            output_state[other.id] = other

            child = self.child - other.child
            min_min = self.min_vals.data - other.min_vals.data
            min_max = self.min_vals.data - other.max_vals.data
            max_min = self.max_vals.data - other.min_vals.data
            max_max = self.max_vals.data - other.max_vals.data
            _min_val = np.minimum.reduce([min_min, min_max, max_min, max_max])
            _max_val = np.maximum.reduce([min_min, min_max, max_min, max_max])
            min_val = lazyrepeatarray(data=_min_val, shape=self.shape)
            max_val = lazyrepeatarray(data=_max_val, shape=self.shape)

            output_ds = self.data_subjects - other.data_subjects

        else:
            child = self.child - other
            min_val = self.min_vals - other
            max_val = self.max_vals - other
            output_ds = self.data_subjects
            output_state[np.random.randint(low=0, high=2**31 - 1)] = other

        return GammaTensor(
            child=child,
            data_subjects=output_ds,
            min_vals=min_val,
            max_vals=max_val,
            func_str=GAMMA_TENSOR_OP.SUBTRACT.value,
            sources=output_state,
        )

    def __mul__(self, other: Any) -> GammaTensor:
        # relative
        from .phi_tensor import PhiTensor

        output_state = dict()
        # Add this tensor to the chain
        output_state[self.id] = self

        if isinstance(other, PhiTensor):
            other = other.gamma

        if isinstance(other, GammaTensor):
            output_state[other.id] = other
            child = self.child * other.child
            min_min = self.min_vals.data * other.min_vals.data
            min_max = self.min_vals.data * other.max_vals.data
            max_min = self.max_vals.data * other.min_vals.data
            max_max = self.max_vals.data * other.max_vals.data
            _min_val = np.array(np.min([min_min, min_max, max_min, max_max], axis=0))  # type: ignore
            _max_val = np.array(np.max([min_min, min_max, max_min, max_max], axis=0))  # type: ignore
            output_ds = self.data_subjects * other.data_subjects

        else:
            child = self.child * other
            min_min = self.min_vals.data * other
            min_max = self.min_vals.data * other
            max_min = self.max_vals.data * other
            max_max = self.max_vals.data * other
            _min_val = np.array(np.min([min_min, min_max, max_min, max_max], axis=0))  # type: ignore
            _max_val = np.array(np.max([min_min, min_max, max_min, max_max], axis=0))  # type: ignore
            output_ds = self.data_subjects * other
            output_state[np.random.randint(low=0, high=2**31 - 1)] = other

        min_val = self.min_vals.copy()
        min_val.data = _min_val
        max_val = self.max_vals.copy()
        max_val.data = _max_val

        return GammaTensor(
            child=child,
            data_subjects=output_ds,
            min_vals=min_val,
            max_vals=max_val,
            func_str=GAMMA_TENSOR_OP.MULTIPLY.value,
            sources=output_state,
        )

    def __truediv__(self, other: Any) -> GammaTensor:
        # relative
        from .phi_tensor import PhiTensor

        output_state = dict()
        # Add this tensor to the chain
        output_state[self.id] = self

        if isinstance(other, PhiTensor):
            other = other.gamma

        if isinstance(other, GammaTensor):
            output_state[other.id] = other
            child = self.child / other.child
            min_min = self.min_vals.data / other.min_vals.data
            min_max = self.min_vals.data / other.max_vals.data
            max_min = self.max_vals.data / other.min_vals.data
            max_max = self.max_vals.data / other.max_vals.data
            _min_val = np.array(np.min([min_min, min_max, max_min, max_max], axis=0))  # type: ignore
            _max_val = np.array(np.max([min_min, min_max, max_min, max_max], axis=0))  # type: ignore
            output_ds = self.data_subjects * other.data_subjects

        else:
            child = self.child / other
            min_min = self.min_vals.data / other
            min_max = self.min_vals.data / other
            max_min = self.max_vals.data / other
            max_max = self.max_vals.data / other
            _min_val = np.array(np.min([min_min, min_max, max_min, max_max], axis=0))  # type: ignore
            _max_val = np.array(np.max([min_min, min_max, max_min, max_max], axis=0))  # type: ignore
            output_ds = self.data_subjects
            output_state[np.random.randint(low=0, high=2**31 - 1)] = other

        min_val = self.min_vals.copy()
        min_val.data = _min_val
        max_val = self.max_vals.copy()
        max_val.data = _max_val

        return GammaTensor(
            child=child,
            data_subjects=output_ds,
            min_vals=min_val,
            max_vals=max_val,
            func_str=GAMMA_TENSOR_OP.TRUE_DIVIDE.value,
            sources=output_state,
        )

    def __matmul__(self, other: Any) -> GammaTensor:
        # relative
        from .phi_tensor import PhiTensor

        output_state = dict()
        # Add this tensor to the chain
        output_state[self.id] = self

        if isinstance(other, PhiTensor):
            other = other.gamma

        if isinstance(other, GammaTensor):
            output_state[other.id] = other
            child = self.child @ other.child
            min_val = self.min_vals.__matmul__(other.min_vals)
            max_val = self.max_vals.__matmul__(other.max_vals)
            output_ds = self.data_subjects @ other.data_subjects

        else:
            child = self.child @ other
            min_val = self.min_vals.__matmul__(other)
            max_val = self.max_vals.__matmul__(other)

            output_ds = self.data_subjects @ other
            output_state[np.random.randint(low=0, high=2**31 - 1)] = other

        return GammaTensor(
            child=child,
            data_subjects=output_ds,
            min_vals=min_val,
            max_vals=max_val,
            func_str=GAMMA_TENSOR_OP.MATMUL.value,
            sources=output_state,
        )

    def __rmatmul__(self, other: Any) -> GammaTensor:
        # relative
        from .phi_tensor import PhiTensor

        output_state = dict()
        # Add this tensor to the chain
        output_state[self.id] = self

        if isinstance(other, PhiTensor):
            other = other.gamma

        if isinstance(other, GammaTensor):
            output_state[other.id] = other
            child = self.child.__rmatmul__(other.child)
            min_val = self.min_vals.__rmatmul__(other.min_vals)
            max_val = self.max_vals.__rmatmul__(other.max_vals)
            output_ds = self.data_subjects.__rmatmul__(other.data_subjects)

        else:
            child = self.child.__rmatmul__(other)
            min_val = self.min_vals.__rmatmul__(other)
            max_val = self.max_vals.__rmatmul__(other)
            output_ds = self.data_subjects.__rmatmul__(other)
            output_state[np.random.randint(low=0, high=2**31 - 1)] = other

        return GammaTensor(
            child=child,
            data_subjects=output_ds,
            min_vals=min_val,
            max_vals=max_val,
            func_str=GAMMA_TENSOR_OP.RMATMUL.value,
            sources=output_state,
        )

    def __gt__(self, other: Any) -> GammaTensor:
        # relative
        from .phi_tensor import PhiTensor

        output_state = dict()
        # Add this tensor to the chain
        output_state[self.id] = self

        if isinstance(other, PhiTensor):
            other = other.gamma

        if isinstance(other, GammaTensor):
            output_state[other.id] = other
            child = self.child.__gt__(other.child)
            output_ds = self.data_subjects + other.data_subjects

        else:
            output_state[np.random.randint(low=0, high=2**31 - 1)] = other
            child = self.child.__gt__(other)
            output_ds = self.data_subjects

        min_val = self.min_vals * 0
        max_val = (self.max_vals * 0) + 1

        return GammaTensor(
            child=child,
            data_subjects=output_ds,
            min_vals=min_val,
            max_vals=max_val,
            func_str=GAMMA_TENSOR_OP.GREATER.value,
            sources=output_state,
        )

    def __ge__(self, other: Any) -> GammaTensor:
        # relative
        from .phi_tensor import PhiTensor

        output_state = dict()
        # Add this tensor to the chain
        output_state[self.id] = self

        if isinstance(other, PhiTensor):
            other = other.gamma

        if isinstance(other, GammaTensor):
            output_state[other.id] = other
            child = self.child.__ge__(other.child)
            output_ds = self.data_subjects + other.data_subjects

        else:
            output_state[np.random.randint(low=0, high=2**31 - 1)] = other
            child = self.child.__ge__(other)
            output_ds = self.data_subjects

        min_val = self.min_vals * 0
        max_val = (self.max_vals * 0) + 1

        return GammaTensor(
            child=child,
            data_subjects=output_ds,
            min_vals=min_val,
            max_vals=max_val,
            func_str=GAMMA_TENSOR_OP.GREATER_EQUAL.value,
            sources=output_state,
        )

    def __eq__(self, other: Any) -> GammaTensor:  # type: ignore
        # relative
        from .phi_tensor import PhiTensor

        output_state = dict()
        # Add this tensor to the chain
        output_state[self.id] = self

        if isinstance(other, PhiTensor):
            other = other.gamma

        if isinstance(other, GammaTensor):
            output_state[other.id] = other
            child = self.child.__eq__(other.child)
            output_ds = self.data_subjects + other.data_subjects

        else:
            output_state[np.random.randint(low=0, high=2**31 - 1)] = other
            child = self.child.__eq__(other)
            output_ds = self.data_subjects

        min_val = self.min_vals * 0
        max_val = (self.max_vals * 0) + 1

        return GammaTensor(
            child=child,
            data_subjects=output_ds,
            min_vals=min_val,
            max_vals=max_val,
            func_str=GAMMA_TENSOR_OP.EQUAL.value,
            sources=output_state,
        )

    def __ne__(self, other: Any) -> GammaTensor:  # type: ignore
        # relative
        from .phi_tensor import PhiTensor

        output_state = dict()
        # Add this tensor to the chain
        output_state[self.id] = self

        if isinstance(other, PhiTensor):
            other = other.gamma

        if isinstance(other, GammaTensor):
            output_state[other.id] = other
            child = self.child.__ne__(other.child)
            output_ds = self.data_subjects + other.data_subjects

        else:
            output_state[np.random.randint(low=0, high=2**31 - 1)] = other
            child = self.child.__ne__(other)
            output_ds = self.data_subjects

        min_val = self.min_vals * 0
        max_val = (self.max_vals * 0) + 1

        return GammaTensor(
            child=child,
            data_subjects=output_ds,
            min_vals=min_val,
            max_vals=max_val,
            func_str=GAMMA_TENSOR_OP.NOT_EQUAL.value,
            sources=output_state,
        )

    def __lt__(self, other: Any) -> GammaTensor:
        # relative
        from .phi_tensor import PhiTensor

        output_state = dict()
        # Add this tensor to the chain
        output_state[self.id] = self

        if isinstance(other, PhiTensor):
            other = other.gamma

        if isinstance(other, GammaTensor):
            output_state[other.id] = other
            child = self.child.__lt__(other.child)
            output_ds = self.data_subjects + other.data_subjects

        else:
            output_state[np.random.randint(low=0, high=2**31 - 1)] = other
            child = self.child.__lt__(other)
            output_ds = self.data_subjects

        min_val = self.min_vals * 0
        max_val = (self.max_vals * 0) + 1

        return GammaTensor(
            child=child,
            data_subjects=output_ds,
            min_vals=min_val,
            max_vals=max_val,
            func_str=GAMMA_TENSOR_OP.LESS.value,
            sources=output_state,
        )

    def __le__(self, other: Any) -> GammaTensor:
        # relative
        from .phi_tensor import PhiTensor

        output_state = dict()
        # Add this tensor to the chain
        output_state[self.id] = self

        if isinstance(other, PhiTensor):
            other = other.gamma

        if isinstance(other, GammaTensor):
            output_state[other.id] = other
            child = self.child.__le__(other.child)
            output_ds = self.data_subjects + other.data_subjects

        else:
            output_state[np.random.randint(low=0, high=2**31 - 1)] = other
            child = self.child.__le__(other)
            output_ds = self.data_subjects

        min_val = self.min_vals * 0
        max_val = (self.max_vals * 0) + 1

        return GammaTensor(
            child=child,
            data_subjects=output_ds,
            min_vals=min_val,
            max_vals=max_val,
            func_str=GAMMA_TENSOR_OP.LESS_EQUAL.value,
            sources=output_state,
        )

    def exp(self) -> GammaTensor:
        output_state = dict()
        # Add this tensor to the chain
        output_state[self.id] = self

        # relative
        from ...smpc.approximations import exp

        def exp_reduction(val: np.ndarray) -> np.ndarray:
            pos_index = val >= 0
            neg_index = val < 0
            exp = np.exp((pos_index * val * -1) + (neg_index * val))
            pos_values = (pos_index) * exp
            neg_values = (neg_index) * exp * -1
            return pos_values + neg_values

        min_val = self.min_vals.copy()
        min_val.data = np.array(exp_reduction(min_val.data))
        max_val = self.max_vals.copy()
        max_val.data = np.array(exp_reduction(max_val.data))

        return GammaTensor(
            child=exp(self.child),
            min_vals=min_val,
            max_vals=max_val,
            data_subjects=self.data_subjects,
            func_str=GAMMA_TENSOR_OP.EXP.value,
            sources=output_state,
        )

    def log(self) -> GammaTensor:
        output_state = dict()
        output_state[self.id] = self

        if isinstance(self.min_vals, lazyrepeatarray):
            min_val = lazyrepeatarray(
                data=np.log(self.min_vals.data.min()), shape=self.shape
            )
            max_val = lazyrepeatarray(
                data=np.log(self.max_vals.data.max()), shape=self.shape
            )
        elif isinstance(self.min_vals, np.ndarray):
            min_val = lazyrepeatarray(data=np.log(self.min_vals), shape=self.shape)
            max_val = lazyrepeatarray(data=np.log(self.max_vals), shape=self.shape)
        elif isinstance(self.min_vals, (int, float)):
            min_val = lazyrepeatarray(data=np.log(self.min_vals), shape=self.shape)
            max_val = lazyrepeatarray(data=np.log(self.max_vals), shape=self.shape)
        else:
            raise NotImplementedError(
                f"Undefined behaviour for type: {type(self.min_vals)}"
            )

        return GammaTensor(
            child=np.log(self.child),
            min_vals=min_val,
            max_vals=max_val,
            data_subjects=self.data_subjects,
            func_str=GAMMA_TENSOR_OP.LOG.value,
            sources=output_state,
        )

    def reciprocal(self) -> GammaTensor:
        output_state = dict()
        # Add this tensor to the chain
        output_state[self.id] = self

        # relative
        from ...smpc.approximations import reciprocal

        min_val = self.min_vals.copy()
        min_val.data = np.array(1 / (min_val.data))
        max_val = self.max_vals.copy()
        max_val.data = np.array(1 / (max_val.data))

        # TODO: Explore why overflow does not occur for arrays
        fpt = self.child.copy()
        if hasattr(fpt.child, "shape") and fpt.child.shape == ():
            fpt.child = np.expand_dims(fpt.child, 0)

        child_inv = reciprocal(fpt)

        if hasattr(self.child.child, "shape") and self.child.child.shape == ():
            child_inv.child = np.squeeze(child_inv.child)

        return GammaTensor(
            child=child_inv,
            min_vals=min_val,
            max_vals=max_val,
            data_subjects=self.data_subjects,
            func_str=GAMMA_TENSOR_OP.RECIPROCAL.value,
            sources=output_state,
        )

    def softmax(self) -> GammaTensor:
        # TODO: Need to figure out how to modify _softmax to make this work with new publish
        # output_state = dict()
        # # Add this tensor to the chain
        # output_state[self.id] = self
        #
        # # relative
        # from ...smpc.approximations import exp
        # from ...smpc.approximations import reciprocal
        #
        # def softmax(val: np.ndarray) -> np.ndarray:
        #     logits = val - val.max()
        #     numerator = np.exp(logits)
        #     inv = 1 / numerator.sum()
        #     return numerator * inv
        #
        # min_val = self.min_vals.copy()
        # min_val.data = np.array(softmax(min_val.data))
        # max_val = self.max_vals.copy()
        # max_val.data = np.array(softmax(max_val.data))
        # fpt = self.child.copy()
        # if not isinstance(fpt.child, np.ndarray):
        #     raise ValueError("Softmax currently works only for numpy child")
        #
        # fpt.child = fpt.child - fpt.child.max()
        # numerator = exp(fpt)
        # inv = reciprocal(numerator.sum())  # type: ignore
        #
        # def _softmax(state: dict) -> jax.numpy.DeviceArray:
        #     return jnp.exp(self.run(state)) / jnp.exp(self.run(state)).sum()
        #
        # return GammaTensor(
        #     child=numerator * inv,
        #     min_vals=min_val,
        #     max_vals=max_val,
        #     data_subjects=self.data_subjects,
        #     func_str=_softmax,
        #     sources=output_state,
        # )
        raise NotImplementedError

    def flatten(self, order: str = "C") -> GammaTensor:
        """
        Return a copy of the array collapsed into one dimension.

        Parameters
            order{‘C’, ‘F’, ‘A’, ‘K’}, optional
                ‘C’ means to flatten in row-major (C-style) order.
                ‘F’ means to flatten in column-major (Fortran- style) order.
                ‘A’ means to flatten in column-major order if a is Fortran contiguous in memory,
                        row-major order otherwise.
                ‘K’ means to flatten a in the order the elements occur in memory. The default is ‘C’.
        Returns
            GammaTensor
        A copy of the input array, flattened to one dimension.

        """

        if order == "C":
            func = GAMMA_TENSOR_OP.FLATTEN_C.value
        elif order == "F":
            func = GAMMA_TENSOR_OP.FLATTEN_F.value
        elif order == "A":
            func = GAMMA_TENSOR_OP.FLATTEN_A.value
        elif order == "K":
            func = GAMMA_TENSOR_OP.FLATTEN_K.value
        else:
            raise NotImplementedError(f"Flatten not implemented for order={order}")

        output_sources = dict()
        output_sources[self.id] = self

        result = self.child.flatten(order)
        return GammaTensor(
            child=result,
            data_subjects=self.data_subjects.flatten(order),
            min_vals=lazyrepeatarray(data=self.min_vals.data, shape=result.shape),
            max_vals=lazyrepeatarray(data=self.max_vals.data, shape=result.shape),
            is_linear=True,
            func_str=func,
            sources=output_sources,
        )

    def transpose(self, *args: Any, **kwargs: Any) -> GammaTensor:
        output_state = dict()
        # Add this tensor to the chain
        output_state[self.id] = self

        output_ds = self.data_subjects.transpose(*args)
        output_data = self.child.transpose(*args)

        min_vals = lazyrepeatarray(data=output_data.min(), shape=output_data.shape)
        max_vals = lazyrepeatarray(data=output_data.max(), shape=output_data.shape)

        return GammaTensor(
            child=output_data,
            data_subjects=output_ds,
            min_vals=min_vals,
            max_vals=max_vals,
            func_str=GAMMA_TENSOR_OP.TRANSPOSE.value,
            sources=output_state,
        )

    @property
    def T(self) -> GammaTensor:
        return self.transpose()

    def sum(
        self,
        axis: Optional[Union[int, Tuple[int, ...]]] = None,
        keepdims: Optional[bool] = False,
        initial: Optional[float] = None,
        where: Optional[ArrayLike] = None,
    ) -> GammaTensor:
        """
        Sum of array elements over a given axis.

        Parameters
            axis: None or int or tuple of ints, optional
                Axis or axes along which a sum is performed.
                The default, axis=None, will sum all of the elements of the input array.
                If axis is negative it counts from the last to the first axis.
                If axis is a tuple of ints, a sum is performed on all of the axes specified in the tuple instead of a
                single axis or all the axes as before.
            keepdims: bool, optional
                If this is set to True, the axes which are reduced are left in the result as dimensions with size one.
                With this option, the result will broadcast correctly against the input array.
                If the default value is passed, then keepdims will not be passed through to the sum method of
                sub-classes of ndarray, however any non-default value will be. If the sub-class’ method does not
                implement keepdims any exceptions will be raised.
            initial: scalar, optional
                Starting value for the sum. See reduce for details.
            where: array_like of bool, optional
                Elements to include in the sum. See reduce for details.
        """
        sources = dict()
        sources[self.id] = self
        if where is None:
            result = np.array(self.child.sum(axis=axis, keepdims=keepdims))
            output_ds = self.data_subjects.sum(axis=axis, keepdims=keepdims)
            num = np.ones_like(self.child).sum(axis=axis, keepdims=keepdims)
        else:
            result = self.child.sum(axis=axis, keepdims=keepdims, where=where)
            output_ds = self.data_subjects.sum(
                axis=axis, keepdims=keepdims, initial=initial, where=where
            )
            num = np.ones_like(self.child).sum(
                axis=axis, keepdims=keepdims, initial=initial, where=where
            )

        if not isinstance(result, np.ndarray):
            result = np.array(result)

        return GammaTensor(
            child=result,
            data_subjects=np.array(output_ds),
            min_vals=lazyrepeatarray(data=self.min_vals.data * num, shape=result.shape),
            max_vals=lazyrepeatarray(data=self.max_vals.data * num, shape=result.shape),
            func_str=GAMMA_TENSOR_OP.SUM.value,
            sources=sources,
        )

    def __pow__(
        self, power: Union[float, int], modulo: Optional[int] = None
    ) -> GammaTensor:
        sources = dict()
        sources[self.id] = self
        sources["0"] = power  # type: ignore
        if modulo is None:
            if self.min_vals.data <= 0 <= self.max_vals.data:
                # If data is in range [-5, 5], it's possible the minimum is 0 and not (-5)^2
                minv = min(0, (self.min_vals.data**power).min())
            else:
                minv = self.min_vals.data**power

            return GammaTensor(
                child=self.child**power,
                data_subjects=self.data_subjects,
                min_vals=lazyrepeatarray(data=minv, shape=self.shape),
                max_vals=lazyrepeatarray(
                    data=self.max_vals.data**power, shape=self.shape
                ),
                func_str=GAMMA_TENSOR_OP.POWER.value,
                sources=sources,
            )
        else:
            # This may be unnecessary- modulo is NotImplemented in ndarray.pow
            if self.min_vals.data <= 0 <= self.max_vals.data:
                # If data is in range [-5, 5], it's possible the minimum is 0 and not (-5)^2
                minv = min(0, (self.min_vals.data**power).min() % modulo)
            else:
                minv = (self.min_vals.data**power) % modulo

            return GammaTensor(
                child=(self.child**power) % modulo,
                data_subjects=self.data_subjects,
                min_vals=lazyrepeatarray(data=minv, shape=self.shape),
                max_vals=lazyrepeatarray(
                    data=(self.max_vals.data**power) % modulo, shape=self.shape
                ),
                func_str=GAMMA_TENSOR_OP.POWER.value,
                sources=sources,
            )

    def ones_like(self, *args: Any, **kwargs: Any) -> GammaTensor:
        output_state = dict()
        output_state[self.id] = self

        child = (
            np.ones_like(self.child, *args, **kwargs)
            if isinstance(self.child, np.ndarray)
            else self.child.ones_like(*args, **kwargs)
        )

        min_val = self.min_vals.ones_like(*args, **kwargs)
        max_val = self.max_vals.ones_like(*args, **kwargs)

        return GammaTensor(
            child=child,
            data_subjects=self.data_subjects,
            min_vals=min_val,
            max_vals=max_val,
            func_str=GAMMA_TENSOR_OP.ONES_LIKE.value,
            sources=output_state,
        )

    def zeros_like(self, *args: Any, **kwargs: Any) -> GammaTensor:
        output_state = dict()
        output_state[self.id] = self

        child = (
            np.zeros_like(self.child, *args, **kwargs)
            if not hasattr(self.child, "zeros_like")
            else self.child.zeros_like(*args, **kwargs)
        )

        min_val = self.min_vals.zeros_like(*args, **kwargs)
        max_val = self.max_vals.zeros_like(*args, **kwargs)

        return GammaTensor(
            child=child,
            data_subjects=self.data_subjects,
            min_vals=min_val,
            max_vals=max_val,
            func_str=GAMMA_TENSOR_OP.ZEROS_LIKE.value,
            sources=output_state,
        )

    def filtered(self) -> GammaTensor:
        # This is only used during publish to filter out data in GammaTensors with no_op. It serves no other purpose.
        return GammaTensor(
            child=jnp.zeros_like(self.child),
            data_subjects=self.data_subjects,
            min_vals=self.min_vals * 0,
            max_vals=self.max_vals * 1,
            func_str=GAMMA_TENSOR_OP.NOOP.value,
        )

    def ravel(self) -> GammaTensor:
        output_state = dict()
        output_state[self.id] = self

        data = self.child
        output_data = data.ravel()

        output_data_subjects = self.data_subjects.ravel()

        min_val = lazyrepeatarray(data=self.min_vals.data, shape=output_data.shape)
        max_val = lazyrepeatarray(data=self.max_vals.data, shape=output_data.shape)

        return GammaTensor(
            child=output_data,
            data_subjects=output_data_subjects,
            min_vals=min_val,
            max_vals=max_val,
            func_str=GAMMA_TENSOR_OP.RAVEL.value,
            sources=output_state,
        )

    def resize(self, new_shape: Union[int, Tuple[int, ...]]) -> GammaTensor:
        output_state = dict()
        output_state[self.id] = self

        data = self.child
        output_data = np.resize(data, new_shape)
        output_data_subjects = np.resize(self.data_subjects, new_shape)

        min_val = lazyrepeatarray(data=self.min_vals.data, shape=output_data.shape)
        max_val = lazyrepeatarray(data=self.max_vals.data, shape=output_data.shape)

        return GammaTensor(
            child=output_data,
            data_subjects=output_data_subjects,
            min_vals=min_val,
            max_vals=max_val,
            func_str=GAMMA_TENSOR_OP.RESIZE.value,
            sources=output_state,
        )

    def compress(
        self, condition: List[bool], axis: Optional[int] = None
    ) -> GammaTensor:
        output_state = dict()
        output_state[self.id] = self

        data = self.child
        output_data = data.compress(condition, axis)
        output_data_subjects = self.data_subjects.compress(condition, axis)

        min_val = lazyrepeatarray(data=self.min_vals.data, shape=output_data.shape)
        max_val = lazyrepeatarray(data=self.max_vals.data, shape=output_data.shape)

        return GammaTensor(
            child=output_data,
            data_subjects=output_data_subjects,
            min_vals=min_val,
            max_vals=max_val,
            func_str=GAMMA_TENSOR_OP.COMPRESS.value,
            sources=output_state,
        )

    def squeeze(
        self, axis: Optional[Union[int, Tuple[int, ...]]] = None
    ) -> GammaTensor:
        output_state = dict()
        output_state[self.id] = self

        data = self.child
        output_data = np.squeeze(data, axis)
        output_data_subjects = np.squeeze(self.data_subjects, axis)

        min_val = lazyrepeatarray(data=self.min_vals.data, shape=output_data.shape)
        max_val = lazyrepeatarray(data=self.max_vals.data, shape=output_data.shape)

        return GammaTensor(
            child=output_data,
            data_subjects=output_data_subjects,
            min_vals=min_val,
            max_vals=max_val,
            func_str=GAMMA_TENSOR_OP.SQUEEZE.value,
            sources=output_state,
        )

    def any(
        self,
        axis: Optional[Union[int, Tuple[int, ...]]] = None,
        keepdims: Optional[bool] = False,
        where: Optional[ArrayLike] = None,
    ) -> GammaTensor:
        output_state = dict()
        output_state[self.id] = self

        if where is None:
            out_child = np.array(self.child.any(axis=axis, keepdims=keepdims))
            new_data_subjects = np.add.reduce(
                self.data_subjects,
                axis=axis,
                keepdims=keepdims,
            )
        else:
            out_child = np.array(
                self.child.any(axis=axis, keepdims=keepdims, where=where)
            )
            new_data_subjects = np.add.reduce(
                self.data_subjects,
                axis=axis,
                keepdims=keepdims,
                initial=DataSubjectArray(),
                where=where,
            )

        return GammaTensor(
            child=out_child,
            data_subjects=new_data_subjects,
            min_vals=lazyrepeatarray(data=0, shape=out_child.shape),
            max_vals=lazyrepeatarray(data=1, shape=out_child.shape),
            func_str=GAMMA_TENSOR_OP.ANY.value,
            sources=output_state,
        )

    def all(
        self,
        axis: Optional[Union[int, Tuple[int, ...]]] = None,
        keepdims: Optional[bool] = False,
        where: Optional[ArrayLike] = None,
    ) -> GammaTensor:
        output_state = dict()
        output_state[self.id] = self

        if where is None:
            out_child = np.array(self.child.all(axis=axis, keepdims=keepdims))
            new_data_subjects = np.add.reduce(
                self.data_subjects,
                axis=axis,
                keepdims=keepdims,
            )
        else:
            out_child = np.array(
                self.child.all(axis=axis, keepdims=keepdims, where=where)
            )
            new_data_subjects = np.add.reduce(
                self.data_subjects,
                axis=axis,
                keepdims=keepdims,
                initial=DataSubjectArray(),
                where=where,
            )

        return GammaTensor(
            child=out_child,
            data_subjects=new_data_subjects,
            min_vals=lazyrepeatarray(data=0, shape=out_child.shape),
            max_vals=lazyrepeatarray(data=1, shape=out_child.shape),
            func_str=GAMMA_TENSOR_OP.ALL.value,
            sources=output_state,
        )

    def __and__(self, value) -> GammaTensor:  # type: ignore
        output_state = dict()
        output_state[self.id] = self

        output_data = self.child & value

        return GammaTensor(
            child=output_data,
            data_subjects=self.data_subjects,
            min_vals=lazyrepeatarray(data=0, shape=output_data.shape),
            max_vals=lazyrepeatarray(data=1, shape=output_data.shape),
            func_str=GAMMA_TENSOR_OP.LOGICAL_AND.value,
            sources=output_state,
        )

    def __or__(self, value) -> GammaTensor:  # type: ignore
        output_state = dict()
        output_state[self.id] = self

        output_data = self.child | value

        return GammaTensor(
            child=output_data,
            data_subjects=self.data_subjects,
            min_vals=lazyrepeatarray(data=0, shape=output_data.shape),
            max_vals=lazyrepeatarray(data=1, shape=output_data.shape),
            func_str=GAMMA_TENSOR_OP.LOGICAL_OR.value,
            sources=output_state,
        )

    def __pos__(self) -> GammaTensor:
        output_state = dict()
        output_state[self.id] = self

        return GammaTensor(
            child=self.child,
            data_subjects=self.data_subjects,
            min_vals=self.min_vals,
            max_vals=self.max_vals,
            func_str=GAMMA_TENSOR_OP.POSITIVE.value,
            sources=output_state,
        )

    def __neg__(self) -> GammaTensor:
        output_state = dict()
        output_state[self.id] = self

        return GammaTensor(
            child=self.child * -1,
            data_subjects=self.data_subjects,
            min_vals=self.max_vals * -1,
            max_vals=self.min_vals * -1,
            func_str=GAMMA_TENSOR_OP.NEGATIVE.value,
            sources=output_state,
        )

    def reshape(self, shape: Tuple[int, ...]) -> GammaTensor:
        raise NotImplementedError
        # # TODO: Check if this can publish properly since source changes aren't made
        # child = self.child.reshape(shape)
        # output_shape = child.shape

        # if isinstance(self.min_vals, lazyrepeatarray):
        #     if self.min_vals.data.shape == 1:
        #         minv = self.min_vals.reshape(output_shape)
        #         maxv = self.max_vals.reshape(output_shape)
        #     elif self.min_vals.data.shape == self.min_vals.shape:
        #         minv = self.min_vals.reshape(output_shape)
        #         minv.data = minv.data.min()

        #         maxv = self.max_vals.reshape(output_shape)
        #         maxv.data = maxv.data.max()
        #     else:
        #         minv = self.min_vals.reshape(output_shape)
        #         minv.data = minv.data.min()

        #         maxv = self.max_vals.reshape(output_shape)
        #         maxv.data = maxv.data.max()

        # elif isinstance(self.min_vals, (int, float)):
        #     minv = self.min_vals  # type: ignore
        #     maxv = self.max_vals
        # else:
        #     minv = self.min_vals
        #     maxv = self.max_vals

        # return GammaTensor(
        #     child=child,
        #     data_subjects=self.data_subjects.reshape(shape),
        #     min_vals=minv,
        #     max_vals=maxv,
        # )

    def _argmax(self, axis: Optional[int]) -> np.ndarray:
        raise NotImplementedError
        # return self.child.argmax(axis)

    def mean(self, axis: Union[int, Tuple[int, ...]], **kwargs: Any) -> GammaTensor:
        output_state = dict()
        output_state[self.id] = self

        result = self.child.mean(axis, **kwargs)
        minv = (
            self.min_vals.data
            if isinstance(self.min_vals, lazyrepeatarray)
            else self.min_vals
        )
        maxv = (
            self.max_vals.data
            if isinstance(self.max_vals, lazyrepeatarray)
            else self.max_vals
        )
        return GammaTensor(
            child=result,
            data_subjects=self.data_subjects.mean(axis, **kwargs),
            min_vals=lazyrepeatarray(data=minv, shape=result.shape),
            max_vals=lazyrepeatarray(data=(maxv + minv) / 2, shape=result.shape),
            sources=output_state,
            func_str=GAMMA_TENSOR_OP.MEAN.value,
        )

    def expand_dims(self, axis: Optional[int] = None) -> GammaTensor:
        raise NotImplementedError
        # result = np.expand_dims(self.child, axis)

        # target_shape_dsl = list(self.data_subjects.shape)
        # if axis:
        #     target_shape_dsl.insert(axis + 1, 1)

        # return GammaTensor(
        #     child=result,
        #     data_subjects=np.expand_dims(self.data_subjects, axis),
        #     min_vals=lazyrepeatarray(data=self.min_vals.data, shape=result.shape),
        #     max_vals=lazyrepeatarray(data=self.max_vals.data, shape=result.shape),
        # )

    def std(
        self, axis: Optional[Union[int, Tuple[int, ...]]] = None, **kwargs: Any
    ) -> GammaTensor:
        """
        Compute the standard deviation along the specified axis.
        Returns the standard deviation, a measure of the spread of a distribution, of the array elements.
        The standard deviation is computed for the flattened array by default, otherwise over the specified axis.

        Parameters
            axis: None or int or tuple of ints, optional
                Axis or axes along which the standard deviation is computed.
                The default is to compute the standard deviation of the flattened array.
                If this is a tuple of ints, a standard deviation is performed over multiple axes, instead of a single
                axis or all the axes as before.

            out: ndarray, optional
                Alternative output array in which to place the result. It must have the same shape as the expected
                output but the type (of the calculated values) will be cast if necessary.

            ddof: int, optional
                ddof = Delta Degrees of Freedom. By default ddof is zero.
                The divisor used in calculations is N - ddof, where N represents the number of elements.

            keepdims: bool, optional
                If this is set to True, the axes which are reduced are left in the result as dimensions with size one.
                With this option, the result will broadcast correctly against the input array.
                If the default value is passed, then keepdims will not be passed through to the std method of
                sub-classes of ndarray, however any non-default value will be. If the sub-class’ method does not
                implement keepdims any exceptions will be raised.

            where: array_like of bool, optional
                Elements to include in the standard deviation. See reduce for details.

        Returns

            standard_deviation: GammaTensor
        """
        output_state = dict()
        output_state[self.id] = self

        result = self.child.std(axis, **kwargs)
        minv = (
            self.min_vals.data
            if isinstance(self.min_vals, lazyrepeatarray)
            else self.min_vals
        )
        maxv = (
            self.max_vals.data
            if isinstance(self.max_vals, lazyrepeatarray)
            else self.max_vals
        )
        return GammaTensor(
            child=result,
            data_subjects=self.data_subjects.std(axis, **kwargs),
            min_vals=lazyrepeatarray(data=0, shape=result.shape),
            max_vals=lazyrepeatarray(data=(maxv - minv) / 2, shape=result.shape),
            sources=output_state,
            func_str=GAMMA_TENSOR_OP.STD.value,
        )

    def var(
        self, axis: Optional[Union[int, Tuple[int, ...]]] = None, **kwargs: Any
    ) -> GammaTensor:
        """
        Compute the variance along the specified axis of the array elements, a measure of the spread of a distribution.
        The variance is computed for the flattened array by default, otherwise over the specified axis.

        Parameters

            axis: None or int or tuple of ints, optional
                Axis or axes along which the variance is computed.
                The default is to compute the variance of the flattened array.
                If this is a tuple of ints, a variance is performed over multiple axes, instead of a single axis or all
                the axes as before.

            ddof: int, optional
                “Delta Degrees of Freedom”: the divisor used in the calculation is N - ddof, where N represents the
                number of elements. By default ddof is zero.

            keepdims: bool, optional
                If this is set to True, the axes which are reduced are left in the result as dimensions with size one.
                With this option, the result will broadcast correctly against the input array.
                If the default value is passed, then keepdims will not be passed through to the var method of
                sub-classes of ndarray, however any non-default value will be. If the sub-class’ method does not
                implement keepdims any exceptions will be raised.

            where: array_like of bool, optional
                Elements to include in the variance. See reduce for details.
        """

        output_state = dict()
        output_state[self.id] = self

        result = self.child.var(axis, **kwargs)
        minv = (
            self.min_vals.data
            if isinstance(self.min_vals, lazyrepeatarray)
            else self.min_vals
        )
        maxv = (
            self.max_vals.data
            if isinstance(self.max_vals, lazyrepeatarray)
            else self.max_vals
        )
        return GammaTensor(
            child=result,
            data_subjects=self.data_subjects.var(axis, **kwargs),
            min_vals=lazyrepeatarray(data=0, shape=result.shape),
            max_vals=lazyrepeatarray(
                data=0.25 * (maxv - minv) ** 2, shape=result.shape
            ),
            sources=output_state,
            func_str=GAMMA_TENSOR_OP.VAR.value,
        )

    def dot(self, other: Union[np.ndarray, GammaTensor]) -> GammaTensor:
        # TODO: These bounds might not be super tight- if min,max = [-1, 1], there might be a dot product
        # such that the minimum value should be 0
        if isinstance(other, np.ndarray):
            raise NotImplementedError
            # result = jnp.dot(self.child, other)

            # output_ds = self.data_subjects.dot(other)

            # if isinstance(self.min_vals, lazyrepeatarray):
            #     minv = lazyrepeatarray(
            #         data=jnp.dot(
            #             np.ones_like(self.child) * self.min_vals.data, other
            #         ).min(),
            #         shape=result.shape,
            #     )
            #     maxv = lazyrepeatarray(
            #         data=jnp.dot(
            #             np.ones_like(self.child) * self.max_vals.data, other
            #         ).max(),
            #         shape=result.shape,
            #     )

            # elif isinstance(self.min_vals, (int, float)):
            #     minv = lazyrepeatarray(
            #         data=jnp.dot(np.ones_like(self.child) * self.min_vals, other).min(),
            #         shape=result.shape,
            #     )
            #     maxv = lazyrepeatarray(
            #         data=jnp.dot(np.ones_like(self.child) * self.max_vals, other).max(),
            #         shape=result.shape,
            #     )
            # else:
            #     raise NotImplementedError

            # return GammaTensor(
            #     child=result,
            #     data_subjects=output_ds,
            #     min_vals=minv,
            #     max_vals=maxv,
            # )
        elif isinstance(other, GammaTensor):
            output_state = dict()
            output_state[self.id] = self
            output_state[other.id] = other

            output_ds = self.data_subjects.dot(other.data_subjects)

            result = jnp.dot(self.child, other.child)

            if isinstance(self.min_vals, lazyrepeatarray):

                minv = lazyrepeatarray(
                    data=jnp.dot(
                        np.ones_like(self.child) * self.min_vals.data,
                        np.ones_like(other.child) * other.min_vals.data,
                    ).min(),
                    shape=result.shape,
                )
                maxv = lazyrepeatarray(
                    data=jnp.dot(
                        np.ones_like(self.child) * self.max_vals.data,
                        np.ones_like(other.child) * other.max_vals.data,
                    ).max(),
                    shape=result.shape,
                )
            elif isinstance(self.min_vals, (int, float)):
                minv = lazyrepeatarray(
                    data=jnp.dot(
                        np.ones_like(self.child) * self.min_vals,
                        np.ones_like(other.child) * other.min_vals,
                    ).min(),
                    shape=result.shape,
                )
                maxv = lazyrepeatarray(
                    data=jnp.dot(
                        np.ones_like(self.child) * self.max_vals,
                        np.ones_like(other.child) * other.max_vals,
                    ).max(),
                    shape=result.shape,
                )
            else:
                raise NotImplementedError

            return GammaTensor(
                child=result,
                data_subjects=output_ds,
                min_vals=minv,
                max_vals=maxv,
                func_str=GAMMA_TENSOR_OP.DOT.value,
                sources=output_state,
            )
        else:
            raise NotImplementedError(
                f"Undefined behaviour for GT.dot with {type(other)}"
            )

    def sqrt(self) -> GammaTensor:
        state = dict()
        state.update(self.sources)

        min_v = jnp.sqrt(self.min_vals.data)
        max_v = jnp.sqrt(self.min_vals.data)

        child = jnp.sqrt(self.child)
        min_val = lazyrepeatarray(min_v, shape=child.shape)
        max_val = lazyrepeatarray(max_v, shape=child.shape)

        return GammaTensor(
            child=child,
            data_subjects=self.data_subjects,
            min_vals=min_val,
            max_vals=max_val,
            func_str=GAMMA_TENSOR_OP.SQRT.value,
            sources=state,
        )

    def abs(self) -> GammaTensor:
        state = dict()
        state.update(self.sources)

        data = self.child
        output = np.abs(data)

        min_v = np.abs(self.min_vals.data)
        max_v = np.abs(self.min_vals.data)

        return GammaTensor(
            child=output,
            data_subjects=self.data_subjects,
            min_vals=lazyrepeatarray(min_v, shape=output.shape),
            max_vals=lazyrepeatarray(max_v, shape=output.shape),
            func_str=GAMMA_TENSOR_OP.ABS.value,
            sources=state,
        )

    def clip(self, a_min: float, a_max: float) -> GammaTensor:
        state = dict()
        state.update(self.sources)

        output_data = self.child.clip(a_min, a_max)

        min_v = np.clip(self.min_vals.data, a_min, a_max)
        max_v = np.clip(self.max_vals.data, a_min, a_max)

        min_vals = lazyrepeatarray(data=min_v, shape=output_data.shape)
        max_vals = lazyrepeatarray(data=max_v, shape=output_data.shape)

        return GammaTensor(
            child=output_data,
            data_subjects=self.data_subjects,
            min_vals=min_vals,
            max_vals=max_vals,
            func_str=GAMMA_TENSOR_OP.CLIP.value,
            sources=state,
        )

    @staticmethod
    def convert_dsl(state: dict, new_state: Optional[dict] = None) -> Dict:
        if new_state is None:
            new_state = dict()
        if state:
            for tensor in list(state.values()):
                if isinstance(tensor.data_subjects, np.ndarray):
                    new_tensor = GammaTensor(
                        child=tensor.child,
                        data_subjects=np.zeros_like(
                            tensor.data_subjects, dtype=np.int64
                        ),
                        min_vals=tensor.min_vals,
                        max_vals=tensor.max_vals,
                        func_str=tensor.func_str,
                        sources=GammaTensor.convert_dsl(tensor.sources, {}),
                    )
                    # for idx, row in enumerate(tensor.data_subjects):
                    #     tensor.data_subjects[idx] = jnp.zeros_like(np.zeros_like(row), jnp.int64)
                else:

                    new_tensor = tensor
                new_state[new_tensor.id] = new_tensor
            return new_state
        else:
            return {}

    def publish(
        self,
        get_budget_for_user: Callable,
        deduct_epsilon_for_user: Callable,
        ledger: DataSubjectLedger,
        sigma: float,
        private: bool,
    ) -> np.ndarray:

        if (
            not self.sources
        ):  # if state tree is empty (e.g. publishing a PhiTensor w/ public vals directly)
            self.sources[self.id] = self

        return publish(
            tensor=self,
            ledger=ledger,
            get_budget_for_user=get_budget_for_user,
            deduct_epsilon_for_user=deduct_epsilon_for_user,
            sigma=sigma,
            is_linear=self.is_linear,
            private=private,
        )

    # def expand_dims(self, axis: int) -> GammaTensor:
    #     def _expand_dims(state: dict) -> jax.numpy.DeviceArray:
    #         return jnp.expand_dims(self.run(state), axis)
    #
    #     state = dict()
    #     state.update(self.state)
    #
    #     return GammaTensor(
    #         child=jnp.expand_dims(self.child, axis),
    #         data_subjects=self.data_subjects,
    #         min_vals=self.min_vals,
    #         max_vals=self.max_vals,
    #         func=_expand_dims,
    #         sources=state,
    #     )

    def __len__(self) -> int:
        if not hasattr(self.child, "__len__"):
            if self.child is None:
                return 0
            return 1
        try:
            return len(self.child)
        except Exception:  # nosec
            return self.child.size

    def __getitem__(self, item: Union[int, slice, PassthroughTensor]) -> GammaTensor:
        # TODO: Technically we could reduce ds.one_hot_lookup to remove any DS that won't be there
        # There technically isn't any penalty for keeping it as is, but maybe there's a sidechannel attack
        # where you index into one value in a GammaTensor and get all the data subjects of that Tensor?

        if isinstance(self.min_vals, (int, float)):
            minv = self.min_vals
            maxv = self.max_vals
        elif isinstance(self.min_vals, lazyrepeatarray):
            minv = self.min_vals[item]  # type: ignore
            maxv = self.max_vals[item]
        else:
            raise NotImplementedError

        if isinstance(item, PassthroughTensor):
            data = self.child[item.child]
            if self.shape == self.data_subjects.shape:
                return GammaTensor(
                    child=data,
                    min_vals=minv,
                    max_vals=maxv,
                    data_subjects=self.data_subjects[item.child],
                )
            elif len(self.shape) < len(self.data_subjects.shape):
                return GammaTensor(
                    child=data,
                    min_vals=minv,
                    max_vals=maxv,
                    data_subjects=self.data_subjects[item.child],
                    # self.data_subjects.data_subjects_indexed[:, item.child],
                )
            else:
                raise Exception(
                    f"Incompatible shapes: {self.shape}, {self.data_subjects.shape}"
                )
        else:
            data = self.child[item]

            return GammaTensor(
                child=data,
                min_vals=minv,
                max_vals=maxv,
                data_subjects=self.data_subjects[item],
            )

    def __setitem__(
        self, key: Union[int, slice, NDArray], value: Union[GammaTensor, np.ndarray]
    ) -> None:
        # relative
        from .phi_tensor import PhiTensor

        if isinstance(value, (PhiTensor, GammaTensor)):
            self.child[key] = value.child
            minv = value.child.min()
            maxv = value.child.max()

            if minv < self.min_vals.data.min():
                self.min_vals.data = minv

            if maxv > self.max_vals.data.max():
                self.max_vals.data = maxv

            self.data_subjects[key] = value.data_subjects

            # output_dsl = DataSubjectList.insert(
            #     dsl1=self.data_subjects, dsl2=value.data_subjects, index=key
            # )
            # self.data_subjects.one_hot_lookup = output_dsl.one_hot_lookup
            # self.data_subjects.data_subjects_indexed = output_dsl.data_subjects_indexed

        elif isinstance(value, np.ndarray):
            self.child[key] = value
            minv = value.min()
            maxv = value.max()

            if minv < self.min_vals.data.min():
                self.min_vals.data = minv

            if maxv > self.max_vals.data.max():
                self.max_vals.data = maxv

        else:
            raise NotImplementedError

    def copy(self, order: str = "C") -> GammaTensor:
        """
        Return a copy of the array.

        Parameters
            order:  {‘C’, ‘F’, ‘A’, ‘K’}, optional

        Controls the memory layout of the copy.
        ‘C’ means C-order, ‘F’ means F-order,
        ‘A’ means ‘F’ if a is Fortran contiguous,
        ‘C’ otherwise.
        ‘K’ means match the layout of a as closely as possible.
        (Note that this function and numpy.copy are very similar but have different default values
        for their order= arguments, and this function always passes sub-classes through.)


        """
        return GammaTensor(
            child=self.child.copy(order),
            data_subjects=self.data_subjects.copy(order),
            min_vals=self.min_vals.copy(order),
            max_vals=self.max_vals.copy(order),
            func_str=self.func_str,
            sources=self.sources,
        )

    def repeat(
        self, repeats: Union[int, Tuple[int, ...]], axis: Optional[int] = None
    ) -> GammaTensor:
        """
        Repeat elements of an array.

        Parameters
            repeats: int or array of ints

                The number of repetitions for each element. repeats is broadcasted to fit the shape of the given axis.

            axis: int, optional

                The axis along which to repeat values. By default, use the flattened input array, and return a flat
                output array.

        Returns

            repeated_array: PhiTensor

                Output array which has the same shape as a, except along the given axis.

        """
        sources = dict()
        sources[self.id] = self

        result = self.child.repeat(repeats, axis)
        if isinstance(self.min_vals, lazyrepeatarray):
            minv = lazyrepeatarray(data=self.min_vals.data.min(), shape=result.shape)
            maxv = lazyrepeatarray(data=self.max_vals.data.max(), shape=result.shape)
        else:
            minv = self.min_vals
            maxv = self.max_vals

        return GammaTensor(
            child=result,
            data_subjects=self.data_subjects.repeat(repeats, axis),
            min_vals=minv,
            max_vals=maxv,
            func_str=GAMMA_TENSOR_OP.REPEAT.value,
            sources=sources,
        )

    def cumsum(
        self,
        axis: Optional[int] = None,
    ) -> GammaTensor:
        """
        Return the cumulative sum of the elements along a given axis.

        Parameters
            axis: int, optional
                Axis along which the cumulative sum is computed. The default (None) is to compute the cumsum over the
                flattened array.
        Returns
            cumsum_along_axis: GammaTensor
                A new array holding the result is returned. The result has the same size as input, and the same shape as
                 a if axis is not None or a is 1-d.
        """
        result = self.child.cumsum(axis=axis)
        num = np.ones_like(self.child).cumsum(axis=axis)

        sources = dict()
        sources[self.id] = self

        return GammaTensor(
            child=result,
            data_subjects=self.data_subjects.cumsum(axis=axis),
            min_vals=lazyrepeatarray(
                data=(self.min_vals.data * num).min(), shape=result.shape
            ),
            max_vals=lazyrepeatarray(
                data=(self.max_vals.data * num).max(), shape=result.shape
            ),
            func_str=GAMMA_TENSOR_OP.CUMSUM.value,
            sources=sources,
        )

    def cumprod(
        self,
        axis: Optional[int] = None,
    ) -> GammaTensor:
        """
        Return the cumulative product of the elements along a given axis.

        Parameters
            axis: int, optional
                Axis along which the cumulative product is computed. The default (None) is to compute the cumprod over
                the flattened array.
        Returns
            cumprod_along_axis: GammaTensor
                A new array holding the result is returned. The result has the same size as input, and the same shape as
                 a if axis is not None or a is 1-d.
        """
        result = self.child.cumprod(axis=axis)
        num = np.ones_like(self.child).cumsum(axis=axis)
        if abs(self.max_vals.data) >= (self.min_vals.data):
            highest = abs(self.max_vals.data)
        else:
            highest = abs(self.min_vals.data)

        sources = dict()
        sources[self.id] = self

        return GammaTensor(
            child=result,
            data_subjects=self.data_subjects.cumprod(axis=axis),
            min_vals=lazyrepeatarray(data=-(highest**num).min(), shape=result.shape),
            max_vals=lazyrepeatarray(data=(highest**num).max(), shape=result.shape),
            func_str=GAMMA_TENSOR_OP.CUMPROD.value,
            sources=sources,
        )

    def prod(self, axis: Optional[Union[int, Tuple[int, ...]]] = None) -> GammaTensor:
        """
        Return the product of array elements over a given axis.

        Parameters
            axis: None or int or tuple of ints, optional
                Axis or axes along which a product is performed.
                The default, axis=None, will calculate the product of all the elements in the input array.
                If axis is negative it counts from the last to the first axis.

                If axis is a tuple of ints, a product is performed on all of the axes specified in the tuple instead of
                a single axis or all the axes as before.

            keepdims: bool, optional
                If this is set to True, the axes which are reduced are left in the result as dimensions with size one.
                With this option, the result will broadcast correctly against the input array.
                If the default value is passed, then keepdims will not be passed through to the prod method of
                sub-classes of ndarray, however any non-default value will be. If the sub-class’ method does not
                implement keepdims any exceptions will be raised.

            initial: scalar, optional
                The starting value for this product. See reduce for details.

            where: array_like of bool, optional
                Elements to include in the product. See reduce for details.
        """
        result = self.child.prod(axis=axis)
        sources = dict()
        sources[self.id] = self
        return GammaTensor(
            child=result,
            data_subjects=self.data_subjects.prod(axis),
            min_vals=lazyrepeatarray(
                data=self.min_vals.data ** (self.child.size / result.size),
                shape=result.shape,
            ),
            max_vals=lazyrepeatarray(
                data=self.max_vals.data ** (self.child.size / result.size),
                shape=result.shape,
            ),
            func_str=GAMMA_TENSOR_OP.PROD.value,
            sources=sources,
        )

    def __floordiv__(self, other: Any) -> GammaTensor:
        """
        return self // value.
        """
        # relative
        from .phi_tensor import PhiTensor

        sources = dict()
        sources[self.id] = self

        if isinstance(other, PhiTensor):
            return self // other.gamma
        elif isinstance(other, GammaTensor):
            sources[other.id] = other

            min_min = self.min_vals.data // other.min_vals.data
            min_max = self.min_vals.data // other.max_vals.data
            max_min = self.max_vals.data // other.min_vals.data
            max_max = self.max_vals.data // other.max_vals.data

            _min_vals = np.min([min_min, min_max, max_min, max_max], axis=0)  # type: ignore
            _max_vals = np.max([min_min, min_max, max_min, max_max], axis=0)  # type: ignore

            return GammaTensor(
                child=self.child // other.child,
                data_subjects=self.data_subjects,
                min_vals=lazyrepeatarray(data=_min_vals, shape=self.shape),
                max_vals=lazyrepeatarray(data=_max_vals, shape=self.shape),
                func_str=GAMMA_TENSOR_OP.FLOOR_DIVIDE.value,
                sources=sources,
            )
        elif is_acceptable_simple_type(other):
            sources["0"] = other
            return GammaTensor(
                child=self.child // other,
                data_subjects=self.data_subjects,
                min_vals=lazyrepeatarray(
                    data=self.min_vals.data // other, shape=self.min_vals.shape
                ),
                max_vals=lazyrepeatarray(
                    data=self.max_vals.data // other, shape=self.max_vals.shape
                ),
                func_str=GAMMA_TENSOR_OP.FLOOR_DIVIDE.value,
                sources=sources,
            )
        else:
            raise NotImplementedError(
                f"floordiv not supported between GammaTensor & {type(other)}"
            )

    def trace(self, offset: int = 0, axis1: int = 0, axis2: int = 1) -> GammaTensor:
        """
        Return the sum along diagonals of the array.

        If a is 2-D, the sum along its diagonal with the given offset is returned, i.e., the sum of elements
        a[i,i+offset] for all i.

        If a has more than two dimensions, then the axes specified by axis1 and axis2 are used to determine the 2-D
        sub-arrays whose traces are returned. The shape of the resulting array is the same as that of a with axis1 and
        axis2 removed.

        Parameters

            offset: int, optional
                Offset of the diagonal from the main diagonal. Can be both positive and negative. Defaults to 0.

            axis1, axis2: int, optional
                Axes to be used as the first and second axis of the 2-D sub-arrays from which the diagonals should be
                taken. Defaults are the first two axes of a.

        Returns

            sum_along_diagonals: GammaTensor
                If a is 2-D, the sum along the diagonal is returned.
                If a has larger dimensions, then an array of sums along diagonals is returned.
        """

        sources = dict()
        sources[self.id] = self
        result = self.child.trace(offset, axis1, axis2)
        num = np.ones_like(self.child).trace(offset, axis1, axis2)
        return GammaTensor(
            child=result,
            data_subjects=self.data_subjects.trace(offset, axis1, axis2),
            min_vals=lazyrepeatarray(data=self.min_vals.data * num, shape=result.shape),
            max_vals=lazyrepeatarray(data=self.max_vals.data * num, shape=result.shape),
            func_str=GAMMA_TENSOR_OP.TRACE.value,
            sources=sources,
        )

    def min(
        self,
        axis: Optional[int] = None,
        keepdims: Optional[bool] = False,
        initial: Optional[float] = None,
        where: Optional[Union[List[bool], ArrayLike[bool]]] = None,
    ) -> GammaTensor:
        """
        Return the minimum of an array or minimum along an axis.

        Parameters
            axis: None or int or tuple of ints, optional
                Axis or axes along which to operate. By default, flattened input is used.
                If this is a tuple of ints, the minimum is selected over multiple axes,
                instead of a single axis or all the axes as before.

            keepdims: bool, optional
                If this is set to True, the axes which are reduced are left in the result as dimensions with size one.
                With this option, the result will broadcast correctly against the input array.
                If the default value is passed, then keepdims will not be passed through to the amin method of
                sub-classes of ndarray, however any non-default value will be.
                If the sub-class’ method does not implement keepdims any exceptions will be raised.
            initial: scalar, optional
                The maximum value of an output element. Must be present to allow computation on empty slice.
                See reduce for details.

            where: array_like of bool, optional
                Elements to compare for the minimum. See reduce for details.

        Returns
            a_min: GammaTensor
                Minimum of a.
                If axis is None, the result is a scalar value.
                If axis is given, the result is an array of dimension a.ndim - 1.
        """

        if where is None:
            sources = dict()
            sources[self.id] = self
            result = np.amin(self.child, axis=axis, keepdims=keepdims, initial=initial)
            indices = np.unravel_index(self.child.argmin(axis), shape=self.child.shape)

            return GammaTensor(
                child=result,
                data_subjects=self.data_subjects[indices],
                min_vals=lazyrepeatarray(data=self.min_vals.data, shape=result.shape),
                max_vals=lazyrepeatarray(data=self.max_vals.data, shape=result.shape),
                func_str=GAMMA_TENSOR_OP.MIN.value,
                sources=sources,
            )
        else:
            if initial is None:
                raise ValueError(
                    "reduction operation 'minimum' does not have an identity, "
                    "so to use a where mask one has to specify 'initial'"
                )
            else:
                sources = dict()
                sources[self.id] = self
                result = np.amin(
                    self.child,
                    axis=axis,
                    keepdims=keepdims,
                    initial=initial,
                    where=where,
                )
                indices = np.unravel_index(
                    self.child.argmin(axis), shape=self.child.shape
                )

                return GammaTensor(
                    child=result,
                    data_subjects=self.data_subjects[indices],
                    min_vals=lazyrepeatarray(
                        data=self.min_vals.data, shape=result.shape
                    ),
                    max_vals=lazyrepeatarray(
                        data=self.max_vals.data, shape=result.shape
                    ),
                    func_str=GAMMA_TENSOR_OP.MIN.value,
                    sources=sources,
                )

    def max(
        self,
        axis: Optional[int] = None,
        keepdims: Optional[bool] = False,
        initial: Optional[float] = None,
        where: Optional[Union[List[bool], ArrayLike[bool]]] = None,
    ) -> GammaTensor:
        """
        Return the maximum of an array or minimum along an axis.

        Parameters
            axis: None or int or tuple of ints, optional
                Axis or axes along which to operate. By default, flattened input is used.
                If this is a tuple of ints, the minimum is selected over multiple axes,
                instead of a single axis or all the axes as before.

            keepdims: bool, optional
                If this is set to True, the axes which are reduced are left in the result as dimensions with
                size one.
                With this option, the result will broadcast correctly against the input array.
                If the default value is passed, then keepdims will not be passed through to the amax method of
                sub-classes of ndarray, however any non-default value will be.
                If the sub-class’ method does not implement keepdims any exceptions will be raised.
            initial: scalar, optional
                The minimum value of an output element. Must be present to allow computation on empty slice.
                See reduce for details.

            where: array_like of bool, optional
                Elements to compare for the maximum. See reduce for details.

        Returns
            a_max: PhiTensor
                Maximum of a.
                If axis is None, the result is a scalar value.
                If axis is given, the result is an array of dimension a.ndim - 1.
        """
        if where is None:
            sources = dict()
            sources[self.id] = self
            result = np.amax(self.child, axis=axis, keepdims=keepdims, initial=initial)
            indices = np.unravel_index(self.child.argmax(axis), shape=self.child.shape)
            return GammaTensor(
                child=result,
                data_subjects=self.data_subjects[indices],
                min_vals=lazyrepeatarray(data=self.min_vals.data, shape=result.shape),
                max_vals=lazyrepeatarray(data=self.max_vals.data, shape=result.shape),
                func_str=GAMMA_TENSOR_OP.MAX.value,
                sources=sources,
            )
        else:
            if initial is None:
                raise ValueError(
                    "reduction operation 'minimum' does not have an identity, "
                    "so to use a where mask one has to specify 'initial'"
                )
            else:
                sources = dict()
                sources[self.id] = self
                result = np.amax(
                    self.child,
                    axis=axis,
                    keepdims=keepdims,
                    initial=initial,
                    where=where,
                )
                indices = np.unravel_index(
                    self.child.argmax(axis), shape=self.child.shape
                )
                return GammaTensor(
                    child=result,
                    data_subjects=self.data_subjects[indices],
                    min_vals=lazyrepeatarray(
                        data=self.min_vals.data, shape=result.shape
                    ),
                    max_vals=lazyrepeatarray(
                        data=self.max_vals.data, shape=result.shape
                    ),
                    func_str=GAMMA_TENSOR_OP.MAX.value,
                    sources=sources,
                )

    @property
    def shape(self) -> Tuple[int, ...]:
        return self.child.shape

    @property
    def lipschitz_bound(self) -> float:
        # TODO: Check if there are any functions for which lipschitz bounds shouldn't be computed
        # if dis(self.func) == dis(no_op):
        #     raise Exception

        print("Starting JAX JIT")
        # relative
        from .gamma_functions import GAMMA_FUNC_MAPPER

        fn = jax.jit(GAMMA_FUNC_MAPPER[GAMMA_TENSOR_OP(self.func_str)])
        print("Traced self.func with jax's jit, now calculating gradient")
        grad_fn = jax.grad(fn)
        print("Obtained gradient, creating lookup tables")
        i2k, k2i, i2v, i2s = create_new_lookup_tables(self.sources)

        print("created lookup tables, now getting bounds")
        i2minval = jnp.concatenate([x for x in i2v]).reshape(-1, 1)
        i2maxval = jnp.concatenate([x for x in i2v]).reshape(-1, 1)
        bounds = jnp.concatenate([i2minval, i2maxval], axis=1)
        print("Obtained bounds")
        # sample_input = i2minval.reshape(-1)
        _ = i2minval.reshape(-1)
        print("Obtained all inputs")

        def max_grad_fn(input_values: np.ndarray) -> float:
            vectors = {}
            n = 0
            for i, size_param in enumerate(i2s):
                vectors[i2k[i]] = input_values[n : n + size_param]  # noqa: E203
                n += size_param

            grad_pred = grad_fn(vectors)

            m = 0
            for value in grad_pred.values():
                m = max(m, jnp.max(value))

            # return negative because we want to maximize instead of minimize
            return -m

        print("starting SHGO")
        res = shgo(max_grad_fn, bounds, iters=1, constraints=tuple())
        print("Ran SHGO")
        # return negative because we flipped earlier
        return -float(res.fun)

    @property
    def dtype(self) -> np.dtype:
        return self.child.dtype

    @staticmethod
    def get_input_tensors(state_tree: dict[int, GammaTensor]) -> List:
        # TODO: See if we can call np.stack on the output and create a vectorized tensor instead of a list of tensors
        input_tensors = []
        for tensor in state_tree.values():
            if tensor.func_str == GAMMA_TENSOR_OP.NOOP.value:
                input_tensors.append(tensor)
            else:
                input_tensors += GammaTensor.get_input_tensors(tensor.sources)
        return input_tensors

    def _object2bytes(self) -> bytes:
        schema = get_capnp_schema(schema_file="gamma_tensor.capnp")

        gamma_tensor_struct: CapnpModule = schema.GammaTensor  # type: ignore
        gamma_msg = gamma_tensor_struct.new_message()
        # this is how we dispatch correct deserialization of bytes
        gamma_msg.magicHeader = serde_magic_header(type(self))

        # do we need to serde func? if so how?
        # what about the state dict?

        if isinstance(self.child, np.ndarray) or np.isscalar(self.child):
            chunk_bytes(capnp_serialize(np.array(self.child), to_bytes=True), "child", gamma_msg)  # type: ignore
            gamma_msg.isNumpy = True
        elif isinstance(self.child, jnp.ndarray):
            chunk_bytes(
                capnp_serialize(jax2numpy(self.child, self.child.dtype), to_bytes=True),
                "child",
                gamma_msg,
            )
            gamma_msg.isNumpy = True
        else:
            chunk_bytes(serialize(self.child, to_bytes=True), "child", gamma_msg)  # type: ignore
            gamma_msg.isNumpy = False

        gamma_msg.sources = serialize(self.sources, to_bytes=True)
        chunk_bytes(
            capnp_serialize(dslarraytonumpyutf8(self.data_subjects), to_bytes=True),
            "dataSubjects",
            gamma_msg,
        )

        # Explicity convert lazyrepeatarray data to ndarray
        self.min_vals.data = np.array(self.min_vals.data)
        self.max_vals.data = np.array(self.max_vals.data)

        gamma_msg.minVal = serialize(self.min_vals, to_bytes=True)
        gamma_msg.maxVal = serialize(self.max_vals, to_bytes=True)
        gamma_msg.isLinear = self.is_linear
        gamma_msg.id = self.id
        gamma_msg.funcStr = self.func_str

        # return gamma_msg.to_bytes_packed()
        return gamma_msg.to_bytes()

    @staticmethod
    def _bytes2object(buf: bytes) -> GammaTensor:
        schema = get_capnp_schema(schema_file="gamma_tensor.capnp")
        gamma_struct: CapnpModule = schema.GammaTensor  # type: ignore
        # https://stackoverflow.com/questions/48458839/capnproto-maximum-filesize
        MAX_TRAVERSAL_LIMIT = 2**64 - 1
        # capnp from_bytes is now a context
        with gamma_struct.from_bytes(
            buf, traversal_limit_in_words=MAX_TRAVERSAL_LIMIT
        ) as gamma_msg:

            if gamma_msg.isNumpy:
                child = capnp_deserialize(
                    combine_bytes(gamma_msg.child), from_bytes=True
                )
            else:
                child = deserialize(combine_bytes(gamma_msg.child), from_bytes=True)

            state = deserialize(gamma_msg.sources, from_bytes=True)

            data_subjects = numpyutf8todslarray(
                capnp_deserialize(
                    combine_bytes(gamma_msg.dataSubjects), from_bytes=True
                )
            )

            min_val = deserialize(gamma_msg.minVal, from_bytes=True)
            max_val = deserialize(gamma_msg.maxVal, from_bytes=True)
            is_linear = gamma_msg.isLinear
            id_str = gamma_msg.id
            func_str = gamma_msg.funcStr

            return GammaTensor(
                child=child,
                data_subjects=data_subjects,
                min_vals=min_val,
                max_vals=max_val,
                is_linear=is_linear,
                sources=state,
                id=id_str,
                func_str=func_str,
            )<|MERGE_RESOLUTION|>--- conflicted
+++ resolved
@@ -644,91 +644,29 @@
         """
         return self._apply_self_tensor_op(op_str="__pos__")
 
-<<<<<<< HEAD
     def var(
-=======
-    def cumsum(
->>>>>>> ef56a2f6
         self,
         *args: Any,
         **kwargs: Any,
     ) -> Union[TensorWrappedGammaTensorPointer, MPCTensor]:
         """
-<<<<<<< HEAD
         Compute the variance along the specified axis of the array elements, a measure of the spread of a distribution.
         The variance is computed for the flattened array by default, otherwise over the specified axis.
-
         Parameters
-
             axis: None or int or tuple of ints, optional
                 Axis or axes along which the variance is computed.
                 The default is to compute the variance of the flattened array.
                 If this is a tuple of ints, a variance is performed over multiple axes, instead of a single axis or all
                 the axes as before.
-
             ddof: int, optional
                 “Delta Degrees of Freedom”: the divisor used in the calculation is N - ddof, where N represents the
                 number of elements. By default ddof is zero.
-=======
-        Return the cumulative sum of the elements along a given axis.
-
-        Parameters
-            axis: int, optional
-                Axis along which the cumulative sum is computed. The default (None) is to compute the cumsum over the
-                flattened array.
-        Returns
-            cumsum_along_axis: PhiTensor
-                A new array holding the result is returned. The result has the same size as input, and the same shape as
-                 a if axis is not None or a is 1-d.
-        """
-        return self._apply_self_tensor_op("cumsum", *args, **kwargs)
-
-    def cumprod(
-        self,
-        *args: Any,
-        **kwargs: Any,
-    ) -> Union[TensorWrappedGammaTensorPointer, MPCTensor]:
-        """
-        Return the cumulative product of the elements along a given axis.
-
-        Parameters
-            axis: int, optional
-                Axis along which the cumulative product is computed. The default (None) is to compute the cumprod over
-                the flattened array.
-        Returns
-            cumprod_along_axis: PhiTensor
-                A new array holding the result is returned. The result has the same size as input, and the same shape as
-                 a if axis is not None or a is 1-d.
-        """
-        return self._apply_self_tensor_op("cumprod", *args, **kwargs)
-
-    def prod(
-        self,
-        *args: Any,
-        **kwargs: Any,
-    ) -> Union[TensorWrappedGammaTensorPointer, MPCTensor]:
-        """
-        Return the product of array elements over a given axis.
-
-        Parameters
-            axis: None or int or tuple of ints, optional
-                Axis or axes along which a product is performed.
-                The default, axis=None, will calculate the product of all the elements in the input array.
-                If axis is negative it counts from the last to the first axis.
-
-                If axis is a tuple of ints, a product is performed on all of the axes specified in the tuple instead of
-                a single axis or all the axes as before.
->>>>>>> ef56a2f6
-
             keepdims: bool, optional
                 If this is set to True, the axes which are reduced are left in the result as dimensions with size one.
                 With this option, the result will broadcast correctly against the input array.
-
-<<<<<<< HEAD
                 If the default value is passed, then keepdims will not be passed through to the var method of
                 sub-classes of ndarray, however any non-default value will be. If the sub-class’ method does not
                 implement keepdims any exceptions will be raised.
-
             where: array_like of bool, optional
                 Elements to include in the variance. See reduce for details.
         """
@@ -783,14 +721,67 @@
         result.public_dtype = self.public_dtype
 
         return result
-=======
+
+    def cumsum(
+        self,
+        *args: Any,
+        **kwargs: Any,
+    ) -> Union[TensorWrappedGammaTensorPointer, MPCTensor]:
+        """ "
+        Return the cumulative sum of the elements along a given axis.
+
+        Parameters
+            axis: int, optional
+                Axis along which the cumulative sum is computed. The default (None) is to compute the cumsum over the
+                flattened array.
+        Returns
+            cumsum_along_axis: PhiTensor
+                A new array holding the result is returned. The result has the same size as input, and the same shape as
+                 a if axis is not None or a is 1-d.
+        """
+        return self._apply_self_tensor_op("cumsum", *args, **kwargs)
+
+    def cumprod(
+        self,
+        *args: Any,
+        **kwargs: Any,
+    ) -> Union[TensorWrappedGammaTensorPointer, MPCTensor]:
+        """
+        Return the cumulative product of the elements along a given axis.
+
+        Parameters
+            axis: int, optional
+                Axis along which the cumulative product is computed. The default (None) is to compute the cumprod over
+                the flattened array.
+        Returns
+            cumprod_along_axis: PhiTensor
+                A new array holding the result is returned. The result has the same size as input, and the same shape as
+                 a if axis is not None or a is 1-d.
+        """
+        return self._apply_self_tensor_op("cumprod", *args, **kwargs)
+
+    def prod(
+        self,
+        *args: Any,
+        **kwargs: Any,
+    ) -> Union[TensorWrappedGammaTensorPointer, MPCTensor]:
+        """
+        Return the product of array elements over a given axis.
+        Parameters
+            axis: None or int or tuple of ints, optional
+                Axis or axes along which a product is performed.
+                The default, axis=None, will calculate the product of all the elements in the input array.
+                If axis is negative it counts from the last to the first axis.
+                If axis is a tuple of ints, a product is performed on all of the axes specified in the tuple instead of
+                a single axis or all the axes as before.
+            keepdims: bool, optional
+                If this is set to True, the axes which are reduced are left in the result as dimensions with size one.
+                With this option, the result will broadcast correctly against the input array.
                 If the default value is passed, then keepdims will not be passed through to the prod method of
                 sub-classes of ndarray, however any non-default value will be. If the sub-class’ method does not
                 implement keepdims any exceptions will be raised.
-
             initial: scalar, optional
                 The starting value for this product. See reduce for details.
-
             where: array_like of bool, optional
                 Elements to include in the product. See reduce for details.
         """
@@ -828,7 +819,6 @@
                 The bases in the tensor raised to the exponents in x2. This is a scalar if both self and x2 are scalars.
         """
         return self._apply_self_tensor_op("__pow__", *args, **kwargs)
->>>>>>> ef56a2f6
 
     def std(
         self,
