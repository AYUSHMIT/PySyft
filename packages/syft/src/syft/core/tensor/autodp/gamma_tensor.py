# future
from __future__ import annotations

# stdlib
from collections import deque
from typing import Any
from typing import Callable
from typing import Deque
from typing import Dict
from typing import List
from typing import Optional
from typing import TYPE_CHECKING
from typing import Tuple
from typing import Union

# third party
import flax
import jax
from jax import numpy as jnp
import numpy as np
from numpy.random import randint
from numpy.typing import ArrayLike
from numpy.typing import NDArray
from scipy.optimize import shgo

# relative
from .... import lib
from ....ast.klass import pointerize_args_and_kwargs
from ....core.node.common.action.get_or_set_property_action import (
    GetOrSetPropertyAction,
)
from ....core.node.common.action.get_or_set_property_action import PropertyActions
from ....lib.numpy.array import capnp_deserialize
from ....lib.numpy.array import capnp_serialize
from ....lib.python.util import upcast
from ....util import inherit_tags
from ...adp.data_subject_ledger import DataSubjectLedger

# from ...adp.data_subject_list import DataSubjectList
from ...adp.data_subject_list import DataSubjectArray
from ...adp.data_subject_list import dslarraytonumpyutf8
from ...adp.data_subject_list import numpyutf8todslarray
from ...adp.vectorized_publish import publish
from ...common.serde.capnp import CapnpModule
from ...common.serde.capnp import chunk_bytes
from ...common.serde.capnp import combine_bytes
from ...common.serde.capnp import get_capnp_schema
from ...common.serde.capnp import serde_magic_header
from ...common.serde.deserialize import _deserialize as deserialize
from ...common.serde.serializable import serializable
from ...common.serde.serialize import _serialize as serialize
from ...common.uid import UID
from ...node.abstract.node import AbstractNodeClient
from ...node.common.action.run_class_method_action import RunClassMethodAction
from ...pointer.pointer import Pointer
from ..config import DEFAULT_INT_NUMPY_TYPE
from ..fixed_precision_tensor import FixedPrecisionTensor
from ..lazy_repeat_array import compute_min_max
from ..lazy_repeat_array import lazyrepeatarray
from ..passthrough import PassthroughTensor  # type: ignore
from ..passthrough import SupportedChainType  # type: ignore
from ..passthrough import is_acceptable_simple_type  # type: ignore
from ..smpc import utils
from ..smpc.mpc_tensor import MPCTensor
from ..smpc.utils import TYPE_TO_RING_SIZE
from ..util import implements
from .gamma_tensor_ops import GAMMA_TENSOR_OP

if TYPE_CHECKING:
    # stdlib
    from dataclasses import dataclass
else:
    # third party
    from flax.struct import dataclass


INPLACE_OPS = {"resize", "sort"}


@serializable(recursive_serde=True)
class TensorWrappedGammaTensorPointer(Pointer, PassthroughTensor):
    __name__ = "TensorWrappedGammaTensorPointer"
    __module__ = "syft.core.tensor.autodp.gamma_tensor"
    __attr_allowlist__ = [
        # default pointer attrs
        "client",
        "id_at_location",
        "object_type",
        "tags",
        "description",
        # phi_tensor attrs
        "data_subjects",
        "min_vals",
        "max_vals",
        "public_dtype",
        "public_shape",
    ]

    __serde_overrides__ = {
        "client": [lambda x: x.address, lambda y: y],
        "public_shape": [lambda x: x, lambda y: upcast(y)],
        "data_subjects": [dslarraytonumpyutf8, numpyutf8todslarray],
        "public_dtype": [lambda x: str(x), lambda y: np.dtype(y)],
    }
    _exhausted = False
    is_enum = False

    def __init__(
        self,
        data_subjects: DataSubjectArray,
        min_vals: np.typing.ArrayLike,
        max_vals: np.typing.ArrayLike,
        client: Any,
        id_at_location: Optional[UID] = None,
        object_type: str = "",
        tags: Optional[List[str]] = None,
        description: str = "",
        public_shape: Optional[Tuple[int, ...]] = None,
        public_dtype: Optional[np.dtype] = None,
    ):
        super().__init__(
            client=client,
            id_at_location=id_at_location,
            object_type=object_type,
            tags=tags,
            description=description,
        )

        self.min_vals = min_vals
        self.max_vals = max_vals
        self.data_subjects = data_subjects
        self.public_shape = public_shape
        self.public_dtype = public_dtype

    # TODO: Modify for large arrays
    @property
    def synthetic(self) -> np.ndarray:
        public_dtype_func = getattr(
            self.public_dtype, "upcast", lambda: self.public_dtype
        )
        return (
            np.random.rand(*list(self.public_shape))  # type: ignore
            * (self.max_vals.to_numpy() - self.min_vals.to_numpy())
            + self.min_vals.to_numpy()
        ).astype(public_dtype_func())

    def __repr__(self) -> str:
        return (
            self.synthetic.__repr__()
            + "\n\n (The data printed above is synthetic - it's an imitation of the real data.)"
        )

    def share(self, *parties: Tuple[AbstractNodeClient, ...]) -> MPCTensor:
        all_parties = list(parties) + [self.client]
        ring_size = TYPE_TO_RING_SIZE.get(self.public_dtype, None)
        self_mpc = MPCTensor(
            secret=self,
            shape=self.public_shape,
            ring_size=ring_size,
            parties=all_parties,
        )
        return self_mpc

    def _apply_tensor_op(self, other: Any, op_str: str) -> Any:
        # we want to get the return type which matches the attr_path_and_name
        # so we ask lib_ast for the return type name that matches out
        # attr_path_and_name and then use that to get the actual pointer klass
        # then set the result to that pointer klass
        # We always maintain a Tensor hierarchy Tensor ---> PT--> Actual Data
        attr_path_and_name = f"syft.core.tensor.tensor.Tensor.{op_str}"

        min_vals, max_vals = compute_min_max(
            self.min_vals, self.max_vals, other, op_str
        )
        result = TensorWrappedGammaTensorPointer(
            data_subjects=self.data_subjects,
            min_vals=min_vals,
            max_vals=max_vals,
            client=self.client,
        )

        # QUESTION can the id_at_location be None?
        result_id_at_location = getattr(result, "id_at_location", None)

        if result_id_at_location is not None:
            # first downcast anything primitive which is not already PyPrimitive
            (
                downcast_args,
                downcast_kwargs,
            ) = lib.python.util.downcast_args_and_kwargs(args=[other], kwargs={})

            # then we convert anything which isnt a pointer into a pointer
            pointer_args, pointer_kwargs = pointerize_args_and_kwargs(
                args=downcast_args,
                kwargs=downcast_kwargs,
                client=self.client,
                gc_enabled=False,
            )

            cmd = RunClassMethodAction(
                path=attr_path_and_name,
                _self=self,
                args=pointer_args,
                kwargs=pointer_kwargs,
                id_at_location=result_id_at_location,
                address=self.client.address,
            )
            self.client.send_immediate_msg_without_reply(msg=cmd)

        inherit_tags(
            attr_path_and_name=attr_path_and_name,
            result=result,
            self_obj=self,
            args=[other],
            kwargs={},
        )

        result_public_shape = None

        if isinstance(other, TensorWrappedGammaTensorPointer):
            other_shape = other.public_shape
            other_dtype = other.public_dtype
        elif isinstance(other, (int, float)):
            other_shape = (1,)
            other_dtype = DEFAULT_INT_NUMPY_TYPE
        elif isinstance(other, bool):
            other_shape = (1,)
            other_dtype = np.dtype("bool")
        elif isinstance(other, np.ndarray):
            other_shape = other.shape
            other_dtype = other.dtype
        else:
            raise ValueError(
                f"Invalid Type for TensorWrappedGammaTensorPointer:{type(other)}"
            )

        if self.public_shape is not None and other_shape is not None:
            result_public_shape = utils.get_shape(
                op_str, self.public_shape, other_shape
            )

        if self.public_dtype is None or other_dtype is None:
            if self.public_dtype != other_dtype:
                raise ValueError(
                    f"Dtype for self: {self.public_dtype} and other :{other_dtype} should not be None"
                )
        result_public_dtype = self.public_dtype

        result.public_shape = result_public_shape
        result.public_dtype = result_public_dtype

        return result

    @staticmethod
    def _apply_op(
        self: TensorWrappedGammaTensorPointer,
        other: Union[
            TensorWrappedGammaTensorPointer, MPCTensor, int, float, np.ndarray
        ],
        op_str: str,
    ) -> Union[MPCTensor, TensorWrappedGammaTensorPointer]:
        """Performs the operation based on op_str

        Args:
            other (Union[TensorWrappedGammaTensorPointer,MPCTensor,int,float,np.ndarray]): second operand.

        Returns:
            Tuple[MPCTensor,Union[MPCTensor,int,float,np.ndarray]] : Result of the operation
        """
        # relative
        from ..autodp.phi_tensor import TensorWrappedPhiTensorPointer

        if isinstance(other, TensorWrappedPhiTensorPointer):
            other = other.gamma

        if (
            isinstance(other, TensorWrappedGammaTensorPointer)
            and self.client != other.client
        ):

            parties = [self.client, other.client]

            self_mpc = MPCTensor(secret=self, shape=self.public_shape, parties=parties)
            other_mpc = MPCTensor(
                secret=other, shape=other.public_shape, parties=parties
            )

            return getattr(self_mpc, op_str)(other_mpc)

        elif isinstance(other, MPCTensor):

            return getattr(other, op_str)(self)

        return self._apply_tensor_op(other=other, op_str=op_str)

    def _apply_self_tensor_op(self, op_str: str, *args: Any, **kwargs: Any) -> Any:
        # we want to get the return type which matches the attr_path_and_name
        # so we ask lib_ast for the return type name that matches out
        # attr_path_and_name and then use that to get the actual pointer klass
        # then set the result to that pointer klass

        # We always maintain a Tensor hierarchy Tensor ---> PT--> Actual Data
        attr_path_and_name = f"syft.core.tensor.tensor.Tensor.{op_str}"

        min_vals, max_vals = compute_min_max(
            self.min_vals, self.max_vals, None, op_str, *args, **kwargs
        )

        if hasattr(self.data_subjects, op_str):
            data_subjects = getattr(self.data_subjects, op_str)(*args, **kwargs)
            if op_str in INPLACE_OPS:
                data_subjects = self.data_subjects
        else:
            raise ValueError(f"Invalid Numpy Operation: {op_str} for DSA")

        result = TensorWrappedGammaTensorPointer(
            data_subjects=data_subjects,
            min_vals=min_vals,
            max_vals=max_vals,
            client=self.client,
        )

        # QUESTION can the id_at_location be None?
        result_id_at_location = getattr(result, "id_at_location", None)

        if result_id_at_location is not None:
            # first downcast anything primitive which is not already PyPrimitive
            (
                downcast_args,
                downcast_kwargs,
            ) = lib.python.util.downcast_args_and_kwargs(args=args, kwargs=kwargs)

            # then we convert anything which isnt a pointer into a pointer
            pointer_args, pointer_kwargs = pointerize_args_and_kwargs(
                args=downcast_args,
                kwargs=downcast_kwargs,
                client=self.client,
                gc_enabled=False,
            )

            cmd = RunClassMethodAction(
                path=attr_path_and_name,
                _self=self,
                args=pointer_args,
                kwargs=pointer_kwargs,
                id_at_location=result_id_at_location,
                address=self.client.address,
            )
            self.client.send_immediate_msg_without_reply(msg=cmd)

        inherit_tags(
            attr_path_and_name=attr_path_and_name,
            result=result,
            self_obj=self,
            args=args,
            kwargs=kwargs,
        )

        dummy_res = np.empty(self.public_shape)
        if hasattr(dummy_res, op_str):
            if op_str in INPLACE_OPS:
                getattr(dummy_res, op_str)(*args, **kwargs)
            else:
                dummy_res = getattr(dummy_res, op_str)(*args, **kwargs)
        elif hasattr(np, op_str):
            dummy_res = getattr(np, op_str)(dummy_res, *args, *kwargs)
        else:
            raise ValueError(f"Invalid Numpy Operation: {op_str} for Pointer")

        result.public_shape = dummy_res.shape
        result.public_dtype = dummy_res.dtype

        return result

    def copy(self, *args: Any, **kwargs: Any) -> TensorWrappedGammaTensorPointer:
        return self._apply_self_tensor_op("copy", *args, **kwargs)

    def __add__(
        self,
        other: Union[
            TensorWrappedGammaTensorPointer, MPCTensor, int, float, np.ndarray
        ],
    ) -> Union[TensorWrappedGammaTensorPointer, MPCTensor]:
        """Apply the "add" operation between "self" and "other"

        Args:
            y (Union[TensorWrappedGammaTensorPointer,MPCTensor,int,float,np.ndarray]) : second operand.

        Returns:
            Union[TensorWrappedGammaTensorPointer,MPCTensor] : Result of the operation.
        """
        return TensorWrappedGammaTensorPointer._apply_op(self, other, "__add__")

    def __sub__(
        self,
        other: Union[
            TensorWrappedGammaTensorPointer, MPCTensor, int, float, np.ndarray
        ],
    ) -> Union[TensorWrappedGammaTensorPointer, MPCTensor]:
        """Apply the "sub" operation between "self" and "other"

        Args:
            y (Union[TensorWrappedGammaTensorPointer,MPCTensor,int,float,np.ndarray]) : second operand.

        Returns:
            Union[TensorWrappedGammaTensorPointer,MPCTensor] : Result of the operation.
        """
        return TensorWrappedGammaTensorPointer._apply_op(self, other, "__sub__")

    def __mul__(
        self,
        other: Union[
            TensorWrappedGammaTensorPointer, MPCTensor, int, float, np.ndarray
        ],
    ) -> Union[TensorWrappedGammaTensorPointer, MPCTensor]:
        """Apply the "mul" operation between "self" and "other"

        Args:
            y (Union[TensorWrappedGammaTensorPointer,MPCTensor,int,float,np.ndarray]) : second operand.

        Returns:
            Union[TensorWrappedGammaTensorPointer,MPCTensor] : Result of the operation.
        """
        return TensorWrappedGammaTensorPointer._apply_op(self, other, "__mul__")

    def __matmul__(
        self,
        other: Union[
            TensorWrappedGammaTensorPointer, MPCTensor, int, float, np.ndarray
        ],
    ) -> Union[TensorWrappedGammaTensorPointer, MPCTensor]:
        """Apply the "matmul" operation between "self" and "other"

        Args:
            y (Union[TensorWrappedGammaTensorPointer,MPCTensor,int,float,np.ndarray]) : second operand.

        Returns:
            Union[TensorWrappedGammaTensorPointer,MPCTensor] : Result of the operation.
        """
        return TensorWrappedGammaTensorPointer._apply_op(self, other, "__matmul__")

    def __rmatmul__(
        self,
        other: Union[
            TensorWrappedGammaTensorPointer, MPCTensor, int, float, np.ndarray
        ],
    ) -> Union[TensorWrappedGammaTensorPointer, MPCTensor]:
        """Apply the "matmul" operation between "self" and "other"

        Args:
            y (Union[TensorWrappedGammaTensorPointer,MPCTensor,int,float,np.ndarray]) : second operand.

        Returns:
            Union[TensorWrappedGammaTensorPointer,MPCTensor] : Result of the operation.
        """
        return TensorWrappedGammaTensorPointer._apply_op(self, other, "__rmatmul__")

    def __lt__(
        self,
        other: Union[
            TensorWrappedGammaTensorPointer, MPCTensor, int, float, np.ndarray
        ],
    ) -> Union[TensorWrappedGammaTensorPointer, MPCTensor]:
        """Apply the "lt" operation between "self" and "other"

        Args:
            y (Union[TensorWrappedGammaTensorPointer,MPCTensor,int,float,np.ndarray]) : second operand.

        Returns:
            Union[TensorWrappedGammaTensorPointer,MPCTensor] : Result of the operation.
        """
        return TensorWrappedGammaTensorPointer._apply_op(self, other, "__lt__")

    def __gt__(
        self,
        other: Union[
            TensorWrappedGammaTensorPointer, MPCTensor, int, float, np.ndarray
        ],
    ) -> Union[TensorWrappedGammaTensorPointer, MPCTensor]:
        """Apply the "gt" operation between "self" and "other"

        Args:
            y (Union[TensorWrappedGammaTensorPointer,MPCTensor,int,float,np.ndarray]) : second operand.

        Returns:
            Union[TensorWrappedGammaTensorPointer,MPCTensor] : Result of the operation.
        """
        return TensorWrappedGammaTensorPointer._apply_op(self, other, "__gt__")

    def __ge__(
        self,
        other: Union[
            TensorWrappedGammaTensorPointer, MPCTensor, int, float, np.ndarray
        ],
    ) -> Union[TensorWrappedGammaTensorPointer, MPCTensor]:
        """Apply the "ge" operation between "self" and "other"

        Args:
            y (Union[TensorWrappedGammaTensorPointer,MPCTensor,int,float,np.ndarray]) : second operand.

        Returns:
            Union[TensorWrappedGammaTensorPointer,MPCTensor] : Result of the operation.
        """
        return TensorWrappedGammaTensorPointer._apply_op(self, other, "__ge__")

    def __le__(
        self,
        other: Union[
            TensorWrappedGammaTensorPointer, MPCTensor, int, float, np.ndarray
        ],
    ) -> Union[TensorWrappedGammaTensorPointer, MPCTensor]:
        """Apply the "le" operation between "self" and "other"

        Args:
            y (Union[TensorWrappedGammaTensorPointer,MPCTensor,int,float,np.ndarray]) : second operand.

        Returns:
            Union[TensorWrappedGammaTensorPointer,MPCTensor] : Result of the operation.
        """
        return TensorWrappedGammaTensorPointer._apply_op(self, other, "__le__")

    def __eq__(  # type: ignore
        self,
        other: Union[
            TensorWrappedGammaTensorPointer, MPCTensor, int, float, np.ndarray
        ],
    ) -> Union[TensorWrappedGammaTensorPointer, MPCTensor]:
        """Apply the "eq" operation between "self" and "other"

        Args:
            y (Union[TensorWrappedGammaTensorPointer,MPCTensor,int,float,np.ndarray]) : second operand.

        Returns:
            Union[TensorWrappedGammaTensorPointer,MPCTensor] : Result of the operation.
        """
        return TensorWrappedGammaTensorPointer._apply_op(self, other, "__eq__")

    def __ne__(  # type: ignore
        self,
        other: Union[
            TensorWrappedGammaTensorPointer, MPCTensor, int, float, np.ndarray
        ],
    ) -> Union[TensorWrappedGammaTensorPointer, MPCTensor]:
        """Apply the "ne" operation between "self" and "other"

        Args:
            y (Union[TensorWrappedGammaTensorPointer,MPCTensor,int,float,np.ndarray]) : second operand.

        Returns:
            Union[TensorWrappedGammaTensorPointer,MPCTensor] : Result of the operation.
        """
        return TensorWrappedGammaTensorPointer._apply_op(self, other, "__ne__")

    def concatenate(
        self,
        other: TensorWrappedGammaTensorPointer,
        *args: Any,
        **kwargs: Any,
    ) -> MPCTensor:
        """Apply the "add" operation between "self" and "other"

        Args:
            y (Union[TensorWrappedGammaTensorPointer,MPCTensor,int,float,np.ndarray]) : second operand.


        Returns:
            Union[TensorWrappedGammaTensorPointer,MPCTensor] : Result of the operation.
        """
        if not isinstance(other, TensorWrappedGammaTensorPointer):
            raise ValueError(
                f"Concatenate works only for TensorWrappedGammaTensorPointer got type: {type(other)}"
            )

        if self.client != other.client:

            parties = [self.client, other.client]

            self_mpc = MPCTensor(secret=self, shape=self.public_shape, parties=parties)
            other_mpc = MPCTensor(
                secret=other, shape=other.public_shape, parties=parties
            )

            return self_mpc.concatenate(other_mpc, *args, **kwargs)

        else:
            raise ValueError(
                "Concatenate method currently works only between two different clients."
            )

    def __truediv__(
        self,
        other: Union[
            TensorWrappedGammaTensorPointer, MPCTensor, int, float, np.ndarray
        ],
    ) -> Union[TensorWrappedGammaTensorPointer, MPCTensor]:
        """Apply the "truediv" operation between "self" and "other"

        Args:
            y (Union[TensorWrappedGammaTensorPointer,MPCTensor,int,float,np.ndarray]) : second operand.

        Returns:
            Union[TensorWrappedGammaTensorPointer,MPCTensor] : Result of the operation.
        """
        return TensorWrappedGammaTensorPointer._apply_op(self, other, "__truediv__")

    def __mod__(
        self,
        other: Union[
            TensorWrappedGammaTensorPointer, MPCTensor, int, float, np.ndarray
        ],
    ) -> Union[TensorWrappedGammaTensorPointer, MPCTensor]:
        return TensorWrappedGammaTensorPointer._apply_op(self, other, "__mod__")

    def __floordiv__(
        self,
        other: Union[
            TensorWrappedGammaTensorPointer, MPCTensor, int, float, np.ndarray
        ],
    ) -> Union[TensorWrappedGammaTensorPointer, MPCTensor]:
        """Apply the "floodiv" operation between "self" and "other"

        Args:
            y (Union[TensorWrappedGammaTensorPointer,MPCTensor,int,float,np.ndarray]) : second operand.

        Returns:
            Union[TensorWrappedGammaTensorPointer,MPCTensor] : Result of the operation.
        """
        return TensorWrappedGammaTensorPointer._apply_op(self, other, "__floordiv__")

    def __divmod__(
        self,
        other: Union[
            TensorWrappedGammaTensorPointer, MPCTensor, int, float, np.ndarray
        ],
    ) -> Tuple[
        Union[TensorWrappedGammaTensorPointer, MPCTensor],
        Union[TensorWrappedGammaTensorPointer, MPCTensor],
    ]:
        """Apply the "divmod" operation between "self" and "other"

        Args:
            y (Union[TensorWrappedGammaTensorPointer,MPCTensor,int,float,np.ndarray]) : second operand.

        Returns:
            Union[TensorWrappedGammaTensorPointer,MPCTensor] : Result of the operation.
        """
        return self.divmod(other)

    def divmod(
        self,
        other: Union[
            TensorWrappedGammaTensorPointer, MPCTensor, int, float, np.ndarray
        ],
    ) -> Tuple[
        Union[TensorWrappedGammaTensorPointer, MPCTensor],
        Union[TensorWrappedGammaTensorPointer, MPCTensor],
    ]:
        """Apply the "divmod" operation between "self" and "other"

        Args:
            y (Union[TensorWrappedGammaTensorPointer,MPCTensor,int,float,np.ndarray]) : second operand.

        Returns:
            Union[TensorWrappedGammaTensorPointer,MPCTensor] : Result of the operation.
        """
        return TensorWrappedGammaTensorPointer._apply_op(
            self, other, "__floordiv__"
        ), TensorWrappedGammaTensorPointer._apply_op(self, other, "__mod__")

    def sum(
        self,
        *args: Any,
        **kwargs: Any,
    ) -> Union[TensorWrappedGammaTensorPointer, MPCTensor]:
        """
        Sum of array elements over a given axis.

        Parameters
            axis: None or int or tuple of ints, optional
                Axis or axes along which a sum is performed.
                The default, axis=None, will sum all of the elements of the input array.
                If axis is negative it counts from the last to the first axis.
                If axis is a tuple of ints, a sum is performed on all of the axes specified in the tuple instead of a
                single axis or all the axes as before.
            keepdims: bool, optional
                If this is set to True, the axes which are reduced are left in the result as dimensions with size one.
                With this option, the result will broadcast correctly against the input array.
                If the default value is passed, then keepdims will not be passed through to the sum method of
                sub-classes of ndarray, however any non-default value will be. If the sub-class’ method does not
                implement keepdims any exceptions will be raised.
            initial: scalar, optional
                Starting value for the sum. See reduce for details.
            where: array_like of bool, optional
                Elements to include in the sum. See reduce for details.
        """
        return self._apply_self_tensor_op("sum", *args, **kwargs)

<<<<<<< HEAD
    def ptp(
        self,
        *args: Any,
        **kwargs: Any,
    ) -> Union[TensorWrappedGammaTensorPointer, MPCTensor]:
        """Apply the "ptp" operation between "self" and "other"
=======
    def __lshift__(
        self,
        other: Union[
            TensorWrappedGammaTensorPointer, MPCTensor, int, float, np.ndarray
        ],
    ) -> Union[TensorWrappedGammaTensorPointer, MPCTensor]:
        """Apply the "lshift" operation between "self" and "other"
>>>>>>> c52ea47b

        Args:
            y (Union[TensorWrappedGammaTensorPointer,MPCTensor,int,float,np.ndarray]) : second operand.

        Returns:
            Union[TensorWrappedGammaTensorPointer,MPCTensor] : Result of the operation.
        """
<<<<<<< HEAD
        return self._apply_self_tensor_op("ptp", *args, **kwargs)

    def argmax(
        self,
        *args: Any,
        **kwargs: Any,
    ) -> Union[TensorWrappedGammaTensorPointer, MPCTensor]:
        """Apply the "argmax" operation between "self" and "other"
=======
        return TensorWrappedGammaTensorPointer._apply_op(self, other, "__lshift__")

    def __rshift__(
        self,
        other: Union[
            TensorWrappedGammaTensorPointer, MPCTensor, int, float, np.ndarray
        ],
    ) -> Union[TensorWrappedGammaTensorPointer, MPCTensor]:
        """Apply the "rshift" operation between "self" and "other"
>>>>>>> c52ea47b

        Args:
            y (Union[TensorWrappedGammaTensorPointer,MPCTensor,int,float,np.ndarray]) : second operand.

        Returns:
            Union[TensorWrappedGammaTensorPointer,MPCTensor] : Result of the operation.
        """
<<<<<<< HEAD
        return self._apply_self_tensor_op("argmax", *args, **kwargs)

    def argmin(
        self,
        *args: Any,
        **kwargs: Any,
    ) -> Union[TensorWrappedGammaTensorPointer, MPCTensor]:
        """Apply the "argmin" operation between "self" and "other"

        Args:
            y (Union[TensorWrappedGammaTensorPointer,MPCTensor,int,float,np.ndarray]) : second operand.

        Returns:
            Union[TensorWrappedGammaTensorPointer,MPCTensor] : Result of the operation.
        """
        return self._apply_self_tensor_op("argmin", *args, **kwargs)
=======
        return TensorWrappedGammaTensorPointer._apply_op(self, other, "__rshift__")

    def round(self, *args: Any, **kwargs: Any) -> TensorWrappedGammaTensorPointer:
        return self._apply_self_tensor_op("round", *args, **kwargs)

    def __round__(self, *args: Any, **kwargs: Any) -> TensorWrappedGammaTensorPointer:
        return self.round(*args, **kwargs)
>>>>>>> c52ea47b

    def __pos__(self) -> TensorWrappedGammaTensorPointer:
        """Apply the __pos__ (+) operator  on self.

        Returns:
            Union[TensorWrappedGammaTensorPointer] : Result of the operation.
        """
        return self._apply_self_tensor_op(op_str="__pos__")

    def var(
        self,
        *args: Any,
        **kwargs: Any,
    ) -> Union[TensorWrappedGammaTensorPointer, MPCTensor]:
        """
        Compute the variance along the specified axis of the array elements, a measure of the spread of a distribution.
        The variance is computed for the flattened array by default, otherwise over the specified axis.

        Parameters

            axis: None or int or tuple of ints, optional
                Axis or axes along which the variance is computed.
                The default is to compute the variance of the flattened array.
                If this is a tuple of ints, a variance is performed over multiple axes, instead of a single axis or all
                the axes as before.

            ddof: int, optional
                “Delta Degrees of Freedom”: the divisor used in the calculation is N - ddof, where N represents the
                number of elements. By default ddof is zero.

            keepdims: bool, optional
                If this is set to True, the axes which are reduced are left in the result as dimensions with size one.
                With this option, the result will broadcast correctly against the input array.
                If the default value is passed, then keepdims will not be passed through to the var method of
                sub-classes of ndarray, however any non-default value will be. If the sub-class’ method does not
                implement keepdims any exceptions will be raised.

            where: array_like of bool, optional
                Elements to include in the variance. See reduce for details.
        """
        return self._apply_self_tensor_op("var", *args, **kwargs)

    def cumsum(
        self,
        *args: Any,
        **kwargs: Any,
    ) -> Union[TensorWrappedGammaTensorPointer, MPCTensor]:
        """ "
        Return the cumulative sum of the elements along a given axis.

        Parameters
            axis: int, optional
                Axis along which the cumulative sum is computed. The default (None) is to compute the cumsum over the
                flattened array.
        Returns
            cumsum_along_axis: PhiTensor
                A new array holding the result is returned. The result has the same size as input, and the same shape as
                 a if axis is not None or a is 1-d.
        """
        return self._apply_self_tensor_op("cumsum", *args, **kwargs)

    def cumprod(
        self,
        *args: Any,
        **kwargs: Any,
    ) -> Union[TensorWrappedGammaTensorPointer, MPCTensor]:
        """
        Return the cumulative product of the elements along a given axis.

        Parameters
            axis: int, optional
                Axis along which the cumulative product is computed. The default (None) is to compute the cumprod over
                the flattened array.
        Returns
            cumprod_along_axis: PhiTensor
                A new array holding the result is returned. The result has the same size as input, and the same shape as
                 a if axis is not None or a is 1-d.
        """
        return self._apply_self_tensor_op("cumprod", *args, **kwargs)

    def prod(
        self,
        *args: Any,
        **kwargs: Any,
    ) -> Union[TensorWrappedGammaTensorPointer, MPCTensor]:
        """
        Return the product of array elements over a given axis.
        Parameters
            axis: None or int or tuple of ints, optional
                Axis or axes along which a product is performed.
                The default, axis=None, will calculate the product of all the elements in the input array.
                If axis is negative it counts from the last to the first axis.
                If axis is a tuple of ints, a product is performed on all of the axes specified in the tuple instead of
                a single axis or all the axes as before.
            keepdims: bool, optional
                If this is set to True, the axes which are reduced are left in the result as dimensions with size one.
                With this option, the result will broadcast correctly against the input array.
                If the default value is passed, then keepdims will not be passed through to the prod method of
                sub-classes of ndarray, however any non-default value will be. If the sub-class’ method does not
                implement keepdims any exceptions will be raised.
            initial: scalar, optional
                The starting value for this product. See reduce for details.
            where: array_like of bool, optional
                Elements to include in the product. See reduce for details.
        """
        return self._apply_self_tensor_op("prod", *args, **kwargs)

    def __xor__(
        self,
        other: Union[
            TensorWrappedGammaTensorPointer, MPCTensor, int, float, np.ndarray
        ],
    ) -> Union[TensorWrappedGammaTensorPointer, MPCTensor]:
        """Apply the "xor" operation between "self" and "other"

        Args:
            y (Union[TensorWrappedGammaTensorPointer,MPCTensor,int,float,np.ndarray]) : second operand.

        Returns:
            Union[TensorWrappedGammaTensorPointer,MPCTensor] : Result of the operation.
        """
        return TensorWrappedGammaTensorPointer._apply_op(self, other, "__xor__")

    def __pow__(
        self,
        *args: Any,
        **kwargs: Any,
    ) -> Union[TensorWrappedGammaTensorPointer, MPCTensor]:
        """
        First array elements raised to powers from second array, element-wise.

        Raise each base in x1 to the positionally-corresponding power in x2.
        x1 and x2 must be broadcastable to the same shape.
        An integer type raised to a negative integer power will raise a ValueError.
        Negative values raised to a non-integral value will return nan.

        Parameters
            x2: array_like

                The exponents. If self.shape != x2.shape, they must be broadcastable to a common shape.

            where: array_like, optional

                This condition is broadcast over the input. At locations where the condition is True, the out array will
                 be set to the ufunc result.
                 Elsewhere, the out array will retain its original value.

            **kwargs
                For other keyword-only arguments, see the ufunc docs.

        Returns
            y: PhiTensorPointer
                The bases in the tensor raised to the exponents in x2. This is a scalar if both self and x2 are scalars.
        """
        return self._apply_self_tensor_op("__pow__", *args, **kwargs)

    def std(
        self,
        *args: Any,
        **kwargs: Any,
    ) -> Union[TensorWrappedGammaTensorPointer, MPCTensor]:
        """
        Compute the standard deviation along the specified axis.
        Returns the standard deviation, a measure of the spread of a distribution, of the array elements.
        The standard deviation is computed for the flattened array by default, otherwise over the specified axis.

        Parameters
            axis: None or int or tuple of ints, optional
                Axis or axes along which the standard deviation is computed.
                The default is to compute the standard deviation of the flattened array.
                If this is a tuple of ints, a standard deviation is performed over multiple axes, instead of a single
                axis or all the axes as before.

            out: ndarray, optional
                Alternative output array in which to place the result. It must have the same shape as the expected
                output but the type (of the calculated values) will be cast if necessary.

            ddof: int, optional
                ddof = Delta Degrees of Freedom. By default ddof is zero.
                The divisor used in calculations is N - ddof, where N represents the number of elements.

            keepdims: bool, optional
                If this is set to True, the axes which are reduced are left in the result as dimensions with size one.
                With this option, the result will broadcast correctly against the input array.

                If the default value is passed, then keepdims will not be passed through to the std method of
                sub-classes of ndarray, however any non-default value will be. If the sub-class’ method does not
                implement keepdims any exceptions will be raised.

            where: array_like of bool, optional
                Elements to include in the standard deviation. See reduce for details.

        Returns

            standard_deviation: PhiTensor
        """
        attr_path_and_name = "syft.core.tensor.tensor.Tensor.std"
        data_subjects = np.array(self.data_subjects).std(*args, **kwargs)  # type: ignore
        result = TensorWrappedGammaTensorPointer(
            data_subjects=data_subjects,
            min_vals=lazyrepeatarray(data=0, shape=data_subjects.shape),
            max_vals=lazyrepeatarray(
                data=(self.max_vals.data - self.min_vals.data) / 2,
                shape=data_subjects.shape,
            ),
            client=self.client,
        )

        # QUESTION can the id_at_location be None?
        result_id_at_location = getattr(result, "id_at_location", None)

        if result_id_at_location is not None:
            # first downcast anything primitive which is not already PyPrimitive
            (
                downcast_args,
                downcast_kwargs,
            ) = lib.python.util.downcast_args_and_kwargs(args=args, kwargs=kwargs)

            # then we convert anything which isnt a pointer into a pointer
            pointer_args, pointer_kwargs = pointerize_args_and_kwargs(
                args=downcast_args,
                kwargs=downcast_kwargs,
                client=self.client,
                gc_enabled=False,
            )

            cmd = RunClassMethodAction(
                path=attr_path_and_name,
                _self=self,
                args=pointer_args,
                kwargs=pointer_kwargs,
                id_at_location=result_id_at_location,
                address=self.client.address,
            )
            self.client.send_immediate_msg_without_reply(msg=cmd)

        inherit_tags(
            attr_path_and_name=attr_path_and_name,
            result=result,
            self_obj=self,
            args=[],
            kwargs={},
        )
        result.public_shape = data_subjects.shape
        result.public_dtype = self.public_dtype

        return result

    def trace(
        self,
        *args: Any,
        **kwargs: Any,
    ) -> Union[TensorWrappedGammaTensorPointer, MPCTensor]:
        """
        Return the sum along diagonals of the array.

        If a is 2-D, the sum along its diagonal with the given offset is returned, i.e., the sum of elements
        a[i,i+offset] for all i.

        If a has more than two dimensions, then the axes specified by axis1 and axis2 are used to determine the 2-D
        sub-arrays whose traces are returned. The shape of the resulting array is the same as that of a with axis1 and
        axis2 removed.

        Parameters

            offset: int, optional
                Offset of the diagonal from the main diagonal. Can be both positive and negative. Defaults to 0.

            axis1, axis2: int, optional
                Axes to be used as the first and second axis of the 2-D sub-arrays from which the diagonals should be
                taken. Defaults are the first two axes of a.

        Returns

            Union[TensorWrappedPhiTensorPointer,MPCTensor] : Result of the operation.
                If a is 2-D, the sum along the diagonal is returned.
                If a has larger dimensions, then an array of sums along diagonals is returned.

        """
        return self._apply_self_tensor_op("trace", *args, **kwargs)

    def sort(self, *args: Any, **kwargs: Any) -> TensorWrappedGammaTensorPointer:
        """
        Return a sorted copy of an array.

        Parameters

            a: array_like
                Array to be sorted.

            axis: int or None, optional
                Axis along which to sort. If None, the array is flattened before sorting.
                The default is -1, which sorts along the last axis.

            kind{‘quicksort’, ‘mergesort’, ‘heapsort’, ‘stable’}, optional
                Sorting algorithm. The default is ‘quicksort’.
                Note that both ‘stable’ and ‘mergesort’ use timsort or radix sort under the covers and, in general,
                the actual implementation will vary with data type. The ‘mergesort’ option is retained for backwards
                compatibility.

                Changed in version 1.15.0.: The ‘stable’ option was added.

            order: str or list of str, optional
                When a is an array with fields defined, this argument specifies which fields to compare first, second,
                etc. A single field can be specified as a string, and not all fields need be specified, but unspecified
                 fields will still be used, in the order in which they come up in the dtype, to break ties.

        Please see docs here: https://numpy.org/doc/stable/reference/generated/numpy.sort.html
        """
        return self._apply_self_tensor_op("sort", *args, **kwargs)

    def argsort(self, *args: Any, **kwargs: Any) -> TensorWrappedGammaTensorPointer:
        """
        Returns the indices that would sort an array.

        Perform an indirect sort along the given axis using the algorithm specified by the kind keyword.
        It returns an array of indices of the same shape as a that index data along the given axis in sorted order.

        Parameters
            axis: int or None, optional
                Axis along which to sort. The default is -1 (the last axis). If None, the flattened array is used.
            kind: {‘quicksort’, ‘mergesort’, ‘heapsort’, ‘stable’}, optional
                Sorting algorithm. The default is ‘quicksort’. Note that both ‘stable’ and ‘mergesort’ use timsort
                under the covers and, in general, the actual implementation will vary with data type. The ‘mergesort’
                option is retained for backwards compatibility.
            order: str or list of str, optional
                When a is an array with fields defined, this argument specifies which fields to compare 1st, 2nd, etc.
                A single field can be specified as a string, and not all fields need be specified, but unspecified
                fields will still be used, in the order in which they come up in the dtype, to break ties.

        Returns
            index_array: ndarray, int
                Array of indices that sort a along the specified axis. If a is one-dimensional, a[index_array] yields a
                sorted a. More generally, np.take_along_axis(a, index_array, axis=axis) always yields the sorted a,
                irrespective of dimensionality.
        """
        return self._apply_self_tensor_op("argsort", *args, **kwargs)

    def min(
        self,
        *args: Any,
        **kwargs: Any,
    ) -> Union[TensorWrappedGammaTensorPointer, MPCTensor]:
        """
        Return the minimum of an array or minimum along an axis.

        Parameters
            axis: None or int or tuple of ints, optional
                Axis or axes along which to operate. By default, flattened input is used.
                If this is a tuple of ints, the minimum is selected over multiple axes,
                instead of a single axis or all the axes as before.

        Returns
            a_min: PhiTensor
                Minimum of a.
                If axis is None, the result is a scalar value.
                If axis is given, the result is an array of dimension a.ndim - 1.
        """
        return self._apply_self_tensor_op("min", *args, **kwargs)

    def max(
        self,
        *args: Any,
        **kwargs: Any,
    ) -> Union[TensorWrappedGammaTensorPointer, MPCTensor]:
        """
        Return the maximum of an array or along an axis.

        Parameters
            axis: None or int or tuple of ints, optional
                Axis or axes along which to operate. By default, flattened input is used.
                If this is a tuple of ints, the minimum is selected over multiple axes,
                instead of a single axis or all the axes as before.

        Returns
            a_max: PhiTensor
                Maximum of a.
                If axis is None, the result is a scalar value.
                If axis is given, the result is an array of dimension a.ndim - 1.
        """
        return self._apply_self_tensor_op("max", *args, **kwargs)

    def __getitem__(
        self, key: Union[int, bool, slice]
    ) -> TensorWrappedGammaTensorPointer:
        """Apply the slice  operation on "self"
        Args:
            y (Union[int,bool,slice]) : second operand.

        Returns:
            Union[TensorWrappedGammaTensorPointer] : Result of the operation.
        """
        return self._apply_self_tensor_op("__getitem__", key)

    def ones_like(
        self,
        *args: Any,
        **kwargs: Any,
    ) -> Union[TensorWrappedGammaTensorPointer, MPCTensor]:
        """Apply the "ones like" operation on self"

        Args:
            y (Union[TensorWrappedGammaTensorPointer,MPCTensor,int,float,np.ndarray]) : second operand.

        Returns:
            Union[TensorWrappedGammaTensorPointer,MPCTensor] : Result of the operation.
        """
        return self._apply_self_tensor_op("ones_like", *args, **kwargs)

    def transpose(
        self,
        *args: Any,
        **kwargs: Any,
    ) -> Union[TensorWrappedGammaTensorPointer, MPCTensor]:
        """
        Reverse or permute the axes of an array; returns the modified array.

        Returns
            p: ndarray
                array with its axes permuted. A view is returned whenever possible.
        """

        return self._apply_self_tensor_op("transpose", *args, **kwargs)

    def resize(
        self,
        *args: Any,
        **kwargs: Any,
    ) -> Union[TensorWrappedGammaTensorPointer, MPCTensor]:

        """
        Return a new array with the specified shape.

        Parameters
            new_shape: int or tuple of int
                Shape of resized array.

        Returns
            reshaped_array: ndarray
                The new array is formed from the data in the old array,
                repeated if necessary to fill out the required number of elements.
                The data are repeated iterating over the array in C-order.

        """
        return self._apply_self_tensor_op("resize", *args, **kwargs)

    def reshape(
        self,
        *args: Any,
        **kwargs: Any,
    ) -> Union[TensorWrappedGammaTensorPointer, MPCTensor]:

        """
        Gives a new shape to an array without changing its data.

        Parameters
            new_shape: int or tuple of int
                The new shape should be compatible with the original shape. If an integer, then the result will
                be a 1-D array of that length. One shape dimension can be -1. In this case,
                the value is inferred from the length of the array and remaining dimensions.

        Returns
            reshaped_array: ndarray
                This will be a new view object if possible; otherwise, it will be a copy.
                Note there is no guarantee of the memory layout (C- or Fortran- contiguous) of the returned array.
        """
        return self._apply_self_tensor_op("reshape", *args, **kwargs)

    def exp(
        self,
    ) -> Union[TensorWrappedGammaTensorPointer, MPCTensor]:
        """Apply the "truediv" operation between "self" and "other"

        Args:
            y (Union[TensorWrappedGammaTensorPointer,MPCTensor,int,float,np.ndarray]) : second operand.

        Returns:
            Union[TensorWrappedGammaTensorPointer,MPCTensor] : Result of the operation.
        """
        attr_path_and_name = "syft.core.tensor.tensor.Tensor.exp"

        # TODO: should modify to log reduction.
        def exp_reduction(val: np.ndarray) -> np.ndarray:
            pos_index = val >= 0
            neg_index = val < 0
            exp = np.exp((pos_index * val * -1) + (neg_index * val))
            pos_values = (pos_index) * exp
            neg_values = (neg_index) * exp * -1
            return pos_values + neg_values

        min_vals = self.min_vals.copy()
        min_vals.data = np.array(exp_reduction(min_vals.data))
        max_vals = self.max_vals.copy()
        max_vals.data = np.array(exp_reduction(max_vals.data))

        result = TensorWrappedGammaTensorPointer(
            data_subjects=self.data_subjects,
            min_vals=min_vals,
            max_vals=max_vals,
            client=self.client,
        )

        # QUESTION can the id_at_location be None?
        result_id_at_location = getattr(result, "id_at_location", None)

        if result_id_at_location is not None:
            # first downcast anything primitive which is not already PyPrimitive
            (
                downcast_args,
                downcast_kwargs,
            ) = lib.python.util.downcast_args_and_kwargs(args=[], kwargs={})

            # then we convert anything which isnt a pointer into a pointer
            pointer_args, pointer_kwargs = pointerize_args_and_kwargs(
                args=downcast_args,
                kwargs=downcast_kwargs,
                client=self.client,
                gc_enabled=False,
            )

            cmd = RunClassMethodAction(
                path=attr_path_and_name,
                _self=self,
                args=pointer_args,
                kwargs=pointer_kwargs,
                id_at_location=result_id_at_location,
                address=self.client.address,
            )
            self.client.send_immediate_msg_without_reply(msg=cmd)

        inherit_tags(
            attr_path_and_name=attr_path_and_name,
            result=result,
            self_obj=self,
            args=[],
            kwargs={},
        )

        result.public_shape = self.public_shape
        result.public_dtype = self.public_dtype

        return result

    def repeat(
        self,
        *args: Any,
        **kwargs: Any,
    ) -> Union[TensorWrappedGammaTensorPointer, MPCTensor]:
        """Apply the repeat" operation

        Args:
            y (Union[TensorWrappedPhiTensorPointer,MPCTensor,int,float,np.ndarray]) : second operand.

        Returns:
            Union[TensorWrappedPhiTensorPointer,MPCTensor] : Result of the operation.
        """
        return self._apply_self_tensor_op("repeat", *args, **kwargs)

    def reciprocal(
        self,
    ) -> Union[TensorWrappedGammaTensorPointer, MPCTensor]:
        """Apply the "reciprocal" operation between "self" and "other"

        Args:
            y (Union[TensorWrappedGammaTensorPointer,MPCTensor,int,float,np.ndarray]) : second operand.

        Returns:
            Union[TensorWrappedGammaTensorPointer,MPCTensor] : Result of the operation.
        """
        attr_path_and_name = "syft.core.tensor.tensor.Tensor.reciprocal"

        min_vals = self.min_vals.copy()
        min_vals.data = np.array(1 / min_vals.data)
        max_vals = self.max_vals.copy()
        max_vals.data = np.array(1 / max_vals.data)

        result = TensorWrappedGammaTensorPointer(
            data_subjects=self.data_subjects,
            min_vals=min_vals,
            max_vals=max_vals,
            client=self.client,
        )

        # QUESTION can the id_at_location be None?
        result_id_at_location = getattr(result, "id_at_location", None)

        if result_id_at_location is not None:
            # first downcast anything primitive which is not already PyPrimitive
            (
                downcast_args,
                downcast_kwargs,
            ) = lib.python.util.downcast_args_and_kwargs(args=[], kwargs={})

            # then we convert anything which isnt a pointer into a pointer
            pointer_args, pointer_kwargs = pointerize_args_and_kwargs(
                args=downcast_args,
                kwargs=downcast_kwargs,
                client=self.client,
                gc_enabled=False,
            )

            cmd = RunClassMethodAction(
                path=attr_path_and_name,
                _self=self,
                args=pointer_args,
                kwargs=pointer_kwargs,
                id_at_location=result_id_at_location,
                address=self.client.address,
            )
            self.client.send_immediate_msg_without_reply(msg=cmd)

        inherit_tags(
            attr_path_and_name=attr_path_and_name,
            result=result,
            self_obj=self,
            args=[],
            kwargs={},
        )

        result.public_shape = self.public_shape
        result.public_dtype = self.public_dtype

        return result

    def diagonal(
        self,
        *args: Any,
        **kwargs: Any,
    ) -> Union[TensorWrappedGammaTensorPointer, MPCTensor]:
        """
        Return the sum along diagonals of the array.

        Return specified diagonals.
        If a is 2-D, returns the diagonal of a with the given offset, i.e., the collection of elements
        of the form a[i, i+offset].

        If a has more than two dimensions, then the axes specified by axis1 and axis are used to determine
        the 2-D sub-array whose diagonal is returned.  The shape of the resulting array can be determined by
        removing axis1 and axis2 and appending an index to the right equal to the size of the resulting diagonals.

        Parameters

            offset: int, optional
                Offset of the diagonal from the main diagonal.  Can be positive or negative.
                Defaults to main diagonal (0).
            axis1, axis2: int, optional
                Axis to be used as the first axis of the 2-D sub-arrays from which the diagonals should be taken.
                Defaults are the first two axes of a.

        Returns
            array_of_diagonals : Union[TensorWrappedPhiTensorPointer,MPCTensor]
                If a is 2-D, then a 1-D array containing the diagonal and of the same type as a is returned unless
                a is a matrix, in which case
                a 1-D array rather than a (2-D) matrix is returned in order to maintain backward compatibility.

                If a.ndim > 2, then the dimensions specified by axis1 and axis2 are removed, and a new axis
                inserted at the end corresponding to the diagonal.
        """
        return self._apply_self_tensor_op("diagonal", *args, **kwargs)

    def softmax(
        self,
    ) -> Union[TensorWrappedGammaTensorPointer, MPCTensor]:
        """Apply the softmax operation on self

        Args:
            y (Union[TensorWrappedGammaTensorPointer,MPCTensor,int,float,np.ndarray]) : second operand.

        Returns:
            Union[TensorWrappedGammaTensorPointer,MPCTensor] : Result of the operation.
        """
        attr_path_and_name = "syft.core.tensor.tensor.Tensor.softmax"

        # TODO: should modify to log reduction.
        def softmax(val: np.ndarray) -> np.ndarray:
            logits = val - val.max()
            numerator = np.exp(logits)
            inv = 1 / numerator.sum()
            return numerator * inv

        min_vals = self.min_vals.copy()
        min_vals.data = np.array(softmax(min_vals.data))
        max_vals = self.max_vals.copy()
        max_vals.data = np.array(softmax(max_vals.data))

        result = TensorWrappedGammaTensorPointer(
            data_subjects=self.data_subjects,
            min_vals=min_vals,
            max_vals=max_vals,
            client=self.client,
        )

        # QUESTION can the id_at_location be None?
        result_id_at_location = getattr(result, "id_at_location", None)

        if result_id_at_location is not None:
            # first downcast anything primitive which is not already PyPrimitive
            (
                downcast_args,
                downcast_kwargs,
            ) = lib.python.util.downcast_args_and_kwargs(args=[], kwargs={})

            # then we convert anything which isnt a pointer into a pointer
            pointer_args, pointer_kwargs = pointerize_args_and_kwargs(
                args=downcast_args,
                kwargs=downcast_kwargs,
                client=self.client,
                gc_enabled=False,
            )

            cmd = RunClassMethodAction(
                path=attr_path_and_name,
                _self=self,
                args=pointer_args,
                kwargs=pointer_kwargs,
                id_at_location=result_id_at_location,
                address=self.client.address,
            )
            self.client.send_immediate_msg_without_reply(msg=cmd)

        inherit_tags(
            attr_path_and_name=attr_path_and_name,
            result=result,
            self_obj=self,
            args=[],
            kwargs={},
        )

        result.public_shape = self.public_shape
        result.public_dtype = self.public_dtype

        return result

    @property
    def T(self) -> TensorWrappedGammaTensorPointer:
        # We always maintain a Tensor hierarchy Tensor ---> PT--> Actual Data
        attr_path_and_name = "syft.core.tensor.tensor.Tensor.T"

        result = TensorWrappedGammaTensorPointer(
            data_subjects=self.data_subjects,
            min_vals=self.min_vals.transpose(),
            max_vals=self.max_vals.transpose(),
            client=self.client,
        )

        # QUESTION can the id_at_location be None?
        result_id_at_location = getattr(result, "id_at_location", None)

        if result_id_at_location is not None:
            # first downcast anything primitive which is not already PyPrimitive
            (
                downcast_args,
                downcast_kwargs,
            ) = lib.python.util.downcast_args_and_kwargs(args=[], kwargs={})

            # then we convert anything which isnt a pointer into a pointer
            pointer_args, pointer_kwargs = pointerize_args_and_kwargs(
                args=downcast_args,
                kwargs=downcast_kwargs,
                client=self.client,
                gc_enabled=False,
            )

            cmd = GetOrSetPropertyAction(
                path=attr_path_and_name,
                id_at_location=result_id_at_location,
                address=self.client.address,
                _self=self,
                args=pointer_args,
                kwargs=pointer_kwargs,
                action=PropertyActions.GET,
                map_to_dyn=False,
            )
            self.client.send_immediate_msg_without_reply(msg=cmd)

        inherit_tags(
            attr_path_and_name=attr_path_and_name,
            result=result,
            self_obj=self,
            args=[],
            kwargs={},
        )

        result_public_shape = np.empty(self.public_shape).T.shape

        result.public_shape = result_public_shape
        result.public_dtype = self.public_dtype

        return result

    def one_hot(self: TensorWrappedGammaTensorPointer) -> np.array:
        tensor_size = np.empty(self.public_shape).size
        one_hot_Y = np.zeros((tensor_size, self.max_vals.data[0] + 1))
        one_hot_Y = one_hot_Y.T

        attr_path_and_name = "syft.core.tensor.tensor.Tensor.one_hot"

        result = TensorWrappedGammaTensorPointer(
            data_subjects=self.data_subjects,
            min_vals=self.min_vals,
            max_vals=self.max_vals,
            client=self.client,
        )

        # QUESTION can the id_at_location be None?
        result_id_at_location = getattr(result, "id_at_location", None)

        if result_id_at_location is not None:
            # first downcast anything primitive which is not already PyPrimitive
            (
                downcast_args,
                downcast_kwargs,
            ) = lib.python.util.downcast_args_and_kwargs(args=[], kwargs={})

            # then we convert anything which isnt a pointer into a pointer
            pointer_args, pointer_kwargs = pointerize_args_and_kwargs(
                args=downcast_args,
                kwargs=downcast_kwargs,
                client=self.client,
                gc_enabled=False,
            )

            cmd = RunClassMethodAction(
                path=attr_path_and_name,
                _self=self,
                args=pointer_args,
                kwargs=pointer_kwargs,
                id_at_location=result_id_at_location,
                address=self.client.address,
            )
            self.client.send_immediate_msg_without_reply(msg=cmd)

        inherit_tags(
            attr_path_and_name=attr_path_and_name,
            result=result,
            self_obj=self,
            args=[],
            kwargs={},
        )

        result.public_shape = one_hot_Y.shape
        result.public_dtype = self.public_dtype

        return result

    def to_local_object_without_private_data_child(self) -> GammaTensor:
        """Convert this pointer into a partial version of the GammaTensor but without
        any of the private data therein."""
        # relative
        from ..tensor import Tensor

        public_shape = getattr(self, "public_shape", None)
        public_dtype = getattr(self, "public_dtype", None)
        return Tensor(
            child=GammaTensor(
                child=FixedPrecisionTensor(value=None),
                data_subjects=self.data_subjects,
                min_vals=self.min_vals,  # type: ignore
                max_vals=self.max_vals,  # type: ignore
            ),
            public_shape=public_shape,
            public_dtype=public_dtype,
        )


@implements(TensorWrappedGammaTensorPointer, np.ones_like)
def ones_like(
    tensor: TensorWrappedGammaTensorPointer,
    *args: Any,
    **kwargs: Any,
) -> TensorWrappedGammaTensorPointer:
    return tensor.ones_like(*args, **kwargs)


def create_lookup_tables(dictionary: dict) -> Tuple[List[str], dict, List[dict]]:
    index2key: List = [str(x) for x in dictionary.keys()]
    key2index: dict = {key: i for i, key in enumerate(index2key)}
    # Note this maps to GammaTensor, not to GammaTensor.child as name may imply
    index2values: List = [dictionary[i] for i in index2key]

    return index2key, key2index, index2values


def create_new_lookup_tables(
    dictionary: dict,
) -> Tuple[Deque[str], dict, Deque[dict], Deque[int]]:
    index2key: Deque = deque()
    key2index: dict = {}
    index2values: Deque = (
        deque()
    )  # Note this maps to GammaTensor, not to GammaTensor.child as name may imply
    index2size: Deque = deque()
    for index, key in enumerate(dictionary.keys()):
        key = str(key)
        index2key.append(key)
        key2index[key] = index
        index2values.append(dictionary[key])
        index2size.append(len(dictionary[key]))

    return index2key, key2index, index2values, index2size


# def no_op(x: GammaTensor) -> GammaTensor:
#     """A Private input will be initialized with this function.
#     Whenever you manipulate a private input (i.e. add it to another private tensor),
#     the result will have a different function. Thus we can check to see if the f
#     """
#     res = x
#     if isinstance(x, GammaTensor) and isinstance(x.data_subjects, np.ndarray):
#         res = GammaTensor(
#             child=x.child,
#             data_subjects=np.zeros_like(x.data_subjects, np.int64),
#             min_vals=x.min_vals,
#             max_vals=x.max_vals,
#             func_str=x.func_str,
#             sources=GammaTensor.convert_dsl(x.sources),
#         )
#     return res


def jax2numpy(value: jnp.array, dtype: np.dtype) -> np.array:
    # are we incurring copying here?
    return np.asarray(value, dtype=dtype)


def numpy2jax(value: np.array, dtype: np.dtype) -> jnp.array:
    return jnp.asarray(value, dtype=dtype)


# ATTENTION: Shouldn't this be a subclass of some kind of base tensor so all the numpy
# methods and properties don't need to be re-implemented on it?
@dataclass
@serializable(capnp_bytes=True)
class GammaTensor:
    """
    A differential privacy tensor that contains data belonging to atleast 2 or more unique data subjects.

    Attributes:
        child: jnp.array
            The private data itself.
        data_subjects: DataSubjectArray
            (DP Metadata) A custom NumPy class that keeps track of which data subjects contribute which datapoints in
            this tensor.
        min_vals: lazyrepeatarray
            (DP Metadata) A custom class that keeps track of (data-independent) minimum values for this tensor.
        max_vals: lazyrepeatarray
            (DP Metadata) A custom class that keeps track of (data-independent) maximum values for this tensor.
        func_str: str
            A string that will determine which function was used to build the current tensor.
        is_linear: bool
            Whether the "func_str" for this tensor is a linear query or not. This impacts the epsilon calculations
            when publishing.
        sources: dict
            A dictionary containing all the Tensors, integers, etc that were used to create this tensor.
            It maps an integer to each input object.
        id: int
            A 32-bit integer that is used when this GammaTensor needs to be added to the "sources" dictionary.

    Methods:
        All efforts were made to make this tensor's API as similar to the NumPy API as possible.
        Special, unique methods are listed below:

        reconstruct(sources: Optional[dict]):
            rebuilds the tensor from the sources dictionary provided, or from the current self.sources.
            This is exclusively used when adding DP Noise, if the data scientist doesn't have enough privacy budget to
            use one of the input tensors, thus requiring that tensor's data to be removed from the computation.

        swap_state(sources: Optional[Dict]):
            calls reconstruct() and populates the rest of the GammaTensor's attributes based on the current tensor.
            Used exclusively when adding DP Noise.



        decode():
            occasionally the use of a FixedPrecisionTensor (FPT) is needed during SMPC[1]. This helps convert back from
            FPT to regular numpy/jax arrays.

            (https://en.wikipedia.org/wiki/Secure_multi-party_computation)





    """

    PointerClassOverride = TensorWrappedGammaTensorPointer

    child: jnp.array
    data_subjects: np.ndarray
    min_vals: Union[lazyrepeatarray, np.ndarray] = flax.struct.field(pytree_node=False)
    max_vals: Union[lazyrepeatarray, np.ndarray] = flax.struct.field(pytree_node=False)
    is_linear: bool = True
    func_str: str = flax.struct.field(
        pytree_node=False, default_factory=lambda: GAMMA_TENSOR_OP.NOOP.value
    )
    id: str = flax.struct.field(
        pytree_node=False, default_factory=lambda: str(randint(0, 2**31 - 1))
    )  # TODO: Need to check if there are any scenarios where this is not secure
    sources: dict = flax.struct.field(pytree_node=False, default_factory=dict)

    def __post_init__(
        self,
    ) -> None:  # Might not serve any purpose anymore, since state trees are updated during ops
        if (
            self.sources
            and len(self.sources) == 0
            and self.func_str != GAMMA_TENSOR_OP.NOOP.value
        ):
            self.sources[self.id] = self

        if isinstance(self.min_vals, lazyrepeatarray):
            if self.min_vals.data.size != 1:
                self.min_vals.data = self.min_vals.data.min()
            if self.max_vals.data.size != 1:
                self.max_vals.data = self.max_vals.data.max()

    def decode(self) -> np.ndarray:
        if isinstance(self.child, FixedPrecisionTensor):
            return self.child.decode()
        else:
            return self.child

    @property
    def proxy_public_kwargs(self) -> Dict[str, Any]:
        return {
            "min_vals": self.min_vals,
            "max_vals": self.max_vals,
            "data_subjects": self.data_subjects,
        }

    def reconstruct(self, state: Optional[Dict] = None) -> GammaTensor:
        if self.func_str == GAMMA_TENSOR_OP.NOOP.value:
            # ATTENTION:
            # during publish we attempt to remove nodes if the we exceed budget
            # if we call swap_state on a terminal Tensor we need to replace the
            # child with zeros not the current level tensors child which is
            # not zeroed yet
            if state is not None and len(state.keys()) == 1:
                # return the swapped state child to replace
                try:
                    return list(state.values())[0].child
                except Exception as e:
                    print("Something bad has happened in reconstruct", state)
                    raise e
            else:
                # ATTENTION:
                # can we have a terminal no_op tensor with multiple state keys?
                pass
            return self.child
        else:
            # relative
            from .gamma_functions import GAMMA_FUNC_MAPPER

            jax_op = GAMMA_FUNC_MAPPER[GAMMA_TENSOR_OP(self.func_str)]
            return jax_op(state if state is not None else self.sources)

    def swap_state(self, state: dict) -> GammaTensor:
        return GammaTensor(
            child=self.reconstruct(state),
            data_subjects=self.data_subjects,
            min_vals=self.min_vals,
            max_vals=self.max_vals,
            sources=state,
            func_str=self.func_str,
            is_linear=self.is_linear,
        )

    @property
    def size(self) -> int:
        if (
            isinstance(self.child, float)
            or isinstance(self.child, int)
            or isinstance(self.child, bool)
        ):
            return 1

        if hasattr(self.child, "size"):
            return self.child.size
        elif hasattr(self.child, "shape"):
            return np.prod(self.child.shape)

        raise Exception(f"{type(self)} has no attribute size.")

    # def all(self) -> bool:
    #     if hasattr(self.child, "all"):
    #         return self.child.all()
    #     elif isinstance(self.child, Iterable):
    #         return all(self.child)
    #     return bool(self.child)

    def __add__(self, other: Any) -> GammaTensor:
        # relative
        from .phi_tensor import PhiTensor

        output_state = dict()
        # Add this tensor to the chain
        output_state[self.id] = self

        if isinstance(other, PhiTensor):
            other = other.gamma

        if isinstance(other, GammaTensor):
            output_state[other.id] = other

            child = self.child + other.child
            min_val = self.min_vals + other.min_vals
            max_val = self.max_vals + other.max_vals
            output_ds = self.data_subjects + other.data_subjects

        else:
            output_state[np.random.randint(low=0, high=2**31 - 1)] = other

            child = self.child + other
            min_val = self.min_vals + other
            max_val = self.max_vals + other
            output_ds = self.data_subjects

        return GammaTensor(
            child=child,
            data_subjects=output_ds,
            min_vals=min_val,
            max_vals=max_val,
            func_str=GAMMA_TENSOR_OP.ADD.value,
            sources=output_state,
        )

    def __mod__(self, other: Any) -> GammaTensor:
        # relative
        from .phi_tensor import PhiTensor

        output_state = dict()
        # Add this tensor to the chain
        output_state[self.id] = self

        if isinstance(other, PhiTensor):
            other = other.gamma

        if isinstance(other, GammaTensor):
            output_state[other.id] = other

            child = self.child % other.child
            max_vals = lazyrepeatarray(
                data=max(0, other.max_vals.data), shape=self.child.shape
            )
            min_vals = lazyrepeatarray(
                data=min(0, other.min_vals.data), shape=self.child.shape
            )
            output_ds = self.data_subjects + other.data_subjects

        elif is_acceptable_simple_type(other):
            output_state[np.random.randint(low=0, high=2**31 - 1)] = other
            if isinstance(other, np.ndarray):
                max_vals = lazyrepeatarray(
                    data=max(0, other.max()), shape=self.child.shape
                )
                min_vals = lazyrepeatarray(
                    data=min(0, other.min()), shape=self.child.shape
                )
            else:
                max_vals = lazyrepeatarray(data=max(0, other), shape=self.child.shape)
                min_vals = lazyrepeatarray(data=min(0, other), shape=self.child.shape)

            child = self.child % other
            output_ds = self.data_subjects
        else:
            print("Type is unsupported:" + str(type(other)))
            raise NotImplementedError

        return GammaTensor(
            child=child,
            data_subjects=output_ds,
            min_vals=min_vals,
            max_vals=max_vals,
            func_str=GAMMA_TENSOR_OP.MOD.value,
            sources=output_state,
        )

    def __rtruediv__(self, other: SupportedChainType) -> GammaTensor:

        if is_acceptable_simple_type(other):
            return GammaTensor(
                child=(1 / self.child) * other,
                min_vals=(1 / self.min_vals) * other,
                max_vals=(1 / self.max_vals) * other,
                data_subjects=(1 / self.data_subjects) * other,
            )
        else:
            print("Type is unsupported:" + str(type(other)))
            raise NotImplementedError

    def __sub__(self, other: Any) -> GammaTensor:
        # relative
        from .phi_tensor import PhiTensor

        output_state = dict()
        # Add this tensor to the chain
        output_state[self.id] = self

        if isinstance(other, PhiTensor):
            other = other.gamma

        if isinstance(other, GammaTensor):
            output_state[other.id] = other

            child = self.child - other.child
            min_min = self.min_vals.data - other.min_vals.data
            min_max = self.min_vals.data - other.max_vals.data
            max_min = self.max_vals.data - other.min_vals.data
            max_max = self.max_vals.data - other.max_vals.data
            _min_val = np.minimum.reduce([min_min, min_max, max_min, max_max])
            _max_val = np.maximum.reduce([min_min, min_max, max_min, max_max])
            min_val = lazyrepeatarray(data=_min_val, shape=self.shape)
            max_val = lazyrepeatarray(data=_max_val, shape=self.shape)

            output_ds = self.data_subjects - other.data_subjects

        else:
            child = self.child - other
            min_val = self.min_vals - other
            max_val = self.max_vals - other
            output_ds = self.data_subjects
            output_state[np.random.randint(low=0, high=2**31 - 1)] = other

        return GammaTensor(
            child=child,
            data_subjects=output_ds,
            min_vals=min_val,
            max_vals=max_val,
            func_str=GAMMA_TENSOR_OP.SUBTRACT.value,
            sources=output_state,
        )

    def __mul__(self, other: Any) -> GammaTensor:
        # relative
        from .phi_tensor import PhiTensor

        output_state = dict()
        # Add this tensor to the chain
        output_state[self.id] = self

        if isinstance(other, PhiTensor):
            other = other.gamma

        if isinstance(other, GammaTensor):
            output_state[other.id] = other
            child = self.child * other.child
            min_min = self.min_vals.data * other.min_vals.data
            min_max = self.min_vals.data * other.max_vals.data
            max_min = self.max_vals.data * other.min_vals.data
            max_max = self.max_vals.data * other.max_vals.data
            _min_val = np.array(np.min([min_min, min_max, max_min, max_max], axis=0))  # type: ignore
            _max_val = np.array(np.max([min_min, min_max, max_min, max_max], axis=0))  # type: ignore
            output_ds = self.data_subjects * other.data_subjects

        else:
            child = self.child * other
            min_min = self.min_vals.data * other
            min_max = self.min_vals.data * other
            max_min = self.max_vals.data * other
            max_max = self.max_vals.data * other
            _min_val = np.array(np.min([min_min, min_max, max_min, max_max], axis=0))  # type: ignore
            _max_val = np.array(np.max([min_min, min_max, max_min, max_max], axis=0))  # type: ignore
            output_ds = self.data_subjects * other
            output_state[np.random.randint(low=0, high=2**31 - 1)] = other

        min_val = self.min_vals.copy()
        min_val.data = _min_val
        max_val = self.max_vals.copy()
        max_val.data = _max_val

        return GammaTensor(
            child=child,
            data_subjects=output_ds,
            min_vals=min_val,
            max_vals=max_val,
            func_str=GAMMA_TENSOR_OP.MULTIPLY.value,
            sources=output_state,
        )

    def __truediv__(self, other: Any) -> GammaTensor:
        # relative
        from .phi_tensor import PhiTensor

        output_state = dict()
        # Add this tensor to the chain
        output_state[self.id] = self

        if isinstance(other, PhiTensor):
            other = other.gamma

        if isinstance(other, GammaTensor):
            output_state[other.id] = other
            child = self.child / other.child
            min_min = self.min_vals.data / other.min_vals.data
            min_max = self.min_vals.data / other.max_vals.data
            max_min = self.max_vals.data / other.min_vals.data
            max_max = self.max_vals.data / other.max_vals.data
            _min_val = np.array(np.min([min_min, min_max, max_min, max_max], axis=0))  # type: ignore
            _max_val = np.array(np.max([min_min, min_max, max_min, max_max], axis=0))  # type: ignore
            output_ds = self.data_subjects * other.data_subjects

        else:
            child = self.child / other
            min_min = self.min_vals.data / other
            min_max = self.min_vals.data / other
            max_min = self.max_vals.data / other
            max_max = self.max_vals.data / other
            _min_val = np.array(np.min([min_min, min_max, max_min, max_max], axis=0))  # type: ignore
            _max_val = np.array(np.max([min_min, min_max, max_min, max_max], axis=0))  # type: ignore
            output_ds = self.data_subjects
            output_state[np.random.randint(low=0, high=2**31 - 1)] = other

        min_val = self.min_vals.copy()
        min_val.data = _min_val
        max_val = self.max_vals.copy()
        max_val.data = _max_val

        return GammaTensor(
            child=child,
            data_subjects=output_ds,
            min_vals=min_val,
            max_vals=max_val,
            func_str=GAMMA_TENSOR_OP.TRUE_DIVIDE.value,
            sources=output_state,
        )

    def __divmod__(self, other: Any) -> Tuple[GammaTensor, GammaTensor]:
        return self // other, self % other

    def divmod(self, other: Any) -> Tuple[GammaTensor, GammaTensor]:
        return self.__divmod__(other)

    def __matmul__(self, other: Any) -> GammaTensor:
        # relative
        from .phi_tensor import PhiTensor

        output_state = dict()
        # Add this tensor to the chain
        output_state[self.id] = self

        if isinstance(other, PhiTensor):
            other = other.gamma

        if isinstance(other, GammaTensor):
            output_state[other.id] = other
            child = self.child @ other.child
            min_min = (self.min_vals @ other.min_vals).data
            min_max = (self.min_vals @ other.max_vals).data
            max_max = (self.max_vals @ other.max_vals).data
            max_min = (self.max_vals @ other.min_vals).data
            minv = np.min([min_min, min_max, max_max, max_min], axis=0)  # type: ignore
            min_val = lazyrepeatarray(data=minv, shape=child.shape)
            max_val = self.max_vals.__matmul__(other.max_vals)
            output_ds = self.data_subjects @ other.data_subjects

        else:
            child = self.child @ other
            min_val = self.min_vals.__matmul__(other)
            max_val = self.max_vals.__matmul__(other)

            output_ds = self.data_subjects @ other
            output_state[np.random.randint(low=0, high=2**31 - 1)] = other

        return GammaTensor(
            child=child,
            data_subjects=output_ds,
            min_vals=min_val,
            max_vals=max_val,
            func_str=GAMMA_TENSOR_OP.MATMUL.value,
            sources=output_state,
        )

    def searchsorted(self, v: Any) -> GammaTensor:
        raise NotImplementedError

    def __rmatmul__(self, other: Any) -> GammaTensor:
        # relative
        from .phi_tensor import PhiTensor

        output_state = dict()
        # Add this tensor to the chain
        output_state[self.id] = self

        if isinstance(other, PhiTensor):
            other = other.gamma

        if isinstance(other, GammaTensor):
            output_state[other.id] = other
            child = self.child.__rmatmul__(other.child)
            min_val = self.min_vals.__rmatmul__(other.min_vals)
            max_val = self.max_vals.__rmatmul__(other.max_vals)
            output_ds = self.data_subjects.__rmatmul__(other.data_subjects)

        else:
            child = self.child.__rmatmul__(other)
            min_val = self.min_vals.__rmatmul__(other)
            max_val = self.max_vals.__rmatmul__(other)
            output_ds = self.data_subjects.__rmatmul__(other)
            output_state[np.random.randint(low=0, high=2**31 - 1)] = other

        return GammaTensor(
            child=child,
            data_subjects=output_ds,
            min_vals=min_val,
            max_vals=max_val,
            func_str=GAMMA_TENSOR_OP.RMATMUL.value,
            sources=output_state,
        )

    def __gt__(self, other: Any) -> GammaTensor:
        # relative
        from .phi_tensor import PhiTensor

        output_state = dict()
        # Add this tensor to the chain
        output_state[self.id] = self

        if isinstance(other, PhiTensor):
            other = other.gamma

        if isinstance(other, GammaTensor):
            output_state[other.id] = other
            child = self.child.__gt__(other.child)
            output_ds = self.data_subjects + other.data_subjects

        else:
            output_state[np.random.randint(low=0, high=2**31 - 1)] = other
            child = self.child.__gt__(other)
            output_ds = self.data_subjects

        min_val = self.min_vals * 0
        max_val = (self.max_vals * 0) + 1

        return GammaTensor(
            child=child,
            data_subjects=output_ds,
            min_vals=min_val,
            max_vals=max_val,
            func_str=GAMMA_TENSOR_OP.GREATER.value,
            sources=output_state,
        )

    def __ge__(self, other: Any) -> GammaTensor:
        # relative
        from .phi_tensor import PhiTensor

        output_state = dict()
        # Add this tensor to the chain
        output_state[self.id] = self

        if isinstance(other, PhiTensor):
            other = other.gamma

        if isinstance(other, GammaTensor):
            output_state[other.id] = other
            child = self.child.__ge__(other.child)
            output_ds = self.data_subjects + other.data_subjects

        else:
            output_state[np.random.randint(low=0, high=2**31 - 1)] = other
            child = self.child.__ge__(other)
            output_ds = self.data_subjects

        min_val = self.min_vals * 0
        max_val = (self.max_vals * 0) + 1

        return GammaTensor(
            child=child,
            data_subjects=output_ds,
            min_vals=min_val,
            max_vals=max_val,
            func_str=GAMMA_TENSOR_OP.GREATER_EQUAL.value,
            sources=output_state,
        )

    def __eq__(self, other: Any) -> GammaTensor:  # type: ignore
        # relative
        from .phi_tensor import PhiTensor

        output_state = dict()
        # Add this tensor to the chain
        output_state[self.id] = self

        if isinstance(other, PhiTensor):
            other = other.gamma

        if isinstance(other, GammaTensor):
            output_state[other.id] = other
            child = self.child.__eq__(other.child)
            output_ds = self.data_subjects + other.data_subjects

        else:
            output_state[np.random.randint(low=0, high=2**31 - 1)] = other
            child = self.child.__eq__(other)
            output_ds = self.data_subjects

        min_val = self.min_vals * 0
        max_val = (self.max_vals * 0) + 1

        return GammaTensor(
            child=child,
            data_subjects=output_ds,
            min_vals=min_val,
            max_vals=max_val,
            func_str=GAMMA_TENSOR_OP.EQUAL.value,
            sources=output_state,
        )

    def __ne__(self, other: Any) -> GammaTensor:  # type: ignore
        # relative
        from .phi_tensor import PhiTensor

        output_state = dict()
        # Add this tensor to the chain
        output_state[self.id] = self

        if isinstance(other, PhiTensor):
            other = other.gamma

        if isinstance(other, GammaTensor):
            output_state[other.id] = other
            child = self.child.__ne__(other.child)
            output_ds = self.data_subjects + other.data_subjects

        else:
            output_state[np.random.randint(low=0, high=2**31 - 1)] = other
            child = self.child.__ne__(other)
            output_ds = self.data_subjects

        min_val = self.min_vals * 0
        max_val = (self.max_vals * 0) + 1

        return GammaTensor(
            child=child,
            data_subjects=output_ds,
            min_vals=min_val,
            max_vals=max_val,
            func_str=GAMMA_TENSOR_OP.NOT_EQUAL.value,
            sources=output_state,
        )

    def __lt__(self, other: Any) -> GammaTensor:
        # relative
        from .phi_tensor import PhiTensor

        output_state = dict()
        # Add this tensor to the chain
        output_state[self.id] = self

        if isinstance(other, PhiTensor):
            other = other.gamma

        if isinstance(other, GammaTensor):
            output_state[other.id] = other
            child = self.child.__lt__(other.child)
            output_ds = self.data_subjects + other.data_subjects

        else:
            output_state[np.random.randint(low=0, high=2**31 - 1)] = other
            child = self.child.__lt__(other)
            output_ds = self.data_subjects

        min_val = self.min_vals * 0
        max_val = (self.max_vals * 0) + 1

        return GammaTensor(
            child=child,
            data_subjects=output_ds,
            min_vals=min_val,
            max_vals=max_val,
            func_str=GAMMA_TENSOR_OP.LESS.value,
            sources=output_state,
        )

    def __le__(self, other: Any) -> GammaTensor:
        # relative
        from .phi_tensor import PhiTensor

        output_state = dict()
        # Add this tensor to the chain
        output_state[self.id] = self

        if isinstance(other, PhiTensor):
            other = other.gamma

        if isinstance(other, GammaTensor):
            output_state[other.id] = other
            child = self.child.__le__(other.child)
            output_ds = self.data_subjects + other.data_subjects

        else:
            output_state[np.random.randint(low=0, high=2**31 - 1)] = other
            child = self.child.__le__(other)
            output_ds = self.data_subjects

        min_val = self.min_vals * 0
        max_val = (self.max_vals * 0) + 1

        return GammaTensor(
            child=child,
            data_subjects=output_ds,
            min_vals=min_val,
            max_vals=max_val,
            func_str=GAMMA_TENSOR_OP.LESS_EQUAL.value,
            sources=output_state,
        )

    def __abs__(self) -> GammaTensor:

        output_state = dict()
        output_state[self.id] = self

        child = self.child.__abs__()

        min_val = abs(self.min_vals.data)
        max_val = abs(self.max_vals.data)

        new_min_val = min(min_val, max_val)
        new_max_val = max(min_val, max_val)

        return GammaTensor(
            child=child,
            data_subjects=self.data_subjects,
            min_vals=lazyrepeatarray(data=new_min_val, shape=child.shape),
            max_vals=lazyrepeatarray(data=new_max_val, shape=child.shape),
            func_str=GAMMA_TENSOR_OP.ABS.value,
            sources=output_state,
        )

    def argmax(
        self,
        axis: Optional[int] = None,
    ) -> GammaTensor:

        output_state = dict()
        output_state[self.id] = self

        child = self.child.argmax(axis=axis)
        if axis is None:
            max_value = self.child.size - 1
            indices = np.unravel_index(child, shape=self.child.shape)
            data_subjects = self.data_subjects[indices]
        else:
            index = np.array([child])
            max_value = np.size(self.child, axis=axis) - 1
            data_subjects = np.squeeze(
                np.take_along_axis(self.data_subjects, index, axis=axis)
            )

        return GammaTensor(
            child=child,
            data_subjects=data_subjects,
            min_vals=lazyrepeatarray(data=0, shape=child.shape),
            max_vals=lazyrepeatarray(data=max_value, shape=child.shape),
            func_str=GAMMA_TENSOR_OP.ARGMAX.value,
            sources=output_state,
        )

    def argmin(
        self,
        axis: Optional[int] = None,
    ) -> GammaTensor:

        output_state = dict()
        output_state[self.id] = self

        child = self.child.argmin(axis=axis)
        if axis is None:
            max_value = self.child.size - 1
            indices = np.unravel_index(child, shape=self.child.shape)
            data_subjects = self.data_subjects[indices]
        else:
            index = np.array([child])
            max_value = np.size(self.child, axis=axis) - 1
            data_subjects = np.squeeze(
                np.take_along_axis(self.data_subjects, index, axis=axis)
            )

        return GammaTensor(
            child=child,
            data_subjects=data_subjects,
            min_vals=lazyrepeatarray(data=0, shape=child.shape),
            max_vals=lazyrepeatarray(data=max_value, shape=child.shape),
            func_str=GAMMA_TENSOR_OP.ARGMIN.value,
            sources=output_state,
        )

    def exp(self) -> GammaTensor:
        output_state = dict()
        # Add this tensor to the chain
        output_state[self.id] = self

        # relative
        from ...smpc.approximations import exp

        def exp_reduction(val: np.ndarray) -> np.ndarray:
            pos_index = val >= 0
            neg_index = val < 0
            exp = np.exp((pos_index * val * -1) + (neg_index * val))
            pos_values = (pos_index) * exp
            neg_values = (neg_index) * exp * -1
            return pos_values + neg_values

        min_val = self.min_vals.copy()
        min_val.data = np.array(exp_reduction(min_val.data))
        max_val = self.max_vals.copy()
        max_val.data = np.array(exp_reduction(max_val.data))

        return GammaTensor(
            child=exp(self.child),
            min_vals=min_val,
            max_vals=max_val,
            data_subjects=self.data_subjects,
            func_str=GAMMA_TENSOR_OP.EXP.value,
            sources=output_state,
        )

    def log(self) -> GammaTensor:
        output_state = dict()
        output_state[self.id] = self

        if isinstance(self.min_vals, lazyrepeatarray):
            min_val = lazyrepeatarray(
                data=np.log(self.min_vals.data.min()), shape=self.shape
            )
            max_val = lazyrepeatarray(
                data=np.log(self.max_vals.data.max()), shape=self.shape
            )
        elif isinstance(self.min_vals, np.ndarray):
            min_val = lazyrepeatarray(data=np.log(self.min_vals), shape=self.shape)
            max_val = lazyrepeatarray(data=np.log(self.max_vals), shape=self.shape)
        elif isinstance(self.min_vals, (int, float)):
            min_val = lazyrepeatarray(data=np.log(self.min_vals), shape=self.shape)
            max_val = lazyrepeatarray(data=np.log(self.max_vals), shape=self.shape)
        else:
            raise NotImplementedError(
                f"Undefined behaviour for type: {type(self.min_vals)}"
            )

        return GammaTensor(
            child=np.log(self.child),
            min_vals=min_val,
            max_vals=max_val,
            data_subjects=self.data_subjects,
            func_str=GAMMA_TENSOR_OP.LOG.value,
            sources=output_state,
        )

    def reciprocal(self) -> GammaTensor:
        output_state = dict()
        # Add this tensor to the chain
        output_state[self.id] = self

        # relative
        from ...smpc.approximations import reciprocal

        min_val = self.min_vals.copy()
        min_val.data = np.array(1 / (min_val.data))
        max_val = self.max_vals.copy()
        max_val.data = np.array(1 / (max_val.data))

        # TODO: Explore why overflow does not occur for arrays
        fpt = self.child.copy()
        if hasattr(fpt.child, "shape") and fpt.child.shape == ():
            fpt.child = np.expand_dims(fpt.child, 0)

        child_inv = reciprocal(fpt)

        if hasattr(self.child.child, "shape") and self.child.child.shape == ():
            child_inv.child = np.squeeze(child_inv.child)

        return GammaTensor(
            child=child_inv,
            min_vals=min_val,
            max_vals=max_val,
            data_subjects=self.data_subjects,
            func_str=GAMMA_TENSOR_OP.RECIPROCAL.value,
            sources=output_state,
        )

    def softmax(self) -> GammaTensor:
        # TODO: Need to figure out how to modify _softmax to make this work with new publish
        # output_state = dict()
        # # Add this tensor to the chain
        # output_state[self.id] = self
        #
        # # relative
        # from ...smpc.approximations import exp
        # from ...smpc.approximations import reciprocal
        #
        # def softmax(val: np.ndarray) -> np.ndarray:
        #     logits = val - val.max()
        #     numerator = np.exp(logits)
        #     inv = 1 / numerator.sum()
        #     return numerator * inv
        #
        # min_val = self.min_vals.copy()
        # min_val.data = np.array(softmax(min_val.data))
        # max_val = self.max_vals.copy()
        # max_val.data = np.array(softmax(max_val.data))
        # fpt = self.child.copy()
        # if not isinstance(fpt.child, np.ndarray):
        #     raise ValueError("Softmax currently works only for numpy child")
        #
        # fpt.child = fpt.child - fpt.child.max()
        # numerator = exp(fpt)
        # inv = reciprocal(numerator.sum())  # type: ignore
        #
        # def _softmax(state: dict) -> jax.numpy.DeviceArray:
        #     return jnp.exp(self.run(state)) / jnp.exp(self.run(state)).sum()
        #
        # return GammaTensor(
        #     child=numerator * inv,
        #     min_vals=min_val,
        #     max_vals=max_val,
        #     data_subjects=self.data_subjects,
        #     func_str=_softmax,
        #     sources=output_state,
        # )
        raise NotImplementedError

    def flatten(self, order: str = "C") -> GammaTensor:
        """
        Return a copy of the array collapsed into one dimension.

        Parameters
            order{‘C’, ‘F’, ‘A’, ‘K’}, optional
                ‘C’ means to flatten in row-major (C-style) order.
                ‘F’ means to flatten in column-major (Fortran- style) order.
                ‘A’ means to flatten in column-major order if a is Fortran contiguous in memory,
                        row-major order otherwise.
                ‘K’ means to flatten a in the order the elements occur in memory. The default is ‘C’.
        Returns
            GammaTensor
        A copy of the input array, flattened to one dimension.

        """

        if order == "C":
            func = GAMMA_TENSOR_OP.FLATTEN_C.value
        elif order == "F":
            func = GAMMA_TENSOR_OP.FLATTEN_F.value
        elif order == "A":
            func = GAMMA_TENSOR_OP.FLATTEN_A.value
        elif order == "K":
            func = GAMMA_TENSOR_OP.FLATTEN_K.value
        else:
            raise NotImplementedError(f"Flatten not implemented for order={order}")

        output_sources = dict()
        output_sources[self.id] = self

        result = self.child.flatten(order)
        return GammaTensor(
            child=result,
            data_subjects=self.data_subjects.flatten(order),
            min_vals=lazyrepeatarray(data=self.min_vals.data, shape=result.shape),
            max_vals=lazyrepeatarray(data=self.max_vals.data, shape=result.shape),
            is_linear=True,
            func_str=func,
            sources=output_sources,
        )

    def transpose(self, *args: Any, **kwargs: Any) -> GammaTensor:
        output_state = dict()
        # Add this tensor to the chain
        output_state[self.id] = self

        output_ds = self.data_subjects.transpose(*args, **kwargs)
        output_data = self.child.transpose(*args, **kwargs)

        min_vals = lazyrepeatarray(data=self.min_vals.data, shape=output_data.shape)
        max_vals = lazyrepeatarray(data=self.max_vals.data, shape=output_data.shape)

        return GammaTensor(
            child=output_data,
            data_subjects=output_ds,
            min_vals=min_vals,
            max_vals=max_vals,
            func_str=GAMMA_TENSOR_OP.TRANSPOSE.value,
            sources=output_state,
        )

    @property
    def T(self) -> GammaTensor:
        return self.transpose()

    def sum(
        self,
        axis: Optional[Union[int, Tuple[int, ...]]] = None,
        keepdims: Optional[bool] = False,
        initial: Optional[float] = None,
        where: Optional[ArrayLike] = None,
    ) -> GammaTensor:
        """
        Sum of array elements over a given axis.

        Parameters
            axis: None or int or tuple of ints, optional
                Axis or axes along which a sum is performed.
                The default, axis=None, will sum all of the elements of the input array.
                If axis is negative it counts from the last to the first axis.
                If axis is a tuple of ints, a sum is performed on all of the axes specified in the tuple instead of a
                single axis or all the axes as before.
            keepdims: bool, optional
                If this is set to True, the axes which are reduced are left in the result as dimensions with size one.
                With this option, the result will broadcast correctly against the input array.
                If the default value is passed, then keepdims will not be passed through to the sum method of
                sub-classes of ndarray, however any non-default value will be. If the sub-class’ method does not
                implement keepdims any exceptions will be raised.
            initial: scalar, optional
                Starting value for the sum. See reduce for details.
            where: array_like of bool, optional
                Elements to include in the sum. See reduce for details.
        """
        sources = dict()
        sources[self.id] = self
        if where is None:
            result = np.array(self.child.sum(axis=axis, keepdims=keepdims))
            output_ds = self.data_subjects.sum(axis=axis, keepdims=keepdims)
            num = np.ones_like(self.child).sum(axis=axis, keepdims=keepdims)
        else:
            result = self.child.sum(axis=axis, keepdims=keepdims, where=where)
            output_ds = self.data_subjects.sum(
                axis=axis, keepdims=keepdims, initial=initial, where=where
            )
            num = np.ones_like(self.child).sum(
                axis=axis, keepdims=keepdims, initial=initial, where=where
            )

        if not isinstance(result, np.ndarray):
            result = np.array(result)

        return GammaTensor(
            child=result,
            data_subjects=np.array(output_ds),
            min_vals=lazyrepeatarray(data=self.min_vals.data * num, shape=result.shape),
            max_vals=lazyrepeatarray(data=self.max_vals.data * num, shape=result.shape),
            func_str=GAMMA_TENSOR_OP.SUM.value,
            sources=sources,
        )

    def __pow__(
        self, power: Union[float, int], modulo: Optional[int] = None
    ) -> GammaTensor:
        sources = dict()
        sources[self.id] = self
        sources["0"] = power  # type: ignore
        if modulo is None:
            if self.min_vals.data <= 0 <= self.max_vals.data:
                # If data is in range [-5, 5], it's possible the minimum is 0 and not (-5)^2
                minv = min(0, (self.min_vals.data**power).min())
            else:
                minv = self.min_vals.data**power

            return GammaTensor(
                child=self.child**power,
                data_subjects=self.data_subjects,
                min_vals=lazyrepeatarray(data=minv, shape=self.shape),
                max_vals=lazyrepeatarray(
                    data=self.max_vals.data**power, shape=self.shape
                ),
                func_str=GAMMA_TENSOR_OP.POWER.value,
                sources=sources,
            )
        else:
            # This may be unnecessary- modulo is NotImplemented in ndarray.pow
            if self.min_vals.data <= 0 <= self.max_vals.data:
                # If data is in range [-5, 5], it's possible the minimum is 0 and not (-5)^2
                minv = min(0, (self.min_vals.data**power).min() % modulo)
            else:
                minv = (self.min_vals.data**power) % modulo

            return GammaTensor(
                child=(self.child**power) % modulo,
                data_subjects=self.data_subjects,
                min_vals=lazyrepeatarray(data=minv, shape=self.shape),
                max_vals=lazyrepeatarray(
                    data=(self.max_vals.data**power) % modulo, shape=self.shape
                ),
                func_str=GAMMA_TENSOR_OP.POWER.value,
                sources=sources,
            )

    def ones_like(self, *args: Any, **kwargs: Any) -> GammaTensor:
        output_state = dict()
        output_state[self.id] = self

        child = (
            np.ones_like(self.child, *args, **kwargs)
            if isinstance(self.child, np.ndarray)
            else self.child.ones_like(*args, **kwargs)
        )

        min_val = self.min_vals.ones_like(*args, **kwargs)
        max_val = self.max_vals.ones_like(*args, **kwargs)

        return GammaTensor(
            child=child,
            data_subjects=self.data_subjects,
            min_vals=min_val,
            max_vals=max_val,
            func_str=GAMMA_TENSOR_OP.ONES_LIKE.value,
            sources=output_state,
        )

    def zeros_like(self, *args: Any, **kwargs: Any) -> GammaTensor:
        output_state = dict()
        output_state[self.id] = self

        child = (
            np.zeros_like(self.child, *args, **kwargs)
            if not hasattr(self.child, "zeros_like")
            else self.child.zeros_like(*args, **kwargs)
        )

        min_val = self.min_vals.zeros_like(*args, **kwargs)
        max_val = self.max_vals.zeros_like(*args, **kwargs)

        return GammaTensor(
            child=child,
            data_subjects=self.data_subjects,
            min_vals=min_val,
            max_vals=max_val,
            func_str=GAMMA_TENSOR_OP.ZEROS_LIKE.value,
            sources=output_state,
        )

    def filtered(self) -> GammaTensor:
        # This is only used during publish to filter out data in GammaTensors with no_op. It serves no other purpose.
        return GammaTensor(
            child=jnp.zeros_like(self.child),
            data_subjects=self.data_subjects,
            min_vals=self.min_vals * 0,
            max_vals=self.max_vals * 1,
            func_str=GAMMA_TENSOR_OP.NOOP.value,
        )

    def ravel(self) -> GammaTensor:
        output_state = dict()
        output_state[self.id] = self

        data = self.child
        output_data = data.ravel()

        output_data_subjects = self.data_subjects.ravel()

        min_val = lazyrepeatarray(data=self.min_vals.data, shape=output_data.shape)
        max_val = lazyrepeatarray(data=self.max_vals.data, shape=output_data.shape)

        return GammaTensor(
            child=output_data,
            data_subjects=output_data_subjects,
            min_vals=min_val,
            max_vals=max_val,
            func_str=GAMMA_TENSOR_OP.RAVEL.value,
            sources=output_state,
        )

    def resize(
        self, new_shape: Union[int, Tuple[int, ...]], refcheck: bool = True
    ) -> GammaTensor:
        output_state = dict()
        output_state[self.id] = self

        self.child.resize(new_shape, refcheck=refcheck)
        self.data_subjects.resize(new_shape, refcheck=refcheck)

        min_val = lazyrepeatarray(data=self.min_vals.data, shape=self.child.shape)
        max_val = lazyrepeatarray(data=self.max_vals.data, shape=self.child.shape)

        return GammaTensor(
            child=self.child,
            data_subjects=self.data_subjects,
            min_vals=min_val,
            max_vals=max_val,
            func_str=GAMMA_TENSOR_OP.RESIZE.value,
            sources=output_state,
        )

    def compress(
        self, condition: List[bool], axis: Optional[int] = None
    ) -> GammaTensor:
        output_state = dict()
        output_state[self.id] = self

        data = self.child
        output_data = data.compress(condition, axis)
        output_data_subjects = self.data_subjects.compress(condition, axis)

        min_val = lazyrepeatarray(data=self.min_vals.data, shape=output_data.shape)
        max_val = lazyrepeatarray(data=self.max_vals.data, shape=output_data.shape)

        return GammaTensor(
            child=output_data,
            data_subjects=output_data_subjects,
            min_vals=min_val,
            max_vals=max_val,
            func_str=GAMMA_TENSOR_OP.COMPRESS.value,
            sources=output_state,
        )

    def squeeze(
        self, axis: Optional[Union[int, Tuple[int, ...]]] = None
    ) -> GammaTensor:
        output_state = dict()
        output_state[self.id] = self

        data = self.child
        output_data = np.squeeze(data, axis)
        output_data_subjects = np.squeeze(self.data_subjects, axis)

        min_val = lazyrepeatarray(data=self.min_vals.data, shape=output_data.shape)
        max_val = lazyrepeatarray(data=self.max_vals.data, shape=output_data.shape)

        return GammaTensor(
            child=output_data,
            data_subjects=output_data_subjects,
            min_vals=min_val,
            max_vals=max_val,
            func_str=GAMMA_TENSOR_OP.SQUEEZE.value,
            sources=output_state,
        )

    def any(
        self,
        axis: Optional[Union[int, Tuple[int, ...]]] = None,
        keepdims: Optional[bool] = False,
        where: Optional[ArrayLike] = None,
    ) -> GammaTensor:
        output_state = dict()
        output_state[self.id] = self

        if where is None:
            out_child = np.array(self.child.any(axis=axis, keepdims=keepdims))
            new_data_subjects = np.add.reduce(
                self.data_subjects,
                axis=axis,
                keepdims=keepdims,
            )
        else:
            out_child = np.array(
                self.child.any(axis=axis, keepdims=keepdims, where=where)
            )
            new_data_subjects = np.add.reduce(
                self.data_subjects,
                axis=axis,
                keepdims=keepdims,
                initial=DataSubjectArray(),
                where=where,
            )

        return GammaTensor(
            child=out_child,
            data_subjects=new_data_subjects,
            min_vals=lazyrepeatarray(data=0, shape=out_child.shape),
            max_vals=lazyrepeatarray(data=1, shape=out_child.shape),
            func_str=GAMMA_TENSOR_OP.ANY.value,
            sources=output_state,
        )

    def all(
        self,
        axis: Optional[Union[int, Tuple[int, ...]]] = None,
        keepdims: Optional[bool] = False,
        where: Optional[ArrayLike] = None,
    ) -> GammaTensor:
        output_state = dict()
        output_state[self.id] = self

        if where is None:
            out_child = np.array(self.child.all(axis=axis, keepdims=keepdims))
            new_data_subjects = np.add.reduce(
                self.data_subjects,
                axis=axis,
                keepdims=keepdims,
            )
        else:
            out_child = np.array(
                self.child.all(axis=axis, keepdims=keepdims, where=where)
            )
            new_data_subjects = np.add.reduce(
                self.data_subjects,
                axis=axis,
                keepdims=keepdims,
                initial=DataSubjectArray(),
                where=where,
            )

        return GammaTensor(
            child=out_child,
            data_subjects=new_data_subjects,
            min_vals=lazyrepeatarray(data=0, shape=out_child.shape),
            max_vals=lazyrepeatarray(data=1, shape=out_child.shape),
            func_str=GAMMA_TENSOR_OP.ALL.value,
            sources=output_state,
        )

    def __and__(self, value) -> GammaTensor:  # type: ignore
        output_state = dict()
        output_state[self.id] = self

        output_data = self.child & value

        return GammaTensor(
            child=output_data,
            data_subjects=self.data_subjects,
            min_vals=lazyrepeatarray(data=0, shape=output_data.shape),
            max_vals=lazyrepeatarray(data=1, shape=output_data.shape),
            func_str=GAMMA_TENSOR_OP.LOGICAL_AND.value,
            sources=output_state,
        )

    def __or__(self, value) -> GammaTensor:  # type: ignore
        output_state = dict()
        output_state[self.id] = self

        output_data = self.child | value

        return GammaTensor(
            child=output_data,
            data_subjects=self.data_subjects,
            min_vals=lazyrepeatarray(data=0, shape=output_data.shape),
            max_vals=lazyrepeatarray(data=1, shape=output_data.shape),
            func_str=GAMMA_TENSOR_OP.LOGICAL_OR.value,
            sources=output_state,
        )

    def __pos__(self) -> GammaTensor:
        output_state = dict()
        output_state[self.id] = self

        return GammaTensor(
            child=self.child,
            data_subjects=self.data_subjects,
            min_vals=self.min_vals,
            max_vals=self.max_vals,
            func_str=GAMMA_TENSOR_OP.POSITIVE.value,
            sources=output_state,
        )

    def __neg__(self) -> GammaTensor:
        output_state = dict()
        output_state[self.id] = self

        return GammaTensor(
            child=self.child * -1,
            data_subjects=self.data_subjects,
            min_vals=self.max_vals * -1,
            max_vals=self.min_vals * -1,
            func_str=GAMMA_TENSOR_OP.NEGATIVE.value,
            sources=output_state,
        )

    def reshape(self, shape: Tuple[int, ...]) -> GammaTensor:
        sources = dict()
        sources[self.id] = self
        sources["0"] = shape  # type: ignore
        output_data = self.child.reshape(shape)
        return GammaTensor(
            child=output_data,
            data_subjects=self.data_subjects.reshape(shape),
            min_vals=lazyrepeatarray(data=self.min_vals.data, shape=output_data.shape),
            max_vals=lazyrepeatarray(data=self.max_vals.data, shape=output_data.shape),
            func_str=GAMMA_TENSOR_OP.RESHAPE.value,
            sources=sources,
        )

    def _argmax(self, axis: Optional[int]) -> np.ndarray:
        raise NotImplementedError
        # return self.child.argmax(axis)

    def mean(self, axis: Union[int, Tuple[int, ...]], **kwargs: Any) -> GammaTensor:
        output_state = dict()
        output_state[self.id] = self

        result = self.child.mean(axis, **kwargs)
        minv = (
            self.min_vals.data
            if isinstance(self.min_vals, lazyrepeatarray)
            else self.min_vals
        )
        maxv = (
            self.max_vals.data
            if isinstance(self.max_vals, lazyrepeatarray)
            else self.max_vals
        )
        return GammaTensor(
            child=result,
            data_subjects=self.data_subjects.mean(axis, **kwargs),
            min_vals=lazyrepeatarray(data=minv, shape=result.shape),
            max_vals=lazyrepeatarray(data=(maxv + minv) / 2, shape=result.shape),
            sources=output_state,
            func_str=GAMMA_TENSOR_OP.MEAN.value,
        )

    def expand_dims(self, axis: Optional[int] = None) -> GammaTensor:
        raise NotImplementedError
        # result = np.expand_dims(self.child, axis)

        # target_shape_dsl = list(self.data_subjects.shape)
        # if axis:
        #     target_shape_dsl.insert(axis + 1, 1)

        # return GammaTensor(
        #     child=result,
        #     data_subjects=np.expand_dims(self.data_subjects, axis),
        #     min_vals=lazyrepeatarray(data=self.min_vals.data, shape=result.shape),
        #     max_vals=lazyrepeatarray(data=self.max_vals.data, shape=result.shape),
        # )

    def std(
        self, axis: Optional[Union[int, Tuple[int, ...]]] = None, **kwargs: Any
    ) -> GammaTensor:
        """
        Compute the standard deviation along the specified axis.
        Returns the standard deviation, a measure of the spread of a distribution, of the array elements.
        The standard deviation is computed for the flattened array by default, otherwise over the specified axis.

        Parameters
            axis: None or int or tuple of ints, optional
                Axis or axes along which the standard deviation is computed.
                The default is to compute the standard deviation of the flattened array.
                If this is a tuple of ints, a standard deviation is performed over multiple axes, instead of a single
                axis or all the axes as before.

            out: ndarray, optional
                Alternative output array in which to place the result. It must have the same shape as the expected
                output but the type (of the calculated values) will be cast if necessary.

            ddof: int, optional
                ddof = Delta Degrees of Freedom. By default ddof is zero.
                The divisor used in calculations is N - ddof, where N represents the number of elements.

            keepdims: bool, optional
                If this is set to True, the axes which are reduced are left in the result as dimensions with size one.
                With this option, the result will broadcast correctly against the input array.
                If the default value is passed, then keepdims will not be passed through to the std method of
                sub-classes of ndarray, however any non-default value will be. If the sub-class’ method does not
                implement keepdims any exceptions will be raised.

            where: array_like of bool, optional
                Elements to include in the standard deviation. See reduce for details.

        Returns

            standard_deviation: GammaTensor
        """
        output_state = dict()
        output_state[self.id] = self

        result = self.child.std(axis, **kwargs)
        minv = (
            self.min_vals.data
            if isinstance(self.min_vals, lazyrepeatarray)
            else self.min_vals
        )
        maxv = (
            self.max_vals.data
            if isinstance(self.max_vals, lazyrepeatarray)
            else self.max_vals
        )
        return GammaTensor(
            child=result,
            data_subjects=self.data_subjects.std(axis, **kwargs),
            min_vals=lazyrepeatarray(data=0, shape=result.shape),
            max_vals=lazyrepeatarray(data=(maxv - minv) / 2, shape=result.shape),
            sources=output_state,
            func_str=GAMMA_TENSOR_OP.STD.value,
        )

    def var(
        self, axis: Optional[Union[int, Tuple[int, ...]]] = None, **kwargs: Any
    ) -> GammaTensor:
        """
        Compute the variance along the specified axis of the array elements, a measure of the spread of a distribution.
        The variance is computed for the flattened array by default, otherwise over the specified axis.

        Parameters

            axis: None or int or tuple of ints, optional
                Axis or axes along which the variance is computed.
                The default is to compute the variance of the flattened array.
                If this is a tuple of ints, a variance is performed over multiple axes, instead of a single axis or all
                the axes as before.

            ddof: int, optional
                “Delta Degrees of Freedom”: the divisor used in the calculation is N - ddof, where N represents the
                number of elements. By default ddof is zero.

            keepdims: bool, optional
                If this is set to True, the axes which are reduced are left in the result as dimensions with size one.
                With this option, the result will broadcast correctly against the input array.
                If the default value is passed, then keepdims will not be passed through to the var method of
                sub-classes of ndarray, however any non-default value will be. If the sub-class’ method does not
                implement keepdims any exceptions will be raised.

            where: array_like of bool, optional
                Elements to include in the variance. See reduce for details.
        """

        output_state = dict()
        output_state[self.id] = self

        result = self.child.var(axis, **kwargs)
        minv = (
            self.min_vals.data
            if isinstance(self.min_vals, lazyrepeatarray)
            else self.min_vals
        )
        maxv = (
            self.max_vals.data
            if isinstance(self.max_vals, lazyrepeatarray)
            else self.max_vals
        )
        return GammaTensor(
            child=result,
            data_subjects=self.data_subjects.var(axis, **kwargs),
            min_vals=lazyrepeatarray(data=0, shape=result.shape),
            max_vals=lazyrepeatarray(
                data=0.25 * (maxv - minv) ** 2, shape=result.shape
            ),
            sources=output_state,
            func_str=GAMMA_TENSOR_OP.VAR.value,
        )

    def dot(self, other: Union[np.ndarray, GammaTensor]) -> GammaTensor:
        # TODO: These bounds might not be super tight- if min,max = [-1, 1], there might be a dot product
        # such that the minimum value should be 0
        if isinstance(other, np.ndarray):
            raise NotImplementedError
            # result = jnp.dot(self.child, other)

            # output_ds = self.data_subjects.dot(other)

            # if isinstance(self.min_vals, lazyrepeatarray):
            #     minv = lazyrepeatarray(
            #         data=jnp.dot(
            #             np.ones_like(self.child) * self.min_vals.data, other
            #         ).min(),
            #         shape=result.shape,
            #     )
            #     maxv = lazyrepeatarray(
            #         data=jnp.dot(
            #             np.ones_like(self.child) * self.max_vals.data, other
            #         ).max(),
            #         shape=result.shape,
            #     )

            # elif isinstance(self.min_vals, (int, float)):
            #     minv = lazyrepeatarray(
            #         data=jnp.dot(np.ones_like(self.child) * self.min_vals, other).min(),
            #         shape=result.shape,
            #     )
            #     maxv = lazyrepeatarray(
            #         data=jnp.dot(np.ones_like(self.child) * self.max_vals, other).max(),
            #         shape=result.shape,
            #     )
            # else:
            #     raise NotImplementedError

            # return GammaTensor(
            #     child=result,
            #     data_subjects=output_ds,
            #     min_vals=minv,
            #     max_vals=maxv,
            # )
        elif isinstance(other, GammaTensor):
            output_state = dict()
            output_state[self.id] = self
            output_state[other.id] = other

            output_ds = self.data_subjects.dot(other.data_subjects)

            result = jnp.dot(self.child, other.child)

            if isinstance(self.min_vals, lazyrepeatarray):

                minv = lazyrepeatarray(
                    data=jnp.dot(
                        np.ones_like(self.child) * self.min_vals.data,
                        np.ones_like(other.child) * other.min_vals.data,
                    ).min(),
                    shape=result.shape,
                )
                maxv = lazyrepeatarray(
                    data=jnp.dot(
                        np.ones_like(self.child) * self.max_vals.data,
                        np.ones_like(other.child) * other.max_vals.data,
                    ).max(),
                    shape=result.shape,
                )
            elif isinstance(self.min_vals, (int, float)):
                minv = lazyrepeatarray(
                    data=jnp.dot(
                        np.ones_like(self.child) * self.min_vals,
                        np.ones_like(other.child) * other.min_vals,
                    ).min(),
                    shape=result.shape,
                )
                maxv = lazyrepeatarray(
                    data=jnp.dot(
                        np.ones_like(self.child) * self.max_vals,
                        np.ones_like(other.child) * other.max_vals,
                    ).max(),
                    shape=result.shape,
                )
            else:
                raise NotImplementedError

            return GammaTensor(
                child=result,
                data_subjects=output_ds,
                min_vals=minv,
                max_vals=maxv,
                func_str=GAMMA_TENSOR_OP.DOT.value,
                sources=output_state,
            )
        else:
            raise NotImplementedError(
                f"Undefined behaviour for GT.dot with {type(other)}"
            )

    def sqrt(self) -> GammaTensor:
        state = dict()
        state.update(self.sources)

        min_v = jnp.sqrt(self.min_vals.data)
        max_v = jnp.sqrt(self.min_vals.data)

        child = jnp.sqrt(self.child)
        min_val = lazyrepeatarray(min_v, shape=child.shape)
        max_val = lazyrepeatarray(max_v, shape=child.shape)

        return GammaTensor(
            child=child,
            data_subjects=self.data_subjects,
            min_vals=min_val,
            max_vals=max_val,
            func_str=GAMMA_TENSOR_OP.SQRT.value,
            sources=state,
        )

    def abs(self) -> GammaTensor:
        state = dict()
        state.update(self.sources)

        data = self.child
        output = np.abs(data)

        min_v = np.abs(self.min_vals.data)
        max_v = np.abs(self.min_vals.data)

        return GammaTensor(
            child=output,
            data_subjects=self.data_subjects,
            min_vals=lazyrepeatarray(min_v, shape=output.shape),
            max_vals=lazyrepeatarray(max_v, shape=output.shape),
            func_str=GAMMA_TENSOR_OP.ABS.value,
            sources=state,
        )

    def clip(self, a_min: float, a_max: float) -> GammaTensor:
        state = dict()
        state.update(self.sources)

        output_data = self.child.clip(a_min, a_max)

        min_v = np.clip(self.min_vals.data, a_min, a_max)
        max_v = np.clip(self.max_vals.data, a_min, a_max)

        min_vals = lazyrepeatarray(data=min_v, shape=output_data.shape)
        max_vals = lazyrepeatarray(data=max_v, shape=output_data.shape)

        return GammaTensor(
            child=output_data,
            data_subjects=self.data_subjects,
            min_vals=min_vals,
            max_vals=max_vals,
            func_str=GAMMA_TENSOR_OP.CLIP.value,
            sources=state,
        )

    def nonzero(self) -> GammaTensor:
        output_state = dict()
        output_state[self.id] = self

        out_child = np.array(np.nonzero(self.child))
        no_axis = len(self.child.shape)
        out_data_subjects = np.repeat(
            np.array([self.data_subjects[self.child != 0]]), no_axis, axis=0
        )

        min_vals = lazyrepeatarray(data=0, shape=out_child.shape)
        max_vals = lazyrepeatarray(data=max(self.child.shape), shape=out_child.shape)

        return GammaTensor(
            child=out_child,
            data_subjects=out_data_subjects,
            min_vals=min_vals,
            max_vals=max_vals,
            func_str=GAMMA_TENSOR_OP.NONZERO.value,
            sources=output_state,
        )

    def swapaxes(self, axis1: int, axis2: int) -> GammaTensor:
        output_state = dict()
        output_state[self.id] = self

        out_child = np.swapaxes(self.child, axis1, axis2)
        data_subjects = np.swapaxes(self.data_subjects, axis1, axis2)

        min_vals = lazyrepeatarray(data=self.min_vals.data, shape=out_child.shape)
        max_vals = lazyrepeatarray(data=self.max_vals.data, shape=out_child.shape)

        return GammaTensor(
            child=out_child,
            data_subjects=data_subjects,
            min_vals=min_vals,
            max_vals=max_vals,
            func_str=GAMMA_TENSOR_OP.SWAPAXES.value,
            sources=output_state,
        )

    @staticmethod
    def convert_dsl(state: dict, new_state: Optional[dict] = None) -> Dict:
        if new_state is None:
            new_state = dict()
        if state:
            for tensor in list(state.values()):
                if isinstance(tensor.data_subjects, np.ndarray):
                    new_tensor = GammaTensor(
                        child=tensor.child,
                        data_subjects=np.zeros_like(
                            tensor.data_subjects, dtype=np.int64
                        ),
                        min_vals=tensor.min_vals,
                        max_vals=tensor.max_vals,
                        func_str=tensor.func_str,
                        sources=GammaTensor.convert_dsl(tensor.sources, {}),
                    )
                    # for idx, row in enumerate(tensor.data_subjects):
                    #     tensor.data_subjects[idx] = jnp.zeros_like(np.zeros_like(row), jnp.int64)
                else:

                    new_tensor = tensor
                new_state[new_tensor.id] = new_tensor
            return new_state
        else:
            return {}

    def publish(
        self,
        get_budget_for_user: Callable,
        deduct_epsilon_for_user: Callable,
        ledger: DataSubjectLedger,
        sigma: float,
        private: bool,
    ) -> np.ndarray:

        if (
            not self.sources
        ):  # if state tree is empty (e.g. publishing a PhiTensor w/ public vals directly)
            self.sources[self.id] = self

        return publish(
            tensor=self,
            ledger=ledger,
            get_budget_for_user=get_budget_for_user,
            deduct_epsilon_for_user=deduct_epsilon_for_user,
            sigma=sigma,
            is_linear=self.is_linear,
            private=private,
        )

    # def expand_dims(self, axis: int) -> GammaTensor:
    #     def _expand_dims(state: dict) -> jax.numpy.DeviceArray:
    #         return jnp.expand_dims(self.run(state), axis)
    #
    #     state = dict()
    #     state.update(self.state)
    #
    #     return GammaTensor(
    #         child=jnp.expand_dims(self.child, axis),
    #         data_subjects=self.data_subjects,
    #         min_vals=self.min_vals,
    #         max_vals=self.max_vals,
    #         func=_expand_dims,
    #         sources=state,
    #     )

    def __len__(self) -> int:
        if not hasattr(self.child, "__len__"):
            if self.child is None:
                return 0
            return 1
        try:
            return len(self.child)
        except Exception:  # nosec
            return self.child.size

    def __getitem__(self, item: Union[int, slice, PassthroughTensor]) -> GammaTensor:
        # TODO: Technically we could reduce ds.one_hot_lookup to remove any DS that won't be there
        # There technically isn't any penalty for keeping it as is, but maybe there's a sidechannel attack
        # where you index into one value in a GammaTensor and get all the data subjects of that Tensor?

        if isinstance(self.min_vals, (int, float)):
            minv = self.min_vals
            maxv = self.max_vals
        elif isinstance(self.min_vals, lazyrepeatarray):
            minv = self.min_vals[item]  # type: ignore
            maxv = self.max_vals[item]
        else:
            raise NotImplementedError

        if isinstance(item, PassthroughTensor):
            data = self.child[item.child]
            if self.shape == self.data_subjects.shape:
                return GammaTensor(
                    child=data,
                    min_vals=minv,
                    max_vals=maxv,
                    data_subjects=self.data_subjects[item.child],
                )
            elif len(self.shape) < len(self.data_subjects.shape):
                return GammaTensor(
                    child=data,
                    min_vals=minv,
                    max_vals=maxv,
                    data_subjects=self.data_subjects[item.child],
                    # self.data_subjects.data_subjects_indexed[:, item.child],
                )
            else:
                raise Exception(
                    f"Incompatible shapes: {self.shape}, {self.data_subjects.shape}"
                )
        else:
            data = self.child[item]

            return GammaTensor(
                child=data,
                min_vals=minv,
                max_vals=maxv,
                data_subjects=self.data_subjects[item],
            )

    def __setitem__(
        self, key: Union[int, slice, NDArray], value: Union[GammaTensor, np.ndarray]
    ) -> None:
        # relative
        from .phi_tensor import PhiTensor

        if isinstance(value, (PhiTensor, GammaTensor)):
            self.child[key] = value.child
            minv = value.child.min()
            maxv = value.child.max()

            if minv < self.min_vals.data.min():
                self.min_vals.data = minv

            if maxv > self.max_vals.data.max():
                self.max_vals.data = maxv

            self.data_subjects[key] = value.data_subjects

            # output_dsl = DataSubjectList.insert(
            #     dsl1=self.data_subjects, dsl2=value.data_subjects, index=key
            # )
            # self.data_subjects.one_hot_lookup = output_dsl.one_hot_lookup
            # self.data_subjects.data_subjects_indexed = output_dsl.data_subjects_indexed

        elif isinstance(value, np.ndarray):
            self.child[key] = value
            minv = value.min()
            maxv = value.max()

            if minv < self.min_vals.data.min():
                self.min_vals.data = minv

            if maxv > self.max_vals.data.max():
                self.max_vals.data = maxv

        else:
            raise NotImplementedError

    def copy(self, order: str = "C") -> GammaTensor:
        """
        Return a copy of the array.

        Parameters
            order:  {‘C’, ‘F’, ‘A’, ‘K’}, optional

        Controls the memory layout of the copy.
        ‘C’ means C-order, ‘F’ means F-order,
        ‘A’ means ‘F’ if a is Fortran contiguous,
        ‘C’ otherwise.
        ‘K’ means match the layout of a as closely as possible.
        (Note that this function and numpy.copy are very similar but have different default values
        for their order= arguments, and this function always passes sub-classes through.)
        """
        output_state = dict()
        output_state[self.id] = self

        return GammaTensor(
            child=self.child.copy(order),
            data_subjects=self.data_subjects.copy(order),
            min_vals=self.min_vals.copy(order),
            max_vals=self.max_vals.copy(order),
            func_str=GAMMA_TENSOR_OP.COPY.value,
            sources=output_state,
        )

    def ptp(
        self,
        axis: Optional[Union[int, Tuple[int, ...]]] = None,
    ) -> GammaTensor:
        output_state = dict()
        output_state[self.id] = self

        out_child = self.child.ptp(axis=axis)

        argmin = self.child.argmin(axis=axis)
        argmax = self.child.argmax(axis=axis)

        if axis is None:
            max_indices = np.unravel_index(argmax, shape=self.child.shape)
            min_indices = np.unravel_index(argmin, shape=self.child.shape)
            data_subjects = (
                self.data_subjects[max_indices] - self.data_subjects[min_indices]
            )
        else:
            max_indices = np.array([argmax])
            min_indices = np.array([argmin])
            data_subjects_max = np.squeeze(
                np.take_along_axis(self.data_subjects, max_indices, axis=axis)
            )
            data_subjects_min = np.squeeze(
                np.take_along_axis(self.data_subjects, min_indices, axis=axis)
            )
            data_subjects = data_subjects_max - data_subjects_min

        return GammaTensor(
            child=out_child,
            min_vals=lazyrepeatarray(data=0, shape=out_child.shape),
            max_vals=lazyrepeatarray(
                data=self.max_vals.data - self.min_vals.data, shape=out_child.shape
            ),
            data_subjects=data_subjects,
            func_str=GAMMA_TENSOR_OP.PTP.value,
            sources=output_state,
        )

    def take(
        self,
        indices: ArrayLike,
        axis: Optional[int] = None,
        mode: str = "raise",
        out: Optional[np.ndarray] = None,
    ) -> GammaTensor:
        """Take elements from an array along an axis."""
        output_state = dict()
        output_state[self.id] = self
        out_child = self.child.take(indices, axis=axis, mode=mode, out=out)

        return GammaTensor(
            child=out_child,
            data_subjects=self.data_subjects.take(
                indices, axis=axis, mode=mode, out=out
            ),
            min_vals=lazyrepeatarray(data=self.min_vals.data, shape=out_child.shape),
            max_vals=lazyrepeatarray(data=self.max_vals.data, shape=out_child.shape),
            func_str=GAMMA_TENSOR_OP.TAKE.value,
            sources=output_state,
        )

    def put(
        self,
        ind: ArrayLike,
        v: ArrayLike,
        mode: str = "raise",
    ) -> GammaTensor:
        """Replaces specified elements of an array with given values.
        The indexing works on the flattened target array. put is roughly equivalent to:
            a.flat[ind] = v
        """
        output_state = dict()
        output_state[self.id] = self
        if self.min_vals.data > min(v) or self.max_vals.data < max(v):
            raise Exception("The v values must be within the data bounds")

        out_child = self.child
        out_child.put(ind, v, mode=mode)

        return GammaTensor(
            child=out_child,
            data_subjects=self.data_subjects,
            min_vals=self.min_vals,
            max_vals=self.max_vals,
            func_str=GAMMA_TENSOR_OP.PUT.value,
            sources=output_state,
        )

    def repeat(
        self, repeats: Union[int, Tuple[int, ...]], axis: Optional[int] = None
    ) -> GammaTensor:
        """
        Repeat elements of an array.

        Parameters
            repeats: int or array of ints

                The number of repetitions for each element. repeats is broadcasted to fit the shape of the given axis.

            axis: int, optional

                The axis along which to repeat values. By default, use the flattened input array, and return a flat
                output array.

        Returns

            repeated_array: PhiTensor

                Output array which has the same shape as a, except along the given axis.

        """
        sources = dict()
        sources[self.id] = self

        result = self.child.repeat(repeats, axis)
        if isinstance(self.min_vals, lazyrepeatarray):
            minv = lazyrepeatarray(data=self.min_vals.data.min(), shape=result.shape)
            maxv = lazyrepeatarray(data=self.max_vals.data.max(), shape=result.shape)
        else:
            minv = self.min_vals
            maxv = self.max_vals

        return GammaTensor(
            child=result,
            data_subjects=self.data_subjects.repeat(repeats, axis),
            min_vals=minv,
            max_vals=maxv,
            func_str=GAMMA_TENSOR_OP.REPEAT.value,
            sources=sources,
        )

    def cumsum(
        self,
        axis: Optional[int] = None,
    ) -> GammaTensor:
        """
        Return the cumulative sum of the elements along a given axis.

        Parameters
            axis: int, optional
                Axis along which the cumulative sum is computed. The default (None) is to compute the cumsum over the
                flattened array.
        Returns
            cumsum_along_axis: GammaTensor
                A new array holding the result is returned. The result has the same size as input, and the same shape as
                 a if axis is not None or a is 1-d.
        """
        result = self.child.cumsum(axis=axis)
        num = np.ones_like(self.child).cumsum(axis=axis)

        sources = dict()
        sources[self.id] = self

        return GammaTensor(
            child=result,
            data_subjects=self.data_subjects.cumsum(axis=axis),
            min_vals=lazyrepeatarray(
                data=(self.min_vals.data * num).min(), shape=result.shape
            ),
            max_vals=lazyrepeatarray(
                data=(self.max_vals.data * num).max(), shape=result.shape
            ),
            func_str=GAMMA_TENSOR_OP.CUMSUM.value,
            sources=sources,
        )

    def cumprod(
        self,
        axis: Optional[int] = None,
    ) -> GammaTensor:
        """
        Return the cumulative product of the elements along a given axis.

        Parameters
            axis: int, optional
                Axis along which the cumulative product is computed. The default (None) is to compute the cumprod over
                the flattened array.
        Returns
            cumprod_along_axis: GammaTensor
                A new array holding the result is returned. The result has the same size as input, and the same shape as
                 a if axis is not None or a is 1-d.
        """
        result = self.child.cumprod(axis=axis)
        num = np.ones_like(self.child).cumsum(axis=axis)
        if abs(self.max_vals.data) >= (self.min_vals.data):
            highest = abs(self.max_vals.data)
        else:
            highest = abs(self.min_vals.data)

        sources = dict()
        sources[self.id] = self

        return GammaTensor(
            child=result,
            data_subjects=self.data_subjects.cumprod(axis=axis),
            min_vals=lazyrepeatarray(data=-(highest**num).min(), shape=result.shape),
            max_vals=lazyrepeatarray(data=(highest**num).max(), shape=result.shape),
            func_str=GAMMA_TENSOR_OP.CUMPROD.value,
            sources=sources,
        )

    def prod(self, axis: Optional[Union[int, Tuple[int, ...]]] = None) -> GammaTensor:
        """
        Return the product of array elements over a given axis.

        Parameters
            axis: None or int or tuple of ints, optional
                Axis or axes along which a product is performed.
                The default, axis=None, will calculate the product of all the elements in the input array.
                If axis is negative it counts from the last to the first axis.

                If axis is a tuple of ints, a product is performed on all of the axes specified in the tuple instead of
                a single axis or all the axes as before.

            keepdims: bool, optional
                If this is set to True, the axes which are reduced are left in the result as dimensions with size one.
                With this option, the result will broadcast correctly against the input array.
                If the default value is passed, then keepdims will not be passed through to the prod method of
                sub-classes of ndarray, however any non-default value will be. If the sub-class’ method does not
                implement keepdims any exceptions will be raised.

            initial: scalar, optional
                The starting value for this product. See reduce for details.

            where: array_like of bool, optional
                Elements to include in the product. See reduce for details.
        """
        result = self.child.prod(axis=axis)
        sources = dict()
        sources[self.id] = self
        return GammaTensor(
            child=result,
            data_subjects=self.data_subjects.prod(axis),
            min_vals=lazyrepeatarray(
                data=self.min_vals.data ** (self.child.size / result.size),
                shape=result.shape,
            ),
            max_vals=lazyrepeatarray(
                data=self.max_vals.data ** (self.child.size / result.size),
                shape=result.shape,
            ),
            func_str=GAMMA_TENSOR_OP.PROD.value,
            sources=sources,
        )

    def __floordiv__(self, other: Any) -> GammaTensor:
        """
        return self // value.
        """
        # relative
        from .phi_tensor import PhiTensor

        sources = dict()
        sources[self.id] = self

        if isinstance(other, PhiTensor):
            return self // other.gamma
        elif isinstance(other, GammaTensor):
            sources[other.id] = other

            min_min = self.min_vals.data // other.min_vals.data
            min_max = self.min_vals.data // other.max_vals.data
            max_min = self.max_vals.data // other.min_vals.data
            max_max = self.max_vals.data // other.max_vals.data

            _min_vals = np.min([min_min, min_max, max_min, max_max], axis=0)  # type: ignore
            _max_vals = np.max([min_min, min_max, max_min, max_max], axis=0)  # type: ignore

            return GammaTensor(
                child=self.child // other.child,
                data_subjects=self.data_subjects,
                min_vals=lazyrepeatarray(data=_min_vals, shape=self.shape),
                max_vals=lazyrepeatarray(data=_max_vals, shape=self.shape),
                func_str=GAMMA_TENSOR_OP.FLOOR_DIVIDE.value,
                sources=sources,
            )
        elif is_acceptable_simple_type(other):
            sources["0"] = other
            return GammaTensor(
                child=self.child // other,
                data_subjects=self.data_subjects,
                min_vals=lazyrepeatarray(
                    data=self.min_vals.data // other, shape=self.min_vals.shape
                ),
                max_vals=lazyrepeatarray(
                    data=self.max_vals.data // other, shape=self.max_vals.shape
                ),
                func_str=GAMMA_TENSOR_OP.FLOOR_DIVIDE.value,
                sources=sources,
            )
        else:
            raise NotImplementedError(
                f"floordiv not supported between GammaTensor & {type(other)}"
            )

    def trace(self, offset: int = 0, axis1: int = 0, axis2: int = 1) -> GammaTensor:
        """
        Return the sum along diagonals of the array.

        If a is 2-D, the sum along its diagonal with the given offset is returned, i.e., the sum of elements
        a[i,i+offset] for all i.

        If a has more than two dimensions, then the axes specified by axis1 and axis2 are used to determine the 2-D
        sub-arrays whose traces are returned. The shape of the resulting array is the same as that of a with axis1 and
        axis2 removed.

        Parameters

            offset: int, optional
                Offset of the diagonal from the main diagonal. Can be both positive and negative. Defaults to 0.

            axis1, axis2: int, optional
                Axes to be used as the first and second axis of the 2-D sub-arrays from which the diagonals should be
                taken. Defaults are the first two axes of a.

        Returns

            sum_along_diagonals: GammaTensor
                If a is 2-D, the sum along the diagonal is returned.
                If a has larger dimensions, then an array of sums along diagonals is returned.
        """

        sources = dict()
        sources[self.id] = self
        result = self.child.trace(offset, axis1, axis2)
        num = np.ones_like(self.child).trace(offset, axis1, axis2)
        return GammaTensor(
            child=result,
            data_subjects=self.data_subjects.trace(offset, axis1, axis2),
            min_vals=lazyrepeatarray(data=self.min_vals.data * num, shape=result.shape),
            max_vals=lazyrepeatarray(data=self.max_vals.data * num, shape=result.shape),
            func_str=GAMMA_TENSOR_OP.TRACE.value,
            sources=sources,
        )

    def diagonal(self, offset: int = 0, axis1: int = 0, axis2: int = 1) -> GammaTensor:
        """
        Return the sum along diagonals of the array.

        Return specified diagonals.
        If a is 2-D, returns the diagonal of a with the given offset, i.e., the collection of elements
        of the form a[i, i+offset].

        If a has more than two dimensions, then the axes specified by axis1 and axis are used to determine
        the 2-D sub-array whose diagonal is returned.  The shape of the resulting array can be determined by
        removing axis1 and axis2 and appending an index to the right equal to the size of the resulting diagonals.

        Parameters

            offset: int, optional
                Offset of the diagonal from the main diagonal.  Can be positive or negative.
                Defaults to main diagonal (0).
            axis1, axis2: int, optional
                Axis to be used as the first axis of the 2-D sub-arrays from which the diagonals should be taken.
                Defaults are the first two axes of a.

        Returns
            array_of_diagonals : Union[TensorWrappedPhiTensorPointer,MPCTensor]
                If a is 2-D, then a 1-D array containing the diagonal and of the same type as a is returned unless
                a is a matrix, in which case
                a 1-D array rather than a (2-D) matrix is returned in order to maintain backward compatibility.

                If a.ndim > 2, then the dimensions specified by axis1 and axis2 are removed, and a new axis
                inserted at the end corresponding to the diagonal.
        """
        sources = dict()
        sources[self.id] = self
        result = self.child.diagonal(offset, axis1, axis2)
        num = np.ones_like(self.child).diagonal(offset, axis1, axis2)
        return GammaTensor(
            child=result,
            data_subjects=self.data_subjects.diagonal(offset, axis1, axis2),
            min_vals=lazyrepeatarray(data=self.min_vals.data * num, shape=result.shape),
            max_vals=lazyrepeatarray(data=self.max_vals.data * num, shape=result.shape),
            func_str=GAMMA_TENSOR_OP.DIAGONAL.value,
            sources=sources,
        )

    def min(
        self,
        axis: Optional[int] = None,
        keepdims: Optional[bool] = False,
        initial: Optional[float] = None,
        where: Optional[Union[List[bool], ArrayLike[bool]]] = None,
    ) -> GammaTensor:
        """
        Return the minimum of an array or minimum along an axis.

        Parameters
            axis: None or int or tuple of ints, optional
                Axis or axes along which to operate. By default, flattened input is used.
                If this is a tuple of ints, the minimum is selected over multiple axes,
                instead of a single axis or all the axes as before.

            keepdims: bool, optional
                If this is set to True, the axes which are reduced are left in the result as dimensions with size one.
                With this option, the result will broadcast correctly against the input array.
                If the default value is passed, then keepdims will not be passed through to the amin method of
                sub-classes of ndarray, however any non-default value will be.
                If the sub-class’ method does not implement keepdims any exceptions will be raised.
            initial: scalar, optional
                The maximum value of an output element. Must be present to allow computation on empty slice.
                See reduce for details.

            where: array_like of bool, optional
                Elements to compare for the minimum. See reduce for details.

        Returns
            a_min: GammaTensor
                Minimum of a.
                If axis is None, the result is a scalar value.
                If axis is given, the result is an array of dimension a.ndim - 1.
        """

        if where is None:
            sources = dict()
            sources[self.id] = self
            result = np.amin(self.child, axis=axis, keepdims=keepdims, initial=initial)
            indices = np.unravel_index(self.child.argmin(axis), shape=self.child.shape)

            return GammaTensor(
                child=result,
                data_subjects=self.data_subjects[indices],
                min_vals=lazyrepeatarray(data=self.min_vals.data, shape=result.shape),
                max_vals=lazyrepeatarray(data=self.max_vals.data, shape=result.shape),
                func_str=GAMMA_TENSOR_OP.MIN.value,
                sources=sources,
            )
        else:
            if initial is None:
                raise ValueError(
                    "reduction operation 'minimum' does not have an identity, "
                    "so to use a where mask one has to specify 'initial'"
                )
            else:
                sources = dict()
                sources[self.id] = self
                result = np.amin(
                    self.child,
                    axis=axis,
                    keepdims=keepdims,
                    initial=initial,
                    where=where,
                )
                indices = np.unravel_index(
                    self.child.argmin(axis), shape=self.child.shape
                )

                return GammaTensor(
                    child=result,
                    data_subjects=self.data_subjects[indices],
                    min_vals=lazyrepeatarray(
                        data=self.min_vals.data, shape=result.shape
                    ),
                    max_vals=lazyrepeatarray(
                        data=self.max_vals.data, shape=result.shape
                    ),
                    func_str=GAMMA_TENSOR_OP.MIN.value,
                    sources=sources,
                )

    def max(
        self,
        axis: Optional[int] = None,
        keepdims: Optional[bool] = False,
        initial: Optional[float] = None,
        where: Optional[Union[List[bool], ArrayLike[bool]]] = None,
    ) -> GammaTensor:
        """
        Return the maximum of an array or minimum along an axis.

        Parameters
            axis: None or int or tuple of ints, optional
                Axis or axes along which to operate. By default, flattened input is used.
                If this is a tuple of ints, the minimum is selected over multiple axes,
                instead of a single axis or all the axes as before.

            keepdims: bool, optional
                If this is set to True, the axes which are reduced are left in the result as dimensions with
                size one.
                With this option, the result will broadcast correctly against the input array.
                If the default value is passed, then keepdims will not be passed through to the amax method of
                sub-classes of ndarray, however any non-default value will be.
                If the sub-class’ method does not implement keepdims any exceptions will be raised.
            initial: scalar, optional
                The minimum value of an output element. Must be present to allow computation on empty slice.
                See reduce for details.

            where: array_like of bool, optional
                Elements to compare for the maximum. See reduce for details.

        Returns
            a_max: PhiTensor
                Maximum of a.
                If axis is None, the result is a scalar value.
                If axis is given, the result is an array of dimension a.ndim - 1.
        """
        if where is None:
            sources = dict()
            sources[self.id] = self
            result = np.amax(self.child, axis=axis, keepdims=keepdims, initial=initial)
            indices = np.unravel_index(self.child.argmax(axis), shape=self.child.shape)
            return GammaTensor(
                child=result,
                data_subjects=self.data_subjects[indices],
                min_vals=lazyrepeatarray(data=self.min_vals.data, shape=result.shape),
                max_vals=lazyrepeatarray(data=self.max_vals.data, shape=result.shape),
                func_str=GAMMA_TENSOR_OP.MAX.value,
                sources=sources,
            )
        else:
            if initial is None:
                raise ValueError(
                    "reduction operation 'minimum' does not have an identity, "
                    "so to use a where mask one has to specify 'initial'"
                )
            else:
                sources = dict()
                sources[self.id] = self
                result = np.amax(
                    self.child,
                    axis=axis,
                    keepdims=keepdims,
                    initial=initial,
                    where=where,
                )
                indices = np.unravel_index(
                    self.child.argmax(axis), shape=self.child.shape
                )
                return GammaTensor(
                    child=result,
                    data_subjects=self.data_subjects[indices],
                    min_vals=lazyrepeatarray(
                        data=self.min_vals.data, shape=result.shape
                    ),
                    max_vals=lazyrepeatarray(
                        data=self.max_vals.data, shape=result.shape
                    ),
                    func_str=GAMMA_TENSOR_OP.MAX.value,
                    sources=sources,
                )

    def __lshift__(self, other: Any) -> GammaTensor:
        # relative
        from .phi_tensor import PhiTensor

        sources = dict()
        sources[self.id] = self

        if is_acceptable_simple_type(other):
            sources["0"] = other
            child = self.child << other
            if isinstance(other, np.ndarray):
                other_max, other_min = other.max(), other.min()
            else:
                other_max, other_min = other, other
            data_subjects = self.data_subjects

        elif isinstance(other, PhiTensor):  # type: ignore
            return self << other.gamma
        elif isinstance(other, GammaTensor):
            sources[other.id] = other
            child = self.child << other.child
            other_max, other_min = other.max_vals.data, other.min_vals.data
            data_subjects = self.data_subjects + other.data_subjects
        else:
            raise NotImplementedError(
                f"lshift is not implemented for type: {type(other)}"
            )

        min_min = self.min_vals.data << other_min
        min_max = self.min_vals.data << other_max
        max_min = self.max_vals.data << other_min
        max_max = self.max_vals.data << other_max

        _min_vals = np.min([min_min, min_max, max_min, max_max], axis=0)  # type: ignore
        _max_vals = np.max([min_min, min_max, max_min, max_max], axis=0)  # type: ignore
        return GammaTensor(
            child=child,
            data_subjects=data_subjects,
            min_vals=lazyrepeatarray(data=_min_vals, shape=self.shape),
            max_vals=lazyrepeatarray(data=_max_vals, shape=self.shape),
            func_str=GAMMA_TENSOR_OP.LSHIFT.value,
            sources=sources,
        )

    def __rshift__(self, other: Any) -> GammaTensor:
        # relative
        from .phi_tensor import PhiTensor

        sources = dict()
        sources[self.id] = self

        if is_acceptable_simple_type(other):
            sources["0"] = other
            child = self.child >> other
            if isinstance(other, np.ndarray):
                other_max, other_min = other.max(), other.min()
            else:
                other_max, other_min = other, other
            data_subjects = self.data_subjects

        elif isinstance(other, PhiTensor):  # type: ignore
            return self >> other.gamma
        elif isinstance(other, GammaTensor):
            sources[other.id] = other
            child = self.child >> other.child
            other_max, other_min = other.max_vals.data, other.min_vals.data
            data_subjects = self.data_subjects + other.data_subjects
        else:
            raise NotImplementedError(
                f"rshift is not implemented for type: {type(other)}"
            )

        min_min = self.min_vals.data >> other_min
        min_max = self.min_vals.data >> other_max
        max_min = self.max_vals.data >> other_min
        max_max = self.max_vals.data >> other_max

        _min_vals = np.min([min_min, min_max, max_min, max_max], axis=0)  # type: ignore
        _max_vals = np.max([min_min, min_max, max_min, max_max], axis=0)  # type: ignore

        return GammaTensor(
            child=child,
            data_subjects=data_subjects,
            min_vals=lazyrepeatarray(data=_min_vals, shape=self.shape),
            max_vals=lazyrepeatarray(data=_max_vals, shape=self.shape),
            func_str=GAMMA_TENSOR_OP.RSHIFT.value,
            sources=sources,
        )

    def __xor__(self, other: Any) -> GammaTensor:
        # relative
        from .phi_tensor import PhiTensor

        sources = dict()
        sources[self.id] = self

        if is_acceptable_simple_type(other):
            sources["0"] = other
            child = self.child ^ other
            data_subjects = self.data_subjects
            if isinstance(other, np.ndarray):
                other_min, other_max = other.min(), other.max()
            else:
                other_min, other_max = other, other
        elif isinstance(other, PhiTensor):
            return self ^ other.gamma
        elif isinstance(other, GammaTensor):
            sources[other.id] = other
            child = self.child ^ other.child
            data_subjects = self.data_subjects + other.data_subjects
            other_min, other_max = other.min_vals.data, other.max_vals.data
        else:
            raise NotImplementedError(f"xor is not implemented for type: {type(other)}")

        # TODO: should modify for a tighter found for xor
        _max = int(max(self.max_vals.data, other_max))
        _min = int(min(self.min_vals.data, other_min))
        _max_vals = max(
            (2 ** (_min ^ _max).bit_length()) - 1, (2 ** (_max).bit_length()) - 1
        )
        _min_vals = min(0, _min)

        return GammaTensor(
            child=child,
            data_subjects=data_subjects,
            min_vals=lazyrepeatarray(data=_min_vals, shape=self.shape),
            max_vals=lazyrepeatarray(data=_max_vals, shape=self.shape),
            func_str=GAMMA_TENSOR_OP.XOR.value,
            sources=sources,
        )

    def __round__(self, n: int = 0) -> GammaTensor:
        sources = dict()
        sources[self.id] = self

        sources["0"] = n  # type: ignore
        child = self.child.round(n)

        return GammaTensor(
            child=child,
            data_subjects=self.data_subjects,
            min_vals=lazyrepeatarray(
                data=self.min_vals.data.round(n), shape=self.min_vals.shape
            ),
            max_vals=lazyrepeatarray(
                data=self.max_vals.data.round(n), shape=self.max_vals.shape
            ),
            func_str=GAMMA_TENSOR_OP.ROUND.value,
            sources=sources,
        )

    def round(self, n: int = 0) -> GammaTensor:
        return self.__round__(n)

    def sort(self, axis: int = -1, kind: Optional[str] = None) -> GammaTensor:
        """
        Return a sorted copy of an array.

        Parameters

            a: array_like
                Array to be sorted.

            axis: int or None, optional
                Axis along which to sort. If None, the array is flattened before sorting.
                The default is -1, which sorts along the last axis.

            kind{‘quicksort’, ‘mergesort’, ‘heapsort’, ‘stable’}, optional
                Sorting algorithm. The default is ‘quicksort’.
                Note that both ‘stable’ and ‘mergesort’ use timsort or radix sort under the covers and, in general,
                the actual implementation will vary with data type. The ‘mergesort’ option is retained for backwards
                compatibility.

                Changed in version 1.15.0.: The ‘stable’ option was added.

            order: str or list of str, optional
                When a is an array with fields defined, this argument specifies which fields to compare first, second,
                etc. A single field can be specified as a string, and not all fields need be specified, but unspecified
                 fields will still be used, in the order in which they come up in the dtype, to break ties.

        Please see docs here: https://numpy.org/doc/stable/reference/generated/numpy.sort.html
        """

        # Must do argsort before we change self.child by calling sort
        indices = self.child.argsort(axis, kind)
        self.child.sort(axis, kind)
        sources = dict()
        sources[self.id] = self

        out_ds = np.take_along_axis(self.data_subjects, indices, axis=axis)
        return GammaTensor(
            child=self.child,
            data_subjects=out_ds,
            min_vals=self.min_vals,
            max_vals=self.max_vals,
            func_str=GAMMA_TENSOR_OP.SORT.value,
            sources=sources,
        )

    def argsort(self, axis: Optional[int] = -1) -> GammaTensor:
        """
        Returns the indices that would sort an array.

        Perform an indirect sort along the given axis using the algorithm specified by the kind keyword.
        It returns an array of indices of the same shape as a that index data along the given axis in sorted order.

        Parameters
            axis: int or None, optional
                Axis along which to sort. The default is -1 (the last axis). If None, the flattened array is used.
            kind: {‘quicksort’, ‘mergesort’, ‘heapsort’, ‘stable’}, optional
                Sorting algorithm. The default is ‘quicksort’. Note that both ‘stable’ and ‘mergesort’ use timsort
                under the covers and, in general, the actual implementation will vary with data type. The ‘mergesort’
                option is retained for backwards compatibility.
            order: str or list of str, optional
                When a is an array with fields defined, this argument specifies which fields to compare 1st, 2nd, etc.
                A single field can be specified as a string, and not all fields need be specified, but unspecified
                fields will still be used, in the order in which they come up in the dtype, to break ties.

        Returns
            index_array: ndarray, int
                Array of indices that sort a along the specified axis. If a is one-dimensional, a[index_array] yields a
                sorted a. More generally, np.take_along_axis(a, index_array, axis=axis) always yields the sorted a,
                irrespective of dimensionality.
        """
        sources = dict()
        sources[self.id] = self
        result = self.child.argsort(axis)
        out_ds = np.take_along_axis(self.data_subjects, result, axis=axis)
        return GammaTensor(
            child=result,
            data_subjects=out_ds,
            min_vals=lazyrepeatarray(data=0, shape=self.shape),
            max_vals=lazyrepeatarray(data=self.child.size, shape=self.shape),
            func_str=GAMMA_TENSOR_OP.ARGSORT.value,
            sources=sources,
        )

    @property
    def shape(self) -> Tuple[int, ...]:
        return self.child.shape

    @property
    def lipschitz_bound(self) -> float:
        # TODO: Check if there are any functions for which lipschitz bounds shouldn't be computed
        # if dis(self.func) == dis(no_op):
        #     raise Exception

        print("Starting JAX JIT")
        # relative
        from .gamma_functions import GAMMA_FUNC_MAPPER

        fn = jax.jit(GAMMA_FUNC_MAPPER[GAMMA_TENSOR_OP(self.func_str)])
        print("Traced self.func with jax's jit, now calculating gradient")
        grad_fn = jax.grad(fn)
        print("Obtained gradient, creating lookup tables")
        i2k, k2i, i2v, i2s = create_new_lookup_tables(self.sources)

        print("created lookup tables, now getting bounds")
        i2minval = jnp.concatenate([x for x in i2v]).reshape(-1, 1)
        i2maxval = jnp.concatenate([x for x in i2v]).reshape(-1, 1)
        bounds = jnp.concatenate([i2minval, i2maxval], axis=1)
        print("Obtained bounds")
        # sample_input = i2minval.reshape(-1)
        _ = i2minval.reshape(-1)
        print("Obtained all inputs")

        def max_grad_fn(input_values: np.ndarray) -> float:
            vectors = {}
            n = 0
            for i, size_param in enumerate(i2s):
                vectors[i2k[i]] = input_values[n : n + size_param]  # noqa: E203
                n += size_param

            grad_pred = grad_fn(vectors)

            m = 0
            for value in grad_pred.values():
                m = max(m, jnp.max(value))

            # return negative because we want to maximize instead of minimize
            return -m

        print("starting SHGO")
        res = shgo(max_grad_fn, bounds, iters=1, constraints=tuple())
        print("Ran SHGO")
        # return negative because we flipped earlier
        return -float(res.fun)

    @property
    def dtype(self) -> np.dtype:
        return self.child.dtype

    @staticmethod
    def get_input_tensors(state_tree: dict[int, GammaTensor]) -> List:
        # TODO: See if we can call np.stack on the output and create a vectorized tensor instead of a list of tensors
        input_tensors = []
        for tensor in state_tree.values():
            if tensor.func_str == GAMMA_TENSOR_OP.NOOP.value:
                input_tensors.append(tensor)
            else:
                input_tensors += GammaTensor.get_input_tensors(tensor.sources)
        return input_tensors

    def _object2bytes(self) -> bytes:
        schema = get_capnp_schema(schema_file="gamma_tensor.capnp")

        gamma_tensor_struct: CapnpModule = schema.GammaTensor  # type: ignore
        gamma_msg = gamma_tensor_struct.new_message()
        # this is how we dispatch correct deserialization of bytes
        gamma_msg.magicHeader = serde_magic_header(type(self))

        # do we need to serde func? if so how?
        # what about the state dict?

        if isinstance(self.child, np.ndarray) or np.isscalar(self.child):
            chunk_bytes(capnp_serialize(np.array(self.child), to_bytes=True), "child", gamma_msg)  # type: ignore
            gamma_msg.isNumpy = True
        elif isinstance(self.child, jnp.ndarray):
            chunk_bytes(
                capnp_serialize(jax2numpy(self.child, self.child.dtype), to_bytes=True),
                "child",
                gamma_msg,
            )
            gamma_msg.isNumpy = True
        else:
            chunk_bytes(serialize(self.child, to_bytes=True), "child", gamma_msg)  # type: ignore
            gamma_msg.isNumpy = False

        gamma_msg.sources = serialize(self.sources, to_bytes=True)
        chunk_bytes(
            capnp_serialize(dslarraytonumpyutf8(self.data_subjects), to_bytes=True),
            "dataSubjects",
            gamma_msg,
        )

        # Explicity convert lazyrepeatarray data to ndarray
        self.min_vals.data = np.array(self.min_vals.data)
        self.max_vals.data = np.array(self.max_vals.data)

        gamma_msg.minVal = serialize(self.min_vals, to_bytes=True)
        gamma_msg.maxVal = serialize(self.max_vals, to_bytes=True)
        gamma_msg.isLinear = self.is_linear
        gamma_msg.id = self.id
        gamma_msg.funcStr = self.func_str

        # return gamma_msg.to_bytes_packed()
        return gamma_msg.to_bytes()

    @staticmethod
    def _bytes2object(buf: bytes) -> GammaTensor:
        schema = get_capnp_schema(schema_file="gamma_tensor.capnp")
        gamma_struct: CapnpModule = schema.GammaTensor  # type: ignore
        # https://stackoverflow.com/questions/48458839/capnproto-maximum-filesize
        MAX_TRAVERSAL_LIMIT = 2**64 - 1
        # capnp from_bytes is now a context
        with gamma_struct.from_bytes(
            buf, traversal_limit_in_words=MAX_TRAVERSAL_LIMIT
        ) as gamma_msg:

            if gamma_msg.isNumpy:
                child = capnp_deserialize(
                    combine_bytes(gamma_msg.child), from_bytes=True
                )
            else:
                child = deserialize(combine_bytes(gamma_msg.child), from_bytes=True)

            state = deserialize(gamma_msg.sources, from_bytes=True)

            data_subjects = numpyutf8todslarray(
                capnp_deserialize(
                    combine_bytes(gamma_msg.dataSubjects), from_bytes=True
                )
            )

            min_val = deserialize(gamma_msg.minVal, from_bytes=True)
            max_val = deserialize(gamma_msg.maxVal, from_bytes=True)
            is_linear = gamma_msg.isLinear
            id_str = gamma_msg.id
            func_str = gamma_msg.funcStr

            return GammaTensor(
                child=child,
                data_subjects=data_subjects,
                min_vals=min_val,
                max_vals=max_val,
                is_linear=is_linear,
                sources=state,
                id=id_str,
                func_str=func_str,
            )<|MERGE_RESOLUTION|>--- conflicted
+++ resolved
@@ -695,14 +695,21 @@
         """
         return self._apply_self_tensor_op("sum", *args, **kwargs)
 
-<<<<<<< HEAD
     def ptp(
         self,
         *args: Any,
         **kwargs: Any,
     ) -> Union[TensorWrappedGammaTensorPointer, MPCTensor]:
-        """Apply the "ptp" operation between "self" and "other"
-=======
+        """Apply the "argmin" operation between "self" and "other"
+
+        Args:
+            y (Union[TensorWrappedGammaTensorPointer,MPCTensor,int,float,np.ndarray]) : second operand.
+
+        Returns:
+            Union[TensorWrappedGammaTensorPointer,MPCTensor] : Result of the operation.
+        """
+        return self._apply_self_tensor_op("ptp", *args, **kwargs)
+
     def __lshift__(
         self,
         other: Union[
@@ -710,7 +717,6 @@
         ],
     ) -> Union[TensorWrappedGammaTensorPointer, MPCTensor]:
         """Apply the "lshift" operation between "self" and "other"
->>>>>>> c52ea47b
 
         Args:
             y (Union[TensorWrappedGammaTensorPointer,MPCTensor,int,float,np.ndarray]) : second operand.
@@ -718,17 +724,22 @@
         Returns:
             Union[TensorWrappedGammaTensorPointer,MPCTensor] : Result of the operation.
         """
-<<<<<<< HEAD
-        return self._apply_self_tensor_op("ptp", *args, **kwargs)
+        return TensorWrappedGammaTensorPointer._apply_op(self, other, "__lshift__")
 
     def argmax(
         self,
         *args: Any,
         **kwargs: Any,
     ) -> Union[TensorWrappedGammaTensorPointer, MPCTensor]:
-        """Apply the "argmax" operation between "self" and "other"
-=======
-        return TensorWrappedGammaTensorPointer._apply_op(self, other, "__lshift__")
+        """Apply the "argmin" operation between "self" and "other"
+
+        Args:
+            y (Union[TensorWrappedGammaTensorPointer,MPCTensor,int,float,np.ndarray]) : second operand.
+
+        Returns:
+            Union[TensorWrappedGammaTensorPointer,MPCTensor] : Result of the operation.
+        """
+        return self._apply_self_tensor_op("argmax", *args, **kwargs)
 
     def __rshift__(
         self,
@@ -737,7 +748,6 @@
         ],
     ) -> Union[TensorWrappedGammaTensorPointer, MPCTensor]:
         """Apply the "rshift" operation between "self" and "other"
->>>>>>> c52ea47b
 
         Args:
             y (Union[TensorWrappedGammaTensorPointer,MPCTensor,int,float,np.ndarray]) : second operand.
@@ -745,8 +755,7 @@
         Returns:
             Union[TensorWrappedGammaTensorPointer,MPCTensor] : Result of the operation.
         """
-<<<<<<< HEAD
-        return self._apply_self_tensor_op("argmax", *args, **kwargs)
+        return TensorWrappedGammaTensorPointer._apply_op(self, other, "__rshift__")
 
     def argmin(
         self,
@@ -762,15 +771,12 @@
             Union[TensorWrappedGammaTensorPointer,MPCTensor] : Result of the operation.
         """
         return self._apply_self_tensor_op("argmin", *args, **kwargs)
-=======
-        return TensorWrappedGammaTensorPointer._apply_op(self, other, "__rshift__")
 
     def round(self, *args: Any, **kwargs: Any) -> TensorWrappedGammaTensorPointer:
         return self._apply_self_tensor_op("round", *args, **kwargs)
 
     def __round__(self, *args: Any, **kwargs: Any) -> TensorWrappedGammaTensorPointer:
         return self.round(*args, **kwargs)
->>>>>>> c52ea47b
 
     def __pos__(self) -> TensorWrappedGammaTensorPointer:
         """Apply the __pos__ (+) operator  on self.
