--- conflicted
+++ resolved
@@ -644,17 +644,12 @@
         """
         return self._apply_self_tensor_op(op_str="__pos__")
 
-<<<<<<< HEAD
     def cumsum(
-=======
-    def prod(
->>>>>>> 3d4c31b6
         self,
         *args: Any,
         **kwargs: Any,
     ) -> Union[TensorWrappedGammaTensorPointer, MPCTensor]:
         """
-<<<<<<< HEAD
         Return the cumulative sum of the elements along a given axis.
 
         Parameters
@@ -686,7 +681,13 @@
                  a if axis is not None or a is 1-d.
         """
         return self._apply_self_tensor_op("cumprod", *args, **kwargs)
-=======
+
+    def prod(
+        self,
+        *args: Any,
+        **kwargs: Any,
+    ) -> Union[TensorWrappedGammaTensorPointer, MPCTensor]:
+        """
         Return the product of array elements over a given axis.
 
         Parameters
@@ -713,7 +714,6 @@
                 Elements to include in the product. See reduce for details.
         """
         return self._apply_self_tensor_op("prod", *args, **kwargs)
->>>>>>> 3d4c31b6
 
     def __pow__(
         self,
@@ -3061,7 +3061,6 @@
             sources=sources,
         )
 
-<<<<<<< HEAD
     def cumsum(
         self,
         axis: Optional[int] = None,
@@ -3119,7 +3118,19 @@
             highest = abs(self.max_vals.data)
         else:
             highest = abs(self.min_vals.data)
-=======
+
+        sources = dict()
+        sources[self.id] = self
+
+        return GammaTensor(
+            child=result,
+            data_subjects=self.data_subjects.cumprod(axis=axis),
+            min_vals=lazyrepeatarray(data=-(highest**num).min(), shape=result.shape),
+            max_vals=lazyrepeatarray(data=(highest**num).max(), shape=result.shape),
+            func_str=GAMMA_TENSOR_OP.CUMPROD.value,
+            sources=sources,
+        )
+
     def prod(self, axis: Optional[Union[int, Tuple[int, ...]]] = None) -> GammaTensor:
         """
         Return the product of array elements over a given axis.
@@ -3170,21 +3181,10 @@
         """
         # relative
         from .phi_tensor import PhiTensor
->>>>>>> 3d4c31b6
 
         sources = dict()
         sources[self.id] = self
 
-<<<<<<< HEAD
-        return GammaTensor(
-            child=result,
-            data_subjects=self.data_subjects.cumprod(axis=axis),
-            min_vals=lazyrepeatarray(data=-(highest**num).min(), shape=result.shape),
-            max_vals=lazyrepeatarray(data=(highest**num).max(), shape=result.shape),
-            func_str=GAMMA_TENSOR_OP.CUMPROD.value,
-            sources=sources,
-        )
-=======
         if isinstance(other, PhiTensor):
             return self // other.gamma
         elif isinstance(other, GammaTensor):
@@ -3224,7 +3224,6 @@
             raise NotImplementedError(
                 f"floordiv not supported between GammaTensor & {type(other)}"
             )
->>>>>>> 3d4c31b6
 
     def trace(self, offset: int = 0, axis1: int = 0, axis2: int = 1) -> GammaTensor:
         """
