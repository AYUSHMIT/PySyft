--- conflicted
+++ resolved
@@ -615,17 +615,12 @@
         """
         return self._apply_self_tensor_op(op_str="__pos__")
 
-<<<<<<< HEAD
     def var(
-=======
-    def std(
->>>>>>> 1759d3ba
         self,
         *args: Any,
         **kwargs: Any,
     ) -> Union[TensorWrappedGammaTensorPointer, MPCTensor]:
         """
-<<<<<<< HEAD
         Compute the variance along the specified axis of the array elements, a measure of the spread of a distribution.
         The variance is computed for the flattened array by default, otherwise over the specified axis.
 
@@ -640,7 +635,76 @@
             ddof: int, optional
                 “Delta Degrees of Freedom”: the divisor used in the calculation is N - ddof, where N represents the
                 number of elements. By default ddof is zero.
-=======
+
+            keepdims: bool, optional
+                If this is set to True, the axes which are reduced are left in the result as dimensions with size one.
+                With this option, the result will broadcast correctly against the input array.
+
+                If the default value is passed, then keepdims will not be passed through to the var method of
+                sub-classes of ndarray, however any non-default value will be. If the sub-class’ method does not
+                implement keepdims any exceptions will be raised.
+
+            where: array_like of bool, optional
+                Elements to include in the variance. See reduce for details.
+        """
+        attr_path_and_name = "syft.core.tensor.tensor.Tensor.var"
+        data_subjects = np.array(self.data_subjects).var(*args, **kwargs)  # type: ignore
+        result = TensorWrappedGammaTensorPointer(
+            data_subjects=data_subjects,
+            min_vals=lazyrepeatarray(data=0, shape=data_subjects.shape),
+            max_vals=lazyrepeatarray(
+                data=0.25 * (self.max_vals.data - self.min_vals.data) ** 2,
+                shape=data_subjects.shape,
+            ),
+            client=self.client,
+        )
+
+        # QUESTION can the id_at_location be None?
+        result_id_at_location = getattr(result, "id_at_location", None)
+
+        if result_id_at_location is not None:
+            # first downcast anything primitive which is not already PyPrimitive
+            (
+                downcast_args,
+                downcast_kwargs,
+            ) = lib.python.util.downcast_args_and_kwargs(args=args, kwargs=kwargs)
+
+            # then we convert anything which isnt a pointer into a pointer
+            pointer_args, pointer_kwargs = pointerize_args_and_kwargs(
+                args=downcast_args,
+                kwargs=downcast_kwargs,
+                client=self.client,
+                gc_enabled=False,
+            )
+
+            cmd = RunClassMethodAction(
+                path=attr_path_and_name,
+                _self=self,
+                args=pointer_args,
+                kwargs=pointer_kwargs,
+                id_at_location=result_id_at_location,
+                address=self.client.address,
+            )
+            self.client.send_immediate_msg_without_reply(msg=cmd)
+
+        inherit_tags(
+            attr_path_and_name=attr_path_and_name,
+            result=result,
+            self_obj=self,
+            args=[],
+            kwargs={},
+        )
+        result.public_shape = data_subjects.shape
+        result.public_dtype = self.public_dtype
+
+        return result
+
+    def std(
+        self,
+        *args: Any,
+        **kwargs: Any,
+    ) -> Union[TensorWrappedGammaTensorPointer, MPCTensor]:
+        """
         Compute the standard deviation along the specified axis.
         Returns the standard deviation, a measure of the spread of a distribution, of the array elements.
         The standard deviation is computed for the flattened array by default, otherwise over the specified axis.
@@ -659,26 +723,16 @@
             ddof: int, optional
                 ddof = Delta Degrees of Freedom. By default ddof is zero.
                 The divisor used in calculations is N - ddof, where N represents the number of elements.
->>>>>>> 1759d3ba
 
             keepdims: bool, optional
                 If this is set to True, the axes which are reduced are left in the result as dimensions with size one.
                 With this option, the result will broadcast correctly against the input array.
-<<<<<<< HEAD
-                If the default value is passed, then keepdims will not be passed through to the var method of
-=======
+
                 If the default value is passed, then keepdims will not be passed through to the std method of
->>>>>>> 1759d3ba
                 sub-classes of ndarray, however any non-default value will be. If the sub-class’ method does not
                 implement keepdims any exceptions will be raised.
 
             where: array_like of bool, optional
-<<<<<<< HEAD
-                Elements to include in the variance. See reduce for details.
-        """
-        attr_path_and_name = "syft.core.tensor.tensor.Tensor.var"
-        data_subjects = np.array(self.data_subjects).var(*args, **kwargs)  # type: ignore
-=======
                 Elements to include in the standard deviation. See reduce for details.
 
         Returns
@@ -687,17 +741,11 @@
         """
         attr_path_and_name = "syft.core.tensor.tensor.Tensor.std"
         data_subjects = np.array(self.data_subjects).std(*args, **kwargs)  # type: ignore
->>>>>>> 1759d3ba
-
         result = TensorWrappedGammaTensorPointer(
             data_subjects=data_subjects,
             min_vals=lazyrepeatarray(data=0, shape=data_subjects.shape),
             max_vals=lazyrepeatarray(
-<<<<<<< HEAD
-                data=0.25 * (self.max_vals.data - self.min_vals.data) ** 2,
-=======
                 data=(self.max_vals.data - self.min_vals.data) / 2,
->>>>>>> 1759d3ba
                 shape=data_subjects.shape,
             ),
             client=self.client,
@@ -2438,8 +2486,6 @@
     def std(
         self, axis: Optional[Union[int, Tuple[int, ...]]] = None, **kwargs: Any
     ) -> GammaTensor:
-<<<<<<< HEAD
-=======
         """
         Compute the standard deviation along the specified axis.
         Returns the standard deviation, a measure of the spread of a distribution, of the array elements.
@@ -2474,7 +2520,6 @@
 
             standard_deviation: GammaTensor
         """
->>>>>>> 1759d3ba
         output_state = dict()
         output_state[self.id] = self
 
@@ -2494,7 +2539,6 @@
             data_subjects=self.data_subjects.std(axis, **kwargs),
             min_vals=lazyrepeatarray(data=0, shape=result.shape),
             max_vals=lazyrepeatarray(data=(maxv - minv) / 2, shape=result.shape),
-<<<<<<< HEAD
             sources=output_state,
             func_str=GAMMA_TENSOR_OP.STD.value,
         )
@@ -2550,8 +2594,6 @@
             max_vals=lazyrepeatarray(
                 data=0.25 * (maxv - minv) ** 2, shape=result.shape
             ),
-=======
->>>>>>> 1759d3ba
             sources=output_state,
             func_str=GAMMA_TENSOR_OP.VAR.value,
         )
