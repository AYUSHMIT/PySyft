# future
from __future__ import annotations

# stdlib
from typing import Optional

# third party
from google.protobuf.reflection import GeneratedProtocolMessageType
import numpy as np

# relative
# syft relative
from ....core.common.serde.recursive import RecursiveSerde
from ....proto.core.tensor.tensor_pb2 import Tensor as Tensor_PB
from ...adp.entity import Entity
from ...adp.vm_private_scalar_manager import VirtualMachinePrivateScalarManager
from ...common.serde.serializable import bind_protobuf
from ..ancestors import AutogradTensorAncestor
from ..passthrough import PassthroughTensor
from ..passthrough import implements
from ..passthrough import inputs2child
from ..passthrough import is_acceptable_simple_type
from ..types import SupportedChainType
from .initial_gamma import InitialGammaTensor


@bind_protobuf
class SingleEntityPhiTensor(PassthroughTensor, AutogradTensorAncestor, RecursiveSerde):

    __attr_allowlist__ = ["child", "_min_vals", "_max_vals", "entity", "scalar_manager"]

    def __init__(
        self,
        child: SupportedChainType,
        entity: Entity,
        min_vals: np.ndarray,
        max_vals: np.ndarray,
        scalar_manager: Optional[VirtualMachinePrivateScalarManager] = None,
    ) -> None:

        # child = the actual private data
        super().__init__(child)

        # identically shaped tensor to "child" but making the LOWEST possible value of this private value
        self._min_vals = min_vals

        # identically shaped tensor to "child" but making the HIGHEST possible value of this private value
        self._max_vals = max_vals

        # the identity of the data subject
        self.entity = entity

        if scalar_manager is None:
            self.scalar_manager = VirtualMachinePrivateScalarManager()
        else:
            self.scalar_manager = scalar_manager

    @property
    def gamma(self) -> InitialGammaTensor:

        """Property to cast this tensor into a GammaTensor"""
        return self.create_gamma()

    def create_gamma(
        self, scalar_manager: Optional[VirtualMachinePrivateScalarManager] = None
    ) -> InitialGammaTensor:

        """Return a new Gamma tensor based on this phi tensor"""

        if scalar_manager is None:
            scalar_manager = self.scalar_manager

        # Gamma expects an entity for each scalar
        entities = np.array([self.entity] * np.array(self.child.shape).prod()).reshape(
            self.shape
        )

        return InitialGammaTensor(
            values=self.child,
            min_vals=self.min_vals,
            max_vals=self.max_vals,
            entities=entities,
            scalar_manager=scalar_manager,
        )

    @property
    def min_vals(self) -> np.ndarray:

        return self._min_vals

    @property
    def max_vals(self) -> np.ndarray:

        return self._max_vals

    def __repr__(self) -> str:

        """Pretty print some information, optimized for Jupyter notebook viewing."""
        return (
            f"{self.__class__.__name__}(entity={self.entity.name}, child={self.child})"
        )

    def __abs__(self) -> SingleEntityPhiTensor:

        data = self.child.abs()

        # create true/false gate inputs
        minvals_is_gt0 = self.min_vals > 0
        minvals_is_le0 = -minvals_is_gt0 + 1
        maxvals_is_gt0 = self.max_vals >= 0
        maxvals_is_le0 = -maxvals_is_gt0 + 1

        # create true/false gates
        is_strict_gt0 = minvals_is_gt0
        is_gtlt0 = minvals_is_le0 * maxvals_is_gt0
        is_strict_lt0 = minvals_is_le0 * maxvals_is_le0

        # if min_vals > 0, then new min_vals doesn't change
        min_vals_strict_gt0 = self.min_vals

        # if min_vals < 0 and max_vals > 0, then new min_vals = 0
        min_vals_gtlt0 = self.min_vals * 0

        # if min_vals < 0 and max_vals < 0, then new min_vals = -max_vals
        min_vals_strict_lt0 = -self.max_vals

        # sum of masked options
        min_vals = is_strict_gt0 * min_vals_strict_gt0
        min_vals = min_vals + (is_gtlt0 * min_vals_gtlt0)
        min_vals = min_vals + (is_strict_lt0 * min_vals_strict_lt0)

        #  if min_vals > 0, then new min_vals doesn't change
        max_vals_strict_gt0 = self.max_vals

        # if min_vals < 0 and max_vals > 0, then new min_vals = 0
        max_vals_gtlt0 = np.max([self.max_vals, -self.min_vals])

        #  if min_vals < 0 and max_vals < 0, then new min_vals = -max_vals
        max_vals_strict_lt0 = -self.min_vals

        # sum of masked options
        max_vals = is_strict_gt0 * max_vals_strict_gt0
        max_vals = max_vals + (is_gtlt0 * max_vals_gtlt0)
        max_vals = max_vals + (is_strict_lt0 * max_vals_strict_lt0)

        entity = self.entity

        return SingleEntityPhiTensor(
            child=data,
            entity=entity,
            min_vals=min_vals,
            max_vals=max_vals,
            scalar_manager=self.scalar_manager,
        )

    def __add__(self, other: SupportedChainType) -> SingleEntityPhiTensor:

        # if the tensor being added is also private
        if isinstance(other, SingleEntityPhiTensor):

            if self.entity != other.entity:
                # this should return a GammaTensor
                return NotImplemented

            data = self.child + other.child
            min_vals = self.min_vals + other.min_vals
            max_vals = self.max_vals + other.max_vals
            entity = self.entity

            return SingleEntityPhiTensor(
                child=data,
                entity=entity,
                min_vals=min_vals,
                max_vals=max_vals,
                scalar_manager=self.scalar_manager,
            )

        # if the tensor being added is a public tensor / int / float / etc.
        elif is_acceptable_simple_type(other):

            data = self.child + other
            min_vals = self.min_vals + other
            max_vals = self.max_vals + other
            entity = self.entity

            return SingleEntityPhiTensor(
                child=data,
                entity=entity,
                min_vals=min_vals,
                max_vals=max_vals,
                scalar_manager=self.scalar_manager,
            )

        else:
            return NotImplemented

<<<<<<< HEAD
    def __neg__(self):
        data = -self.child
        min_vals = -self.max_vals
        max_vals = -self.min_vals
=======
    def __neg__(self) -> SingleEntityPhiTensor:

        data = self.child * -1
        min_vals = self.min_vals * -1
        max_vals = self.max_vals * -1
        entity = self.entity

        return SingleEntityPhiTensor(
            child=data,
            entity=entity,
            min_vals=min_vals,
            max_vals=max_vals,
            scalar_manager=self.scalar_manager,
        )
>>>>>>> d0cf9f68

    def __getitem__(self, key) -> SingleEntityPhiTensor:

        data = self.child.__getitem__(key)
        min_vals = self.min_vals.__getitem__(key)
        max_vals = self.max_vals.__getitem__(key)

        if isinstance(data, (np.number, bool, int, float)):
            data = np.array([data])  # 1 dimensional np.array
        if isinstance(min_vals, (np.number, bool, int, float)):
            min_vals = np.array(min_vals)  # 1 dimensional np.array
        if isinstance(max_vals, (np.number, bool, int, float)):
            max_vals = np.array(max_vals)  # 1 dimensional np.array

        entity = self.entity

        return SingleEntityPhiTensor(
            child=data,
            entity=entity,
            min_vals=min_vals,
            max_vals=max_vals,
            scalar_manager=self.scalar_manager,
        )

    def __gt__(self, other: SupportedChainType) -> SingleEntityPhiTensor:

        # if the tensor being added is also private
        if isinstance(other, SingleEntityPhiTensor):

            if self.entity != other.entity:
                # this should return a GammaTensor
                return NotImplemented

            data = (
                self.child > other.child
            ) * 1  # the * 1 just makes sure it returns integers instead of True/False
            min_vals = self.min_vals * 0
            max_vals = (self.max_vals * 0) + 1
            entity = self.entity

            return SingleEntityPhiTensor(
                child=data,
                entity=entity,
                min_vals=min_vals,
                max_vals=max_vals,
                scalar_manager=self.scalar_manager,
            )

        # if the tensor being added is a public tensor / int / float / etc.
        elif is_acceptable_simple_type(other):

            data = (self.child > other) * 1
            min_vals = self.min_vals * 0
            max_vals = (self.max_vals * 0) + 1
            entity = self.entity

            return SingleEntityPhiTensor(
                child=data,
                entity=entity,
                min_vals=min_vals,
                max_vals=max_vals,
                scalar_manager=self.scalar_manager,
            )

        else:
            return NotImplemented

    def __mul__(self, other: SupportedChainType) -> SingleEntityPhiTensor:

        if other.__class__ == SingleEntityPhiTensor:

            if self.entity != other.entity:
                # this should return a GammaTensor
                return NotImplemented

            data = self.child * other.child

            min_min = self.min_vals * other.min_vals
            min_max = self.min_vals * other.max_vals
            max_min = self.max_vals * other.min_vals
            max_max = self.max_vals * other.max_vals

            min_vals = np.min([min_min, min_max, max_min, max_max], axis=0)
            max_vals = np.max([min_min, min_max, max_min, max_max], axis=0)
            entity = self.entity

            return SingleEntityPhiTensor(
                child=data,
                entity=entity,
                min_vals=min_vals,
                max_vals=max_vals,
                scalar_manager=self.scalar_manager,
            )
        elif is_acceptable_simple_type(other):

            data = self.child * other

            min_min = self.min_vals * other
            min_max = self.min_vals * other
            max_min = self.max_vals * other
            max_max = self.max_vals * other

            min_vals = np.min([min_min, min_max, max_min, max_max], axis=0)
            max_vals = np.max([min_min, min_max, max_min, max_max], axis=0)
            entity = self.entity

            return SingleEntityPhiTensor(
                child=data,
                entity=entity,
                min_vals=min_vals,
                max_vals=max_vals,
                scalar_manager=self.scalar_manager,
            )

        else:
            return NotImplemented

    def __sub__(self, other: SupportedChainType) -> SingleEntityPhiTensor:

        if isinstance(other, SingleEntityPhiTensor):
            if self.entity != other.entity:
                # this should return a GammaTensor
                return NotImplemented

            data = self.child - other.child
            min_vals = self.min_vals - other.min_vals
            max_vals = self.max_vals - other.max_vals
            entity = self.entity

            return SingleEntityPhiTensor(
                child=data,
                entity=entity,
                min_vals=min_vals,
                max_vals=max_vals,
                scalar_manager=self.scalar_manager,
            )
        else:
            return NotImplemented

    def __truediv__(self, other: SupportedChainType) -> SingleEntityPhiTensor:

        if isinstance(other, SingleEntityPhiTensor):

            if self.entity != other.entity:
                # this should return a GammaTensor
                return NotImplemented

            data = self.child / other.child

            if (other.min_vals == 0).any() or (other.max_vals == 0).any():

                raise Exception(
                    "Infinite sensitivity - we can support this in the future but not yet"
                )

            else:

                min_min = self.min_vals / other.min_vals
                min_max = self.min_vals / other.max_vals
                max_min = self.max_vals / other.min_vals
                max_max = self.max_vals / other.max_vals

                min_vals = np.min([min_min, min_max, max_min, max_max], axis=0)
                max_vals = np.max([min_min, min_max, max_min, max_max], axis=0)

            entity = self.entity

            return SingleEntityPhiTensor(
                child=data,
                entity=entity,
                min_vals=min_vals,
                max_vals=max_vals,
                scalar_manager=self.scalar_manager,
            )
        else:
            return self * (1 / other)

    def dot(self, other: SupportedChainType):
        return self.manual_dot(other)

    # ndarray.flatten(order='C')
    def flatten(self, order: str = "C") -> SingleEntityPhiTensor:
        data = self.child.flatten(order=order)
        min_vals = self.min_vals.flatten(order=order)
        max_vals = self.max_vals.flatten(order=order)
        entity = self.entity

        return SingleEntityPhiTensor(
            child=data,
            entity=entity,
            min_vals=min_vals,
            max_vals=max_vals,
            scalar_manager=self.scalar_manager,
        )

    def repeat(self, repeats, axis=None):

        data = self.child.repeat(repeats, axis=axis)
        min_vals = self.min_vals.repeat(repeats, axis=axis)
        max_vals = self.max_vals.repeat(repeats, axis=axis)
        entity = self.entity

        return SingleEntityPhiTensor(
            child=data,
            entity=entity,
            min_vals=min_vals,
            max_vals=max_vals,
            scalar_manager=self.scalar_manager,
        )

    def reshape(self, *args):

        data = self.child.reshape(*args)
        min_vals = self.min_vals.reshape(*args)
        max_vals = self.max_vals.reshape(*args)
        entity = self.entity

        return SingleEntityPhiTensor(
            child=data,
            entity=entity,
            min_vals=min_vals,
            max_vals=max_vals,
            scalar_manager=self.scalar_manager,
        )

    def sum(self, *args, **kwargs):

        data = self.child.sum(*args, **kwargs)
        min_vals = self.min_vals.sum(*args, **kwargs)
        max_vals = self.max_vals.sum(*args, **kwargs)
        entity = self.entity

        return SingleEntityPhiTensor(
            child=data,
            entity=entity,
            min_vals=min_vals,
            max_vals=max_vals,
            scalar_manager=self.scalar_manager,
        )

    def transpose(self, *args, **kwargs):

        data = self.child.transpose(*args)
        min_vals = self.min_vals.transpose(*args)
        max_vals = self.max_vals.transpose(*args)
        entity = self.entity

        return SingleEntityPhiTensor(
            child=data,
            entity=entity,
            min_vals=min_vals,
            max_vals=max_vals,
            scalar_manager=self.scalar_manager,
        )

    #
    # def _object2proto(self) -> Tensor_PB:
    #     arrays = []
    #     tensors = []
    #     if isinstance(self.child, np.ndarray):
    #         use_tensors = False
    #         arrays = [
    #             serialize(self.child),
    #             serialize(self.min_vals),
    #             serialize(self.max_vals),
    #         ]
    #     else:
    #         use_tensors = True
    #         tensors = [
    #             serialize(self.child),
    #             serialize(self.min_vals),
    #             serialize(self.max_vals),
    #         ]
    #
    #     return Tensor_PB(
    #         obj_type=full_name_with_name(klass=type(self)),
    #         use_tensors=use_tensors,
    #         arrays=arrays,
    #         tensors=tensors,
    #         entity=serialize(self.entity),
    #     )
    #
    # @staticmethod
    # def _proto2object(proto: Tensor_PB) -> SingleEntityPhiTensor:
    #     use_tensors = proto.use_tensors
    #     children = []
    #     if use_tensors:
    #         children = [deserialize(tensor) for tensor in proto.tensors]
    #     else:
    #         children = [deserialize(array) for array in proto.arrays]
    #
    #     child = children.pop(0)
    #     min_vals = children.pop(0)
    #     max_vals = children.pop(0)
    #
    #     entity = deserialize(blob=proto.entity)
    #
    #     return SingleEntityPhiTensor(
    #         child=child, entity=entity, min_vals=min_vals, max_vals=max_vals
    #     )

    @staticmethod
    def get_protobuf_schema() -> GeneratedProtocolMessageType:
        return Tensor_PB


@implements(SingleEntityPhiTensor, np.expand_dims)
def expand_dims(a, axis):

    entity = a.entity

    min_vals = np.expand_dims(a=a.min_vals, axis=axis)
    max_vals = np.expand_dims(a=a.max_vals, axis=axis)

    data = np.expand_dims(a.child, axis=axis)

    return SingleEntityPhiTensor(
        child=data,
        entity=entity,
        min_vals=min_vals,
        max_vals=max_vals,
        scalar_manager=a.scalar_manager,
    )


@implements(SingleEntityPhiTensor, np.mean)
def mean(*args, **kwargs):
    entity = args[0].entity
    scalar_manager = args[0].scalar_manager

    for arg in args[1:]:
        if not isinstance(arg, SingleEntityPhiTensor):
            raise Exception("Can only call np.mean on objects of the same type.")

        if arg.entity != entity:
            return NotImplemented

    min_vals = np.mean([x.min_vals for x in args], **kwargs)
    max_vals = np.mean([x.max_vals for x in args], **kwargs)

    args, kwargs = inputs2child(*args, **kwargs)

    data = np.mean(args, **kwargs)

    return SingleEntityPhiTensor(
        child=data,
        entity=entity,
        min_vals=min_vals,
        max_vals=max_vals,
        scalar_manager=scalar_manager,
    )<|MERGE_RESOLUTION|>--- conflicted
+++ resolved
@@ -194,12 +194,6 @@
         else:
             return NotImplemented
 
-<<<<<<< HEAD
-    def __neg__(self):
-        data = -self.child
-        min_vals = -self.max_vals
-        max_vals = -self.min_vals
-=======
     def __neg__(self) -> SingleEntityPhiTensor:
 
         data = self.child * -1
@@ -214,7 +208,6 @@
             max_vals=max_vals,
             scalar_manager=self.scalar_manager,
         )
->>>>>>> d0cf9f68
 
     def __getitem__(self, key) -> SingleEntityPhiTensor:
 
