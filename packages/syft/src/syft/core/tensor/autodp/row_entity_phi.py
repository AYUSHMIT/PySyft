--- conflicted
+++ resolved
@@ -592,7 +592,6 @@
 
         return RowEntityPhiTensor(rows=new_list, check_shape=False)
 
-<<<<<<< HEAD
     def __floordiv__(
         self,
         other: Union[AcceptableSimpleType, SingleEntityPhiTensor, RowEntityPhiTensor],
@@ -675,7 +674,8 @@
                 new_list.append(self_tensor.__matmul__(other_tensor))
         else:
             raise NotImplementedError
-=======
+        return RowEntityPhiTensor(rows=new_list, check_shape=False)
+
     def trace(
         self,
         offset: int = 0,
@@ -827,7 +827,6 @@
         for tensor in self.child:
             new_list.append(tensor.round(decimals))
 
->>>>>>> f8a7e50b
         return RowEntityPhiTensor(rows=new_list, check_shape=False)
 
 
