# future
from __future__ import annotations

# stdlib
from typing import Any
from typing import List
from typing import Optional
from typing import Tuple
from typing import Union

# third party
import numpy as np

# relative
from ...adp.vm_private_scalar_manager import (
    VirtualMachinePrivateScalarManager as TypeScalarManager,
)
from ...common.serde.serializable import serializable
from ..passthrough import PassthroughTensor  # type: ignore
from ..passthrough import implements  # type: ignore
from ..passthrough import is_acceptable_simple_type  # type: ignore
from ..types import AcceptableSimpleType  # type: ignore
from .adp_tensor import ADPTensor
from .initial_gamma import InitialGammaTensor  # type: ignore


<<<<<<< HEAD
@serializable()
class RowEntityPhiTensor(PassthroughTensor, RecursiveSerde, ADPTensor):
    """This tensor is one of several tensors whose purpose is to carry metadata
    relevant to automatically tracking the privacy budgets of tensor operations. This
    tensor is called 'Phi' tensor because it assumes that each number in the tensor
    originates from a single entity (no numbers originate from multiple entities). This
    tensor is called 'RowEntity' because it additionally assumes that all entries in a row
    come from the same entity (note: multiple rows may also be from the same or different
    entities). The reason we have a tensor specifically for tracking row-organized entities
    is that data entity-linked by row is very common and specifically accommodating it offers
    significant performance benefits over other DP tracking tensors. Note that when
    we refer to the number of 'rows' we simply refer to the length of the first dimension. This
    tensor can have an arbitrary number of dimensions."""

    # a list of attributes needed for serialization using RecursiveSerde
=======
@serializable(recursive_serde=True)
class RowEntityPhiTensor(PassthroughTensor, ADPTensor):

>>>>>>> 3bdcb0cf
    __attr_allowlist__ = ["child"]

    def __init__(self, rows: Any, check_shape: bool = True):
        """Initialize a RowEntityPhiTensor

        rows: the actual data organized as an iterable (can be any type of iterable)
        check_shape: whether or not we are already confident that the objects in iterable
            'rows' all have the same dimension (check if we're not sure).

        """

        super().__init__(rows)

        # include this check because it's expensvie to check and sometimes we can skip it when
        # we already know the rows are identically shaped.
        if check_shape:

            # shape of the first row we use for reference
            shape = rows[0].shape

            # check each row to make sure it's the same shape as the first
            for row in rows[1:]:
                if shape != row.shape:
                    raise Exception(
                        f"All rows in RowEntityPhiTensor must match: {shape} != {row.shape}"
                    )

    @property
    def scalar_manager(self) -> TypeScalarManager:
        return self.child[0].scalar_manager

    @property
    def min_vals(self) -> np.ndarray:
        return np.concatenate([x.min_vals for x in self.child]).reshape(self.shape)

    @property
    def max_vals(self) -> np.ndarray:
        return np.concatenate([x.max_vals for x in self.child]).reshape(self.shape)

    @property
    def value(self) -> np.ndarray:
        return np.concatenate([x.child for x in self.child]).reshape(self.shape)

    @property
    def entities(self) -> np.ndarray:
        return np.array(
            [[x.entity] * np.array(x.shape).prod() for x in self.child]
        ).reshape(self.shape)

    @property
    def gamma(self) -> InitialGammaTensor:
        return self.create_gamma()

    def create_gamma(
        self, scalar_manager: Optional[TypeScalarManager] = None
    ) -> InitialGammaTensor:

        if scalar_manager is None:
            scalar_manager = self.scalar_manager

        return InitialGammaTensor(
            values=self.value,  # 5 x 10 data
            min_vals=self.min_vals,  # 5 x 10 minimum values
            max_vals=self.max_vals,  # 5 x 10 maximum values
            entities=self.entities,  # list of 5 entities
            scalar_manager=scalar_manager,
        )

    @property
    def shape(self) -> Tuple[Any, ...]:
        return [len(self.child)] + list(self.child[0].shape)  # type: ignore

    def __eq__(self, other: Any) -> RowEntityPhiTensor:

        if is_acceptable_simple_type(other) or len(self.child) == len(other.child):  # type: ignore
            new_list = list()
            for i in range(len(self.child)):
                if is_acceptable_simple_type(other):
                    new_list.append(self.child[i] == other)
                else:
                    new_list.append(self.child[i] == other.child[i])  # type: ignore
            return RowEntityPhiTensor(rows=new_list, check_shape=False)
        else:
            raise Exception(
                f"Tensor dims do not match for __eq__: {len(self.child)} != {len(other.child)}"  # type: ignore
            )

    def __add__(  # type: ignore
        self, other: Union[RowEntityPhiTensor, AcceptableSimpleType]
    ) -> RowEntityPhiTensor:

        if is_acceptable_simple_type(other) or len(self.child) == len(other.child):  # type: ignore
            new_list = list()
            for i in range(len(self.child)):
                if is_acceptable_simple_type(other):
                    new_list.append(self.child[i] + other)
                else:
                    new_list.append(self.child[i] + other.child[i])  # type: ignore
            return RowEntityPhiTensor(rows=new_list, check_shape=False)
        else:
            raise Exception(
                f"Tensor dims do not match for __add__: {len(self.child)} != {len(other.child)}"  # type: ignore
            )

    def __sub__(  # type: ignore
        self, other: Union[RowEntityPhiTensor, AcceptableSimpleType]
    ) -> RowEntityPhiTensor:
        if is_acceptable_simple_type(other) or len(self.child) == len(other.child):  # type: ignore
            new_list = list()
            for i in range(len(self.child)):
                if is_acceptable_simple_type(other):
                    new_list.append(self.child[i] - other)
                else:
                    new_list.append(self.child[i] - other.child[i])  # type: ignore
            return RowEntityPhiTensor(rows=new_list, check_shape=False)
        else:
            raise Exception(
                f"Tensor dims do not match for __sub__: {len(self.child)} != {len(other.child)}"  # type: ignore
            )

    def __mul__(  # type: ignore
        self, other: Union[RowEntityPhiTensor, AcceptableSimpleType]
    ) -> RowEntityPhiTensor:

        if is_acceptable_simple_type(other) or len(self.child) == len(other.child):  # type: ignore
            new_list = list()
            for i in range(len(self.child)):
                if is_acceptable_simple_type(other):
                    if isinstance(other, (int, bool, float)):
                        new_list.append(self.child[i] * other)
                    else:
                        new_list.append(self.child[i] * other[i])  # type: ignore
                else:
                    new_list.append(self.child[i] * other.child[i])  # type: ignore
            return RowEntityPhiTensor(rows=new_list, check_shape=False)
        else:
            raise Exception(
                f"Tensor dims do not match for __mul__: {len(self.child)} != {len(other.child)}"  # type: ignore
            )

    def __truediv__(  # type: ignore
        self, other: Union[RowEntityPhiTensor, AcceptableSimpleType]
    ) -> RowEntityPhiTensor:

        if is_acceptable_simple_type(other) or len(self.child) == len(other.child):  # type: ignore
            new_list = list()
            for i in range(len(self.child)):
                if is_acceptable_simple_type(other):
                    new_list.append(self.child[i] / other)
                else:
                    new_list.append(self.child[i] / other.child[i])  # type: ignore
            return RowEntityPhiTensor(rows=new_list, check_shape=False)
        else:
            raise Exception(
                f"Tensor dims do not match for __truediv__: {len(self.child)} != {len(other.child)}"  # type: ignore
            )

    def repeat(
        self, repeats: Union[int, Tuple[int, ...]], axis: Optional[int] = None
    ) -> RowEntityPhiTensor:

        if axis is None:
            raise Exception(
                "Conservatively, RowEntityPhiTensor doesn't yet support repeat(axis=None)"
            )

        if axis == 0 or axis == -len(self.shape):
            new_list = list()
            for r in range(repeats):  # type: ignore
                for row in self.child:
                    new_list.append(row)
            return RowEntityPhiTensor(rows=new_list, check_shape=False)

        elif axis > 0:
            new_list = list()
            for row in self.child:
                new_list.append(row.repeat(repeats, axis=axis - 1))
            return RowEntityPhiTensor(rows=new_list, check_shape=False)

        # axis is negative
        elif abs(axis) < len(self.shape):
            new_list = list()
            for row in self.child:
                new_list.append(row.repeat(repeats, axis=axis))
            return RowEntityPhiTensor(rows=new_list, check_shape=False)

        else:
            raise Exception(
                "'axis' arg is negative and strangely large... not sure what to do."
            )

    def reshape(self, *shape: List[int]) -> RowEntityPhiTensor:

        if shape[0] != self.shape[0]:
            raise Exception(
                "For now, you can't reshape the first dimension because that would"
                + "probably require creating a gamma tensor."
            )

        new_list = list()
        for row in self.child:
            new_list.append(row.reshape(shape[1:]))

        return RowEntityPhiTensor(rows=new_list, check_shape=False)

    # Since this is being used differently compared to supertype, ignoring type annotation errors
    def sum(  # type: ignore
        self, *args: Any, axis: Optional[int] = None, **kwargs: Any
    ) -> RowEntityPhiTensor:

        if axis is None or axis == 0:
            return self.gamma.sum(axis=axis)

        new_list = list()
        for row in self.child:
            new_list.append(row.sum(*args, axis=axis - 1, **kwargs))

        return RowEntityPhiTensor(rows=new_list, check_shape=False)

    # Since this is being used differently compared to supertype, ignoring type annotation errors
    def transpose(self, *dims: Any) -> RowEntityPhiTensor:  # type: ignore
        if dims[0] != 0:
            raise Exception("Can't move dim 0 in RowEntityPhiTensor at this time")

        new_dims = list(np.array(dims[1:]))

        new_list = list()
        for row in self.child:
            new_list.append(row.transpose(*new_dims))

        return RowEntityPhiTensor(rows=new_list, check_shape=False)


@implements(RowEntityPhiTensor, np.expand_dims)
def expand_dims(a: np.typing.ArrayLike, axis: int) -> RowEntityPhiTensor:

    if axis == 0:
        raise Exception(
            "Currently, we don't have functionality for axis=0 but we could with a bit more work."
        )

    new_rows = list()
    for row in a.child:
        new_rows.append(np.expand_dims(row, axis - 1))

    return RowEntityPhiTensor(rows=new_rows, check_shape=False)<|MERGE_RESOLUTION|>--- conflicted
+++ resolved
@@ -24,10 +24,9 @@
 from .initial_gamma import InitialGammaTensor  # type: ignore
 
 
-<<<<<<< HEAD
-@serializable()
-class RowEntityPhiTensor(PassthroughTensor, RecursiveSerde, ADPTensor):
-    """This tensor is one of several tensors whose purpose is to carry metadata
+@serializable(recursive_serde=True)
+class RowEntityPhiTensor(PassthroughTensor, ADPTensor):
+   """This tensor is one of several tensors whose purpose is to carry metadata
     relevant to automatically tracking the privacy budgets of tensor operations. This
     tensor is called 'Phi' tensor because it assumes that each number in the tensor
     originates from a single entity (no numbers originate from multiple entities). This
@@ -39,12 +38,7 @@
     we refer to the number of 'rows' we simply refer to the length of the first dimension. This
     tensor can have an arbitrary number of dimensions."""
 
-    # a list of attributes needed for serialization using RecursiveSerde
-=======
-@serializable(recursive_serde=True)
-class RowEntityPhiTensor(PassthroughTensor, ADPTensor):
-
->>>>>>> 3bdcb0cf
+    # a list of attributes needed for serialization using RecursiveSerde  
     __attr_allowlist__ = ["child"]
 
     def __init__(self, rows: Any, check_shape: bool = True):
