--- conflicted
+++ resolved
@@ -361,18 +361,6 @@
     def round(self, *args: Any, **kwargs: Any) -> TensorWrappedPhiTensorPointer:
         return self.__round__(*args, **kwargs)
 
-<<<<<<< HEAD
-=======
-    def transpose(self, *args: Any, **kwargs: Any) -> TensorWrappedPhiTensorPointer:
-        return self._apply_self_tensor_op("transpose", *args, **kwargs)
-
-    def resize(self, *args: Any, **kwargs: Any) -> TensorWrappedPhiTensorPointer:
-        return self._apply_self_tensor_op("resize", *args, **kwargs)
-
-    def reshape(self, *args: Any, **kwargs: Any) -> TensorWrappedPhiTensorPointer:
-        return self._apply_self_tensor_op("reshape", *args, **kwargs)
-
->>>>>>> 0cdbf8aa
     @staticmethod
     def _apply_op(
         self: TensorWrappedPhiTensorPointer,
@@ -1446,7 +1434,6 @@
             public_dtype=public_dtype,
         )
 
-<<<<<<< HEAD
     def transpose(self, *args: Any, **kwargs: Any) -> TensorWrappedPhiTensorPointer:
         """
         Reverse or permute the axes of an array; returns the modified array.
@@ -1491,8 +1478,6 @@
         return self._apply_self_tensor_op("reshape", *args, **kwargs)
 
 
-=======
->>>>>>> 0cdbf8aa
 
 @implements(TensorWrappedPhiTensorPointer, np.ones_like)
 def ones_like(
