--- conflicted
+++ resolved
@@ -43,7 +43,6 @@
     SQRT = "sqrt"
     ABS = "abs"
     CLIP = "clip"
-<<<<<<< HEAD
     COPY = "copy"
     TAKE = "take"
     PUT = "put"
@@ -54,10 +53,8 @@
     ARGPARTITION = "argpartition"
     MOD = "mod"
     # CONJ = "conj"
-=======
     SWAPAXES = "swapaxes"
     NONZERO = "nonzero"
->>>>>>> 6be045cc
     PROD = "prod"
     POWER = "power"
     TRACE = "trace"
