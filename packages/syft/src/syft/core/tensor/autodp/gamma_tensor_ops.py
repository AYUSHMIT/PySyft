# stdlib
from enum import Enum


class GAMMA_TENSOR_OP(Enum):
    # Numpy ArrayLike
    NOOP = "noop"
    ADD = "add"
    SUBTRACT = "subtract"
    MULTIPLY = "multiply"
    TRUE_DIVIDE = "true_divide"
    FLOOR_DIVIDE = "floor_divide"
    MATMUL = "matmul"
    RMATMUL = "rmatmul"
    GREATER = "greater"
    GREATER_EQUAL = "greater_equal"
    EQUAL = "equal"
    NOT_EQUAL = "not_equal"
    LESS = "less"
    LESS_EQUAL = "less_equal"
    EXP = "exp"
    LOG = "log"
    TRANSPOSE = "transpose"
    SUM = "sum"
    ONES_LIKE = "ones_like"
    ZEROS_LIKE = "zeros_like"
    RAVEL = "ravel"
    RESIZE = "resize"
    COMPRESS = "compress"
    SQUEEZE = "squeeze"
    ANY = "any"
    ALL = "all"
    LOGICAL_AND = "logical_and"
    LOGICAL_OR = "logical_or"
    POSITIVE = "positive"
    NEGATIVE = "negative"
    MEAN = "mean"
    CUMSUM = "cumsum"
    CUMPROD = "cumprod"
    STD = "std"
    VAR = "var"
    DOT = "dot"
    SQRT = "sqrt"
    ABS = "abs"
    CLIP = "clip"
<<<<<<< HEAD
    SWAPAXES = "swapaxes"
    NONZERO = "nonzero"
=======
    PROD = "prod"
    POWER = "power"
>>>>>>> e756f3cf
    TRACE = "trace"
    MIN = "min"
    MAX = "max"
    REPEAT = "repeat"
    # Our Methods
    RECIPROCAL = "reciprocal"
    FLATTEN_C = "flatten_c"
    FLATTEN_A = "flatten_a"
    FLATTEN_F = "flatten_f"
    FLATTEN_K = "flatten_k"<|MERGE_RESOLUTION|>--- conflicted
+++ resolved
@@ -43,13 +43,10 @@
     SQRT = "sqrt"
     ABS = "abs"
     CLIP = "clip"
-<<<<<<< HEAD
     SWAPAXES = "swapaxes"
     NONZERO = "nonzero"
-=======
     PROD = "prod"
     POWER = "power"
->>>>>>> e756f3cf
     TRACE = "trace"
     MIN = "min"
     MAX = "max"
