--- conflicted
+++ resolved
@@ -23,8 +23,10 @@
 from .adp_tensor import ADPTensor
 
 
-<<<<<<< HEAD
-class IntermediateGammaTensor(PassthroughTensor, RecursiveSerde, ADPTensor):
+
+@serializable(recursive_serde=True)
+class IntermediateGammaTensor(PassthroughTensor, ADPTensor):
+
     """Functionality for tracking differential privacy when individual values
     are contributed to by multiple entities. IntermediateGammaTensor differs
     from IniitalGammaTensor only in that InitialGammaTensor has additional
@@ -32,13 +34,8 @@
     tracking metadata across mutliple entities, whereas IntermediateGammaTensor
     has a simpler constructor for use when performing operations across one or
     more IntermediateGammaTensor objects.
-=======
-@serializable(recursive_serde=True)
-class IntermediateGammaTensor(PassthroughTensor, ADPTensor):
->>>>>>> 0528273b
-
-
     """
+    
     __attr_allowlist__ = [
         "term_tensor",
         "coeff_tensor",
@@ -229,7 +226,7 @@
             bias_tensor = self.bias_tensor - other
 
         else:
-<<<<<<< HEAD
+
             return NotImplemented
             # if self.scalar_manager != other.scalar_manager:
             #     # TODO: come up with a method for combining symbol factories
@@ -243,21 +240,6 @@
             #     [self.coeff_tensor, other.coeff_tensor], axis=-1
             # )
             # bias_tensor = self.bias_tensor + other.bias_tensor
-=======
-
-            if self.scalar_manager != other.scalar_manager:
-                # TODO: come up with a method for combining symbol factories
-                raise Exception(
-                    "Cannot add two tensors with different symbol encodings"
-                )
-
-            # Step 1: Concatenate
-            term_tensor = np.concatenate([self.term_tensor, other.term_tensor], axis=-1)
-            coeff_tensor = np.concatenate(
-                [self.coeff_tensor, other.coeff_tensor * -1], axis=-1
-            )
-            bias_tensor = self.bias_tensor - other.bias_tensor
->>>>>>> 0528273b
 
         # EXPLAIN B: NEW OUTPUT becomes a 5x10x2
         # TODO: Step 2: Reduce dimensionality if possible (look for duplicates)
@@ -268,8 +250,6 @@
             scalar_manager=self.scalar_manager,
         )
 
-<<<<<<< HEAD
-=======
     def repeat(
         self, *args: List[Any], **kwargs: Dict[Any, Any]
     ) -> IntermediateGammaTensor:
@@ -284,7 +264,6 @@
             scalar_manager=self.scalar_manager,
         )
 
->>>>>>> 0528273b
     def __mul__(self, other: Any) -> IntermediateGammaTensor:
 
         # EXPLAIN A: if our polynomial is y = mx
