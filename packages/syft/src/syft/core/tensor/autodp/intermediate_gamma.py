--- conflicted
+++ resolved
@@ -193,7 +193,6 @@
             scalar_manager=self.scalar_manager,
         )
 
-<<<<<<< HEAD
     def __sub__(self, other: Any) -> IntermediateGammaTensor:
 
         if is_acceptable_simple_type(other):
@@ -234,7 +233,9 @@
             term_tensor=term_tensor,
             coeff_tensor=coeff_tensor,
             bias_tensor=bias_tensor,
-=======
+            scalar_manager=self.scalar_manager,
+        )
+
     def repeat(
         self, *args: List[Any], **kwargs: Dict[Any, Any]
     ) -> IntermediateGammaTensor:
@@ -246,7 +247,6 @@
                 -1, self.coeff_tensor.shape[-1]
             ),
             bias_tensor=self.bias_tensor.repeat(*args, **kwargs),
->>>>>>> a6a7c38f
             scalar_manager=self.scalar_manager,
         )
 
