--- conflicted
+++ resolved
@@ -62,11 +62,7 @@
     ) -> None:
         super().__init__(term_tensor)
 
-<<<<<<< HEAD
         # EXPLAIN A: if our clipped polynomial is y = clip(mx + b, min=min_vals, max=max_vals)
-=======
-        # EXPLAIN A: if our clipped polynomiala is y = clip(mx + b, min=min_vals, max=max_vals)
->>>>>>> 4ff4854f
         # EXPLAIN B: if self.child = 5x10
 
         # EXPLAIN A: this is "x"
@@ -147,8 +143,22 @@
         return np.array(list(map(lambda x: x.value, self.flat_scalars))).reshape(
             self.shape
         )
-<<<<<<< HEAD
-=======
+
+    def _max_values(self) -> np.array:
+        """WARNING: DO NOT MAKE THIS AVAILABLE TO THE POINTER!!!
+        DO NOT ADD THIS METHOD TO THE AST!!!
+        """
+        return np.array(list(map(lambda x: x.max_val, self.flat_scalars))).reshape(
+            self.shape
+        )
+
+    def _min_values(self) -> np.array:
+        """WARNING: DO NOT MAKE THIS AVAILABLE TO THE POINTER!!!
+        DO NOT ADD THIS METHOD TO THE AST!!!
+        """
+        return np.array(list(map(lambda x: x.min_val, self.flat_scalars))).reshape(
+            self.shape
+        )
 
     def _entities(self, to_array: bool = True) -> Union[np.array, list]:
         """WARNING: DO NOT MAKE THIS AVAILABLE TO THE POINTER!!!
@@ -446,318 +456,6 @@
         return result
 
     def sum(self, axis: Optional[int] = None) -> IntermediateGammaTensor:
->>>>>>> 4ff4854f
-
-    def _max_values(self) -> np.array:
-        """WARNING: DO NOT MAKE THIS AVAILABLE TO THE POINTER!!!
-        DO NOT ADD THIS METHOD TO THE AST!!!
-        """
-        return np.array(list(map(lambda x: x.max_val, self.flat_scalars))).reshape(
-            self.shape
-        )
-
-    def _min_values(self) -> np.array:
-        """WARNING: DO NOT MAKE THIS AVAILABLE TO THE POINTER!!!
-        DO NOT ADD THIS METHOD TO THE AST!!!
-        """
-        return np.array(list(map(lambda x: x.min_val, self.flat_scalars))).reshape(
-            self.shape
-        )
-
-    def _entities(self, to_array: bool = True) -> Union[np.array, list]:
-        """WARNING: DO NOT MAKE THIS AVAILABLE TO THE POINTER!!!
-        DO NOT ADD THIS METHOD TO THE AST!!!
-        """
-
-        """WARNING/PLEA: DO NOT DELETE ANY OF THE COMMENTED PARTS- WE MIGHT REVERT BACK TO THEM LATER"""
-        output_entities = []
-        for flat_scalar in self.flat_scalars:
-            # TODO: This will fail if the nested entity is any deeper than 2 levels- i.e. [A, [A, [A, B]]]. Recursive?
-            combined_entities = DataSubjectGroup()
-            for row in flat_scalar.input_entities:
-                if isinstance(row, Entity) or isinstance(row, DataSubjectGroup):
-                    combined_entities += row
-                elif isinstance(row, list):
-                    for i in row:
-                        if isinstance(i, Entity) or isinstance(i, DataSubjectGroup):
-                            combined_entities += i
-                        else:
-                            raise Exception(f"Not implemented for i of type:{type(i)}")
-                else:
-                    raise Exception(f"No plans for row type:{type(row)}")
-            output_entities.append(combined_entities)
-        if to_array:
-            return np.array(output_entities).reshape(self.shape)
-        elif not to_array:
-            return output_entities
-        else:
-            raise Exception(f"{to_array}")
-
-    def __gt__(self, other: Union[np.ndarray, IntermediateGammaTensor]) -> Any:
-        if isinstance(other, np.ndarray):
-            if is_broadcastable(self.shape, other.shape):
-                # relative
-                from .initial_gamma import InitialGammaTensor
-
-                vals = self._values()
-                tensor = InitialGammaTensor(
-                    values=vals > other,
-                    min_vals=np.zeros_like(vals),
-                    max_vals=np.ones_like(vals),
-                    entities=self._entities(),
-                )
-            else:
-                raise Exception(
-                    f"Tensor shapes not compatible: {self.shape} and {other.shape}"
-                )
-        elif isinstance(other, IntermediateGammaTensor):
-            if is_broadcastable(self.shape, other.shape):
-                # relative
-                from .initial_gamma import InitialGammaTensor
-
-                self_vals = self._values()
-                other_vals = other._values()
-                tensor = InitialGammaTensor(
-                    values=self_vals > other_vals,
-                    min_vals=np.zeros_like(self_vals),
-                    max_vals=np.ones_like(self_vals),
-                    entities=self._entities() + other._entities(),
-                )
-            else:
-                raise Exception(
-                    f"Tensor shapes not compatible: {self.shape} and {other.shape}"
-                )
-        else:
-            raise NotImplementedError
-        return tensor
-
-    def __lt__(self, other: Union[np.ndarray, IntermediateGammaTensor]) -> Any:
-        if isinstance(other, np.ndarray):
-            if is_broadcastable(self.shape, other.shape):
-                # relative
-                from .initial_gamma import InitialGammaTensor
-
-                vals = self._values()
-                tensor = InitialGammaTensor(
-                    values=vals < other,
-                    min_vals=np.zeros_like(vals),
-                    max_vals=np.ones_like(vals),
-                    entities=self._entities(),
-                )
-            else:
-                raise Exception(
-                    f"Tensor shapes not compatible: {self.shape} and {other.shape}"
-                )
-        elif isinstance(other, IntermediateGammaTensor):
-            if is_broadcastable(self.shape, other.shape):
-                # relative
-                from .initial_gamma import InitialGammaTensor
-
-                self_vals = self._values()
-                other_vals = other._values()
-                tensor = InitialGammaTensor(
-                    values=self_vals < other_vals,
-                    min_vals=np.zeros_like(self_vals),
-                    max_vals=np.ones_like(self_vals),
-                    entities=self._entities() + other._entities(),
-                )
-            else:
-                raise Exception(
-                    f"Tensor shapes not compatible: {self.shape} and {other.shape}"
-                )
-        else:
-            raise NotImplementedError
-        return tensor
-
-    def __eq__(self, other: Union[np.ndarray, IntermediateGammaTensor]) -> Any:
-        if isinstance(other, np.ndarray):
-            if is_broadcastable(self.shape, other.shape):
-                # relative
-                from .initial_gamma import InitialGammaTensor
-
-                vals = self._values()
-                tensor = InitialGammaTensor(
-                    values=not (vals < other) and not (vals > other),
-                    max_vals=np.ones_like(vals),
-                    min_vals=np.zeros_like(vals),
-                    entities=self._entities(),
-                )
-            else:
-                raise Exception(
-                    f"Tensor shapes not compatible: {self.shape} and {other.shape}"
-                )
-        elif isinstance(other, IntermediateGammaTensor):
-            if is_broadcastable(self.shape, other.shape):
-                # relative
-                from .initial_gamma import InitialGammaTensor
-
-                self_vals = self._values()
-                other_vals = other._values()
-                tensor = InitialGammaTensor(
-                    values=self_vals == other_vals,
-                    # values= not (self_vals < other_vals) and not (self_vals > other_vals),
-                    min_vals=np.zeros_like(self_vals),
-                    max_vals=np.ones_like(self_vals),
-                    entities=self._entities() + other._entities(),
-                )
-            else:
-                raise Exception(
-                    f"Tensor shapes not compatible: {self.shape} and {other.shape}"
-                )
-        else:
-            raise NotImplementedError
-        return tensor
-
-    def __ne__(self, other: Union[np.ndarray, IntermediateGammaTensor]) -> Any:
-        if isinstance(other, np.ndarray):
-            if is_broadcastable(self.shape, other.shape):
-                # relative
-                from .initial_gamma import InitialGammaTensor
-
-                vals = self._values()
-                tensor = InitialGammaTensor(
-                    values=(vals < other) or (vals > other),
-                    max_vals=np.ones_like(vals),
-                    min_vals=np.zeros_like(vals),
-                    entities=self._entities(),
-                )
-            else:
-                raise Exception(
-                    f"Tensor shapes not compatible: {self.shape} and {other.shape}"
-                )
-        elif isinstance(other, IntermediateGammaTensor):
-            if is_broadcastable(self.shape, other.shape):
-                # relative
-                from .initial_gamma import InitialGammaTensor
-
-                self_vals = self._values()
-                other_vals = other._values()
-                tensor = InitialGammaTensor(
-                    values=self_vals != other_vals,
-                    # values= not (self_vals < other_vals) and not (self_vals > other_vals),
-                    min_vals=np.zeros_like(self_vals),
-                    max_vals=np.ones_like(self_vals),
-                    entities=self._entities() + other._entities(),
-                )
-            else:
-                raise Exception(
-                    f"Tensor shapes not compatible: {self.shape} and {other.shape}"
-                )
-        else:
-            raise NotImplementedError
-        return tensor
-
-    def __ge__(self, other: Union[np.ndarray, IntermediateGammaTensor]) -> Any:
-        if isinstance(other, np.ndarray):
-            if is_broadcastable(self.shape, other.shape):
-                # relative
-                from .initial_gamma import InitialGammaTensor
-
-                vals = self._values()
-                tensor = InitialGammaTensor(
-                    values=vals >= other,
-                    max_vals=np.ones_like(vals),
-                    min_vals=np.zeros_like(vals),
-                    entities=self._entities(),
-                )
-            else:
-                raise Exception(
-                    f"Tensor shapes not compatible: {self.shape} and {other.shape}"
-                )
-        elif isinstance(other, IntermediateGammaTensor):
-            if is_broadcastable(self.shape, other.shape):
-                # relative
-                from .initial_gamma import InitialGammaTensor
-
-                self_vals = self._values()
-                other_vals = other._values()
-                tensor = InitialGammaTensor(
-                    values=self_vals >= other_vals,
-                    # values= not (self_vals < other_vals) and not (self_vals > other_vals),
-                    min_vals=np.zeros_like(self_vals),
-                    max_vals=np.ones_like(self_vals),
-                    entities=self._entities() + other._entities(),
-                )
-            else:
-                raise Exception(
-                    f"Tensor shapes not compatible: {self.shape} and {other.shape}"
-                )
-        else:
-            raise NotImplementedError
-        return tensor
-
-    def __le__(self, other: Union[np.ndarray, IntermediateGammaTensor]) -> Any:
-        if isinstance(other, np.ndarray):
-            if is_broadcastable(self.shape, other.shape):
-                # relative
-                from .initial_gamma import InitialGammaTensor
-
-                vals = self._values()
-                tensor = InitialGammaTensor(
-                    values=vals <= other,
-                    max_vals=np.ones_like(vals),
-                    min_vals=np.zeros_like(vals),
-                    entities=self._entities(),
-                )
-            else:
-                raise Exception(
-                    f"Tensor shapes not compatible: {self.shape} and {other.shape}"
-                )
-        elif isinstance(other, IntermediateGammaTensor):
-            if is_broadcastable(self.shape, other.shape):
-                # relative
-                from .initial_gamma import InitialGammaTensor
-
-                self_vals = self._values()
-                other_vals = other._values()
-                tensor = InitialGammaTensor(
-                    values=self_vals <= other_vals,
-                    # values= not (self_vals < other_vals) and not (self_vals > other_vals),
-                    min_vals=np.zeros_like(self_vals),
-                    max_vals=np.ones_like(self_vals),
-                    entities=self._entities() + other._entities(),
-                )
-            else:
-                raise Exception(
-                    f"Tensor shapes not compatible: {self.shape} and {other.shape}"
-                )
-        else:
-            raise NotImplementedError
-        return tensor
-
-    @property
-    def shape(self) -> Tuple[int, ...]:
-        return self.term_tensor.shape[:-1]
-
-    @property
-    def full_shape(self) -> Tuple[int, ...]:
-        return self.term_tensor.shape
-
-    def publish(self, acc: Any, sigma: float, user_key: VerifyKey) -> np.ndarray:
-
-        result = np.array(
-            publish(
-                scalars=self.flat_scalars,
-                acc=acc,
-                sigma=sigma,
-                user_key=user_key,
-                public_only=True,
-            )
-        ).reshape(self.shape)
-
-        if self.sharetensor_values is not None:
-            # relative
-            from ..smpc.share_tensor import ShareTensor
-
-            result = ShareTensor(
-                rank=self.sharetensor_values.rank,
-                nr_parties=self.sharetensor_values.nr_parties,
-                ring_size=self.sharetensor_values.ring_size,
-                value=result,
-            )
-        return result
-
-    def sum(self, axis: Optional[int] = None) -> IntermediateGammaTensor:
         from .initial_gamma import InitialGammaTensor
         return InitialGammaTensor(
             values=self._values().sum(axis),
@@ -961,7 +659,6 @@
             coeff_tensor=coeff_tensor,
             bias_tensor=bias_tensor,
             scalar_manager=self.scalar_manager,
-<<<<<<< HEAD
         )
 
     def __pos__(self) -> IntermediateGammaTensor:
@@ -1356,6 +1053,4 @@
             entities=self._entities().take(indices),
             max_vals=self._max_values().take(indices),
             min_vals=self._min_values().take(indices)
-=======
->>>>>>> 4ff4854f
         )