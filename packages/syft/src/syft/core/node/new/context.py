# stdlib
from typing import Optional

# third party
from typing_extensions import Self

# relative
from .credentials import SyftVerifyKey
from .credentials import UserLoginCredentials
from .node import NewNode
from .syft_object import Context
from .syft_object import SYFT_OBJECT_VERSION_1
from .syft_object import SyftBaseObject
from .syft_object import SyftObject
<<<<<<< HEAD
from .uid import UID
=======
from .user_roles import ServiceRole
>>>>>>> 795f6555


class NodeServiceContext(Context, SyftObject):
    __canonical_name__ = "NodeServiceContext"
    __version__ = SYFT_OBJECT_VERSION_1
    id: Optional[UID]
    node: Optional[NewNode]


class AuthedServiceContext(NodeServiceContext):
    __canonical_name__ = "AuthedServiceContext"
    __version__ = SYFT_OBJECT_VERSION_1

    credentials: SyftVerifyKey
    role: ServiceRole = ServiceRole.NONE


class UnauthedServiceContext(NodeServiceContext):
    __canonical_name__ = "UnauthedServiceContext"
    __version__ = SYFT_OBJECT_VERSION_1

    login_credentials: UserLoginCredentials
    node: Optional[NewNode]
    role: ServiceRole = ServiceRole.NONE


class ChangeContext(SyftBaseObject):
    node: Optional[NewNode] = None
    approving_user_credentials: Optional[SyftVerifyKey]
    requesting_user_credentials: Optional[SyftVerifyKey]

    @staticmethod
    def from_service(context: AuthedServiceContext) -> Self:
        return ChangeContext(
            node=context.node, approving_user_credentials=context.credentials
        )<|MERGE_RESOLUTION|>--- conflicted
+++ resolved
@@ -12,11 +12,8 @@
 from .syft_object import SYFT_OBJECT_VERSION_1
 from .syft_object import SyftBaseObject
 from .syft_object import SyftObject
-<<<<<<< HEAD
 from .uid import UID
-=======
 from .user_roles import ServiceRole
->>>>>>> 795f6555
 
 
 class NodeServiceContext(Context, SyftObject):
