# stdlib
from typing import Any
from typing import Dict
from typing import List
from typing import Optional
from typing import Type

# third party
from pymongo import ASCENDING
from pymongo import WriteConcern
from pymongo.collection import Collection as MongoCollection
from pymongo.errors import DuplicateKeyError
from result import Err
from result import Ok
from result import Result

# relative
from .action_permissions import ActionObjectPermission
from .action_permissions import ActionObjectREAD
from .action_permissions import ActionObjectWRITE
from .credentials import SyftVerifyKey
from .document_store import DocumentStore
from .document_store import QueryKey
from .document_store import QueryKeys
from .document_store import StoreConfig
from .document_store import StorePartition
from .locks import LockingConfig
from .locks import NoLockingConfig
from .mongo_client import MongoClient
from .mongo_client import MongoStoreClientConfig
from .response import SyftSuccess
from .serializable import serializable
from .syft_object import StorableObjectType
from .syft_object import SyftObject
from .syft_object import SyftObjectRegistry
from .transforms import TransformContext
from .transforms import transform
from .transforms import transform_method


class MongoBsonObject(StorableObjectType, dict):
    pass


def _repr_debug_(value: Any) -> str:
    if hasattr(value, "_repr_debug_"):
        return value._repr_debug_()
    return repr(value)


def to_mongo(context: TransformContext) -> TransformContext:
    output = {}
    unique_keys_dict = context.obj._syft_unique_keys_dict()
    search_keys_dict = context.obj._syft_searchable_keys_dict()
    all_dict = unique_keys_dict
    all_dict.update(search_keys_dict)
    for k in all_dict:
        value = getattr(context.obj, k, "")
        # if the value is a method, store its value
        if callable(value):
            output[k] = value()
        else:
            output[k] = value

    if "id" in context.output:
        output["_id"] = context.output["id"]
    output["__canonical_name__"] = context.obj.__canonical_name__
    output["__version__"] = context.obj.__version__
    output["__obj__"] = context.obj.to_dict()
    output["__arepr__"] = _repr_debug_(context.obj)  # a comes first in alphabet
    context.output = output
    return context


@transform(SyftObject, MongoBsonObject)
def syft_obj_to_mongo():
    return [to_mongo]


@transform_method(MongoBsonObject, SyftObject)
def from_mongo(
    storage_obj: Dict, context: Optional[TransformContext] = None
) -> SyftObject:
    constructor = SyftObjectRegistry.versioned_class(
        name=storage_obj["__canonical_name__"], version=storage_obj["__version__"]
    )
    if constructor is None:
        raise ValueError(
            "Versioned class should not be None for initialization of SyftObject."
        )
    output = storage_obj["__obj__"]
    for attr, funcs in constructor.__serde_overrides__.items():
        if attr in output:
            output[attr] = funcs[1](output[attr])
    return constructor(**output)


@serializable(attrs=["storage_type"])
class MongoStorePartition(StorePartition):
    """Mongo StorePartition

    Parameters:
        `settings`: PartitionSettings
            PySyft specific settings, used for partitioning and indexing.
        `store_config`: MongoStoreConfig
            Mongo specific configuration
    """

    storage_type: StorableObjectType = MongoBsonObject

    def init_store(self) -> Result[Ok, Err]:
        store_status = super().init_store()
        if store_status.is_err():
            return store_status

        client = MongoClient(config=self.store_config.client_config)
        collection_status = client.with_collection(
            collection_settings=self.settings, store_config=self.store_config
        )
        if collection_status.is_err():
            return collection_status

        self._collection = collection_status.ok()

        return self._create_update_index()

    # Potentially thread-unsafe methods.
    # CAUTION:
    #       * Don't use self.lock here.
    #       * Do not call the public thread-safe methods here(with locking).
    # These methods are called from the public thread-safe API, and will hang the process.

    def _create_update_index(self) -> Result[Ok, Err]:
        """Create or update mongo database indexes"""
        collection_status = self.collection
        if collection_status.is_err():
            return collection_status
        collection = collection_status.ok()

        def check_index_keys(current_keys, new_index_keys):
            current_keys.sort()
            new_index_keys.sort()
            return current_keys == new_index_keys

        syft_obj = self.settings.object_type

        unique_attrs = getattr(syft_obj, "__attr_unique__", [])
        object_name = syft_obj.__canonical_name__

        new_index_keys = [(attr, ASCENDING) for attr in unique_attrs]

        try:
            current_indexes = collection.index_information()
        except BaseException as e:
            return Err(str(e))
        index_name = f"{object_name}_index_name"

        current_index_keys = current_indexes.get(index_name, None)

        if current_index_keys is not None:
            keys_same = check_index_keys(current_index_keys["key"], new_index_keys)
            if keys_same:
                return Ok()

            # Drop current index, since incompatible with current object
            try:
                collection.drop_index(index_or_name=index_name)
            except Exception:
                return Err(
                    f"Failed to drop index for object: {object_name} with index keys: {current_index_keys}"
                )

        # If no new indexes, then skip index creation
        if len(new_index_keys) == 0:
            return Ok()

        try:
            collection.create_index(new_index_keys, unique=True, name=index_name)
        except Exception:
            return Err(
                f"Failed to create index for {object_name} with index keys: {new_index_keys}"
            )

        return Ok()

    @property
    def collection(self) -> Result[MongoCollection, Err]:
        if not hasattr(self, "_collection"):
            res = self.init_store()
            if res.is_err():
                return res

        return Ok(self._collection)

    def _set(
        self,
        credentials: SyftVerifyKey,
        obj: SyftObject,
        add_permissions: Optional[List[ActionObjectPermission]] = None,
        ignore_duplicates: bool = False,
    ) -> Result[SyftObject, str]:
        write_permission = ActionObjectWRITE(uid=obj.id, credentials=credentials)
        can_write = self.has_permission(write_permission)
        if can_write:
            storage_obj = obj.to(self.storage_type)

            collection_status = self.collection
            if collection_status.is_err():
                return collection_status
            collection = collection_status.ok()

            if ignore_duplicates:
                collection = collection.with_options(write_concern=WriteConcern(w=0))
            try:
                collection.insert_one(storage_obj)
            except DuplicateKeyError as e:
                return Err(f"Duplicate Key Error for {obj}: {e}")
            if add_permissions is not None:
                pass
                # TODO: update permissions
            return Ok(obj)
        else:
            return Err(f"No permission to write object with id {obj.id}")

<<<<<<< HEAD
    def update(
        self,
        credentials: SyftVerifyKey,
        qk: QueryKey,
        obj: SyftObject,
        has_permission: bool = False,
    ) -> Result[SyftObject, str]:
=======
    def _update(self, qk: QueryKey, obj: SyftObject) -> Result[SyftObject, str]:
>>>>>>> 82ed580e
        collection_status = self.collection
        if collection_status.is_err():
            return collection_status
        collection = collection_status.ok()

        # TODO: optimize the update. The ID should not be overwritten,
        # but the qk doesn't necessarily have to include the `id` field either.

        prev_obj_status = self._get_all_from_store(QueryKeys(qks=[qk]))
        if prev_obj_status.is_err():
            return Err(f"No object found with query key: {qk}")

        prev_obj = prev_obj_status.ok()
        if len(prev_obj) == 0:
            return Err(f"Missing values for query key: {qk}")

        prev_obj = prev_obj[0]

        if has_permission or self.has_permission(
            ActionObjectWRITE(uid=prev_obj.id, credentials=credentials)
        ):
            # we don't want to overwrite Mongo's "id_" or Syft's "id" on update
            obj_id = obj["id"]

            # Set ID to the updated object value
            setattr(obj, "id", prev_obj[0]["id"])

            # Create the Mongo object
            storage_obj = obj.to(self.storage_type)

            # revert the ID
            setattr(obj, "id", obj_id)

            try:
                collection.update_one(
                    filter=qk.as_dict_mongo, update={"$set": storage_obj}
                )
            except Exception as e:
                return Err(f"Failed to update obj: {obj} with qk: {qk}. Error: {e}")

            return Ok(obj)
        else:
            return Err(f"Failed to update obj {obj}, you have no permission")

<<<<<<< HEAD
    def find_index_or_search_keys(
        self, credentials: SyftVerifyKey, index_qks: QueryKeys, search_qks: QueryKeys
    ) -> Result[List[SyftObject], str]:
        # TODO: pass index as hint to find method
        qks = QueryKeys(qks=(index_qks.all + search_qks.all))
        return self.get_all_from_store(credentials=credentials, qks=qks)

    def get_all_from_store(
        self, credentials: SyftVerifyKey, qks: QueryKeys
    ) -> Result[List[SyftObject], str]:
=======
    def _find_index_or_search_keys(
        self, index_qks: QueryKeys, search_qks: QueryKeys
    ) -> Result[List[SyftObject], str]:
        # TODO: pass index as hint to find method
        qks = QueryKeys(qks=(index_qks.all + search_qks.all))
        return self._get_all_from_store(qks=qks)

    def _get_all_from_store(self, qks: QueryKeys) -> Result[List[SyftObject], str]:
>>>>>>> 82ed580e
        collection_status = self.collection
        if collection_status.is_err():
            return collection_status
        collection = collection_status.ok()

        storage_objs = collection.find(filter=qks.as_dict_mongo)
        syft_objs = []
        for storage_obj in storage_objs:
            obj = self.storage_type(storage_obj)
            transform_context = TransformContext(output={}, obj=obj)
            syft_objs.append(obj.to(self.settings.object_type, transform_context))

<<<<<<< HEAD
        # TODO: maybe do this in loop before this
        res = []
        for s in syft_objs:
            if self.has_permission(ActionObjectREAD(uid=s.id, credentials=credentials)):
                res.append(s)
        return Ok(res)

    def delete(
        self, credentials: SyftVerifyKey, qk: QueryKey, has_permission: bool = False
    ) -> Result[SyftSuccess, Err]:
=======
    def _delete(self, qk: QueryKey) -> Result[SyftSuccess, Err]:
>>>>>>> 82ed580e
        collection_status = self.collection
        if collection_status.is_err():
            return collection_status
        collection = collection_status.ok()

        if has_permission or self.has_permission(
            ActionObjectWRITE(uid=qk.value, credentials=credentials)
        ):
            qks = QueryKeys(qks=qk)
            result = collection.delete_one(filter=qks.as_dict_mongo)

            if result.deleted_count == 1:
                return Ok(SyftSuccess(message="Deleted"))

        return Err(f"Failed to delete object with qk: {qk}")

<<<<<<< HEAD
    def has_permission(self, permission: ActionObjectPermission) -> bool:
        # TODO: implement
        return True

    def all(self, credentials: SyftVerifyKey):
        qks = QueryKeys(qks=())
        return self.get_all_from_store(credentials=credentials, qks=qks)
=======
    def _all(self):
        qks = QueryKeys(qks=())
        return self._get_all_from_store(qks=qks)
>>>>>>> 82ed580e

    def __len__(self):
        collection_status = self.collection
        if collection_status.is_err():
            return 0
        collection = collection_status.ok()
        return collection.count_documents(filter={})


@serializable()
class MongoDocumentStore(DocumentStore):
    """Mongo Document Store

    Parameters:
        `store_config`: MongoStoreConfig
            Mongo specific configuration, including connection configuration, database name, or client class type.
    """

    partition_type = MongoStorePartition


@serializable()
class MongoStoreConfig(StoreConfig):
    """Mongo Store configuration

    Parameters:
        `client_config`: MongoStoreClientConfig
            Mongo connection details: hostname, port, user, password etc.
        `store_type`: Type[DocumentStore]
            The type of the DocumentStore. Default: MongoDocumentStore
        `db_name`: str
            Database name
        locking_config: LockingConfig
            The config used for store locking. Available options:
                * NoLockingConfig: no locking, ideal for single-thread stores.
                * ThreadingLockingConfig: threading-based locking, ideal for same-process in-memory stores.
                * FileLockingConfig: file based locking, ideal for same-device different-processes/threads stores.
                * RedisLockingConfig: Redis-based locking, ideal for multi-device stores.
            Defaults to NoLockingConfig.
    """

    client_config: MongoStoreClientConfig
    store_type: Type[DocumentStore] = MongoDocumentStore
    db_name: str = "app"
    # TODO: should use a distributed lock, with RedisLockingConfig
    locking_config: LockingConfig = NoLockingConfig()<|MERGE_RESOLUTION|>--- conflicted
+++ resolved
@@ -222,17 +222,13 @@
         else:
             return Err(f"No permission to write object with id {obj.id}")
 
-<<<<<<< HEAD
-    def update(
+    def _update(
         self,
         credentials: SyftVerifyKey,
         qk: QueryKey,
         obj: SyftObject,
         has_permission: bool = False,
     ) -> Result[SyftObject, str]:
-=======
-    def _update(self, qk: QueryKey, obj: SyftObject) -> Result[SyftObject, str]:
->>>>>>> 82ed580e
         collection_status = self.collection
         if collection_status.is_err():
             return collection_status
@@ -277,27 +273,16 @@
         else:
             return Err(f"Failed to update obj {obj}, you have no permission")
 
-<<<<<<< HEAD
-    def find_index_or_search_keys(
+    def _find_index_or_search_keys(
         self, credentials: SyftVerifyKey, index_qks: QueryKeys, search_qks: QueryKeys
     ) -> Result[List[SyftObject], str]:
         # TODO: pass index as hint to find method
         qks = QueryKeys(qks=(index_qks.all + search_qks.all))
-        return self.get_all_from_store(credentials=credentials, qks=qks)
-
-    def get_all_from_store(
+        return self._get_all_from_store(credentials=credentials, qks=qks)
+
+    def _get_all_from_store(
         self, credentials: SyftVerifyKey, qks: QueryKeys
     ) -> Result[List[SyftObject], str]:
-=======
-    def _find_index_or_search_keys(
-        self, index_qks: QueryKeys, search_qks: QueryKeys
-    ) -> Result[List[SyftObject], str]:
-        # TODO: pass index as hint to find method
-        qks = QueryKeys(qks=(index_qks.all + search_qks.all))
-        return self._get_all_from_store(qks=qks)
-
-    def _get_all_from_store(self, qks: QueryKeys) -> Result[List[SyftObject], str]:
->>>>>>> 82ed580e
         collection_status = self.collection
         if collection_status.is_err():
             return collection_status
@@ -310,7 +295,6 @@
             transform_context = TransformContext(output={}, obj=obj)
             syft_objs.append(obj.to(self.settings.object_type, transform_context))
 
-<<<<<<< HEAD
         # TODO: maybe do this in loop before this
         res = []
         for s in syft_objs:
@@ -318,12 +302,9 @@
                 res.append(s)
         return Ok(res)
 
-    def delete(
+    def _delete(
         self, credentials: SyftVerifyKey, qk: QueryKey, has_permission: bool = False
     ) -> Result[SyftSuccess, Err]:
-=======
-    def _delete(self, qk: QueryKey) -> Result[SyftSuccess, Err]:
->>>>>>> 82ed580e
         collection_status = self.collection
         if collection_status.is_err():
             return collection_status
@@ -340,19 +321,13 @@
 
         return Err(f"Failed to delete object with qk: {qk}")
 
-<<<<<<< HEAD
     def has_permission(self, permission: ActionObjectPermission) -> bool:
         # TODO: implement
         return True
 
-    def all(self, credentials: SyftVerifyKey):
+    def _all(self, credentials: SyftVerifyKey):
         qks = QueryKeys(qks=())
-        return self.get_all_from_store(credentials=credentials, qks=qks)
-=======
-    def _all(self):
-        qks = QueryKeys(qks=())
-        return self._get_all_from_store(qks=qks)
->>>>>>> 82ed580e
+        return self._get_all_from_store(credentials=credentials, qks=qks)
 
     def __len__(self):
         collection_status = self.collection
