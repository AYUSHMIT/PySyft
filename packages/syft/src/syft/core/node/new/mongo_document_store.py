# stdlib
from typing import Dict
from typing import List
from typing import Type

# third party
from pymongo import ASCENDING
from pymongo.errors import DuplicateKeyError
from result import Err
from result import Ok
from result import Result

# relative
from ...common.serde.deserialize import _deserialize as deserialize
from ...common.serde.serializable import serializable
from ...common.serde.serialize import _serialize as serialize
from ..common.node_table.syft_object import StorableObjectType
from ..common.node_table.syft_object import SyftObject
from ..common.node_table.syft_object import SyftObjectRegistry
from .credentials import SyftVerifyKey
from .document_store import DocumentStore
from .document_store import QueryKey
from .document_store import QueryKeys
from .document_store import StoreConfig
from .document_store import StorePartition
from .mongo_client import MongoClient
from .response import SyftSuccess
from .transforms import TransformContext
from .transforms import transform
from .transforms import transform_method
from .transforms import TransformContext


class MongoBsonObject(StorableObjectType, dict):
    pass


def to_mongo(context: TransformContext) -> TransformContext:
<<<<<<< HEAD
     for k in context.obj.__attr_searchable__:
         # 🟡 TODO 24: pass in storage abstraction and detect unsupported types
         # if unsupported, convert to string
         value = getattr(context.obj, k, "")
         if isinstance(value, SyftVerifyKey):
             value = str(value)
         context.output[k] = value
     blob = serialize(dict(context.obj), to_bytes=True)
     context.output["_id"] = context.output["id"].value  # type: ignore
     context.output["__canonical_name__"] = context.obj.__canonical_name__
     context.output["__version__"] = context.obj.__version__
     context.output["__blob__"] = blob
     context.output["__repr__"] = context.obj.__repr__()

     return context
=======
    for k in context.obj.__attr_searchable__:
        # 🟡 TODO 24: pass in storage abstraction and detect unsupported types
        # if unsupported, convert to string
        value = getattr(context.obj, k, "")
        if isinstance(value, SyftVerifyKey):
            value = str(value)
        context.output[k] = value
    blob = serialize(dict(context.obj), to_bytes=True)
    context.output["_id"] = context.output["id"].value  # type: ignore
    context.output["__canonical_name__"] = context.obj.__canonical_name__
    context.output["__version__"] = context.obj.__version__
    context.output["__blob__"] = blob
    context.output["__repr__"] = context.obj.__repr__()

    return context
>>>>>>> 8a3e0a7b


@transform(SyftObject, MongoBsonObject)
def syft_obj_to_mongo():
    return [to_mongo]


@transform_method(MongoBsonObject, SyftObject)
def from_mongo(storage_obj: Dict) -> SyftObject:
    constructor = SyftObjectRegistry.versioned_class(
        name=storage_obj["__canonical_name__"], version=storage_obj["__version__"]
    )
    if constructor is None:
        raise ValueError(
            "Versioned class should not be None for initialization of SyftObject."
        )
    output = deserialize(storage_obj["__blob__"], from_bytes=True)
    for attr, funcs in constructor.__serde_overrides__.items():
        if attr in output:
            output[attr] = funcs[1](output[attr])
    return constructor(**output)


@serializable(recursive_serde=True)
class MongoStorePartition(StorePartition):
    __attr_allowlist__ = [
        "storage_type",
        "settings",
        "store_client_config",
        "unique_cks",
        "searchable_cks",
    ]
    storage_type: StorableObjectType = MongoBsonObject

    def init_store(self):
        super().init_store()
        self._init_collection()

    def _init_collection(self):
        client = MongoClient.from_config(config=self.store_client_config)
        self._collection = client.with_collection(collection_settings=self.settings)
        self._create_update_index()

    @property
    def collection(self):
        if not hasattr(self, "_collection"):
            self.init_store()

        return self._collection

    def _create_update_index(self):
        """Create or update mongo database indexes"""

        def check_index_keys(current_keys, new_index_keys):
            current_keys.sort()
            new_index_keys.sort()
            return current_keys == new_index_keys

        syft_obj = self.settings.object_type

        unique_attrs = getattr(syft_obj, "__attr_unique__", [])
        object_name = syft_obj.__canonical_name__

        new_index_keys = [(attr, ASCENDING) for attr in unique_attrs]

        current_indexes = self.collection.index_information()
        index_name = f"{object_name}_index_name"

        current_index_keys = current_indexes.get(index_name, None)

        if current_index_keys is not None:
            keys_same = check_index_keys(current_index_keys["key"], new_index_keys)
            if keys_same:
                return

            # Drop current index, since incompatible with current object
            try:
                self.collection.drop_index(index_or_name=index_name)
            except Exception as e:
                print(
                    f"Failed to drop index for object: {object_name} with index keys: {current_index_keys}"
                )
                raise e

        # If no new indexes, then skip index creation
        if len(new_index_keys) == 0:
            return

        try:
            self.collection.create_index(new_index_keys, unique=True, name=index_name)
            print(f"Index Created for {object_name} with indexes: {new_index_keys}")
        except Exception as e:
            print(
                f"Failed to create index for {object_name} with index keys: {new_index_keys}"
            )
            raise e

    def set(
        self,
        obj: SyftObject,
    ) -> Result[SyftObject, str]:
        storage_obj = obj.to(self.storage_type)
        try:
            self.collection.insert_one(storage_obj)
        except DuplicateKeyError as e:
            return Err(f"Duplicate Key Error: {e}")

        return Ok(obj)

    def _create_filter(self, qks: QueryKeys) -> Dict:
        query_filter = {}
        for qk in qks.all:
            qk_key = qk.key
            qk_value = qk.value
            if self.settings.store_key == qk.partition_key:
                qk_key = f"_{qk_key}"
                qk_value = qk_value.value

            query_filter[qk_key] = qk_value

        return query_filter

    def update(self, qk: QueryKey, obj: SyftObject) -> Result[SyftObject, str]:
        filter_params = self._create_filter(QueryKeys(qks=qk))
        storage_obj = obj.to(self.storage_type)
        try:
            result = self.collection.update_one(
                filter=filter_params, update={"$set": storage_obj}
            )
        except Exception as e:
            return Err(f"Failed to update obj: {obj} with qk: {qk}. Error: {e}")

        if result.matched_count == 0:
            return Err(f"No object found with query key: {qk}")
        elif result.modified_count == 0:
            return Err(f"Failed to modify obj: {obj} with qk: {qk}")
        return Ok(obj)

    def find_index_or_search_keys(
        self, index_qks: QueryKeys, search_qks: QueryKeys
    ) -> Result[List[SyftObject], str]:
        # TODO: pass index as hint to find method
        qks = QueryKeys(qks=(index_qks.all + search_qks.all))
        return self.get_all_from_store(qks=qks)

    def get_all_from_store(self, qks: QueryKeys) -> Result[List[SyftObject], str]:
        query_filter = self._create_filter(qks=qks)
        storage_objs = self.collection.find(filter=query_filter)
        syft_objs = [
            self.storage_type(storage_obj).to(self.settings.object_type)
            for storage_obj in storage_objs
        ]
        return Ok(syft_objs)

    def delete(self, qk: QueryKey) -> Result[SyftSuccess, Err]:
        query_filter = self._create_filter(qks=QueryKeys(qks=qk))
        result = self.collection.delete_one(filter=query_filter)

        if result.deleted_count == 1:
            return Ok(SyftSuccess(message="Deleted"))

        return Err(f"Failed to delete object with qk: {qk}")

    def all(self):
        qks = QueryKeys(qks=())
        return self.get_all_from_store(qks=qks)


@serializable(recursive_serde=True)
class MongoDocumentStore(DocumentStore):
    partition_type = MongoStorePartition


@serializable(recursive_serde=True)
class MongoStoreConfig(StoreConfig):
    store_type: Type[DocumentStore] = MongoDocumentStore<|MERGE_RESOLUTION|>--- conflicted
+++ resolved
@@ -28,7 +28,6 @@
 from .transforms import TransformContext
 from .transforms import transform
 from .transforms import transform_method
-from .transforms import TransformContext
 
 
 class MongoBsonObject(StorableObjectType, dict):
@@ -36,23 +35,6 @@
 
 
 def to_mongo(context: TransformContext) -> TransformContext:
-<<<<<<< HEAD
-     for k in context.obj.__attr_searchable__:
-         # 🟡 TODO 24: pass in storage abstraction and detect unsupported types
-         # if unsupported, convert to string
-         value = getattr(context.obj, k, "")
-         if isinstance(value, SyftVerifyKey):
-             value = str(value)
-         context.output[k] = value
-     blob = serialize(dict(context.obj), to_bytes=True)
-     context.output["_id"] = context.output["id"].value  # type: ignore
-     context.output["__canonical_name__"] = context.obj.__canonical_name__
-     context.output["__version__"] = context.obj.__version__
-     context.output["__blob__"] = blob
-     context.output["__repr__"] = context.obj.__repr__()
-
-     return context
-=======
     for k in context.obj.__attr_searchable__:
         # 🟡 TODO 24: pass in storage abstraction and detect unsupported types
         # if unsupported, convert to string
@@ -68,7 +50,6 @@
     context.output["__repr__"] = context.obj.__repr__()
 
     return context
->>>>>>> 8a3e0a7b
 
 
 @transform(SyftObject, MongoBsonObject)
