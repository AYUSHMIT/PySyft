# future
from __future__ import annotations

# stdlib
from collections import defaultdict
from enum import Enum
from typing import List
from typing import Optional

# third party
from result import Err
from result import Ok
from result import Result

# relative
from ....core.node.common.node_table.syft_object import SyftObject
from ...common.serde.serializable import serializable
from ...common.uid import UID
from .credentials import SyftSigningKey
from .credentials import SyftVerifyKey
from .response import SyftSuccess


@serializable(recursive_serde=True)
class ActionPermission(Enum):
    OWNER = 1
    READ = 2
    WRITE = 4
    EXECUTE = 8


@serializable(recursive_serde=True)
class ActionObjectPermission:
    def __init__(
        self, uid: UID, credentials: SyftVerifyKey, permission: ActionPermission
    ):
        self.uid = uid
        self.credentials = credentials
        self.permission = permission

    @property
    def permission_string(self) -> str:
        return f"{self.credentials.verify}_{self.permission.name}"

    def __repr__(self) -> str:
        return f"<{self.permission.name}: {self.uid} as {self.credentials.verify}>"


class ActionObjectOWNER(ActionObjectPermission):
    def __init__(self, uid: UID, credentials: SyftVerifyKey):
        self.uid = uid
        self.credentials = credentials
        self.permission = ActionPermission.OWNER


class ActionObjectREAD(ActionObjectPermission):
    def __init__(self, uid: UID, credentials: SyftVerifyKey):
        self.uid = uid
        self.credentials = credentials
        self.permission = ActionPermission.READ


class ActionObjectWRITE(ActionObjectPermission):
    def __init__(self, uid: UID, credentials: SyftVerifyKey):
        self.uid = uid
        self.credentials = credentials
        self.permission = ActionPermission.WRITE


class ActionObjectEXECUTE(ActionObjectPermission):
    def __init__(self, uid: UID, credentials: SyftVerifyKey):
        self.uid = uid
        self.credentials = credentials
        self.permission = ActionPermission.EXECUTE


@serializable(recursive_serde=True)
class ActionStore:
    def __init__(self, root_verify_key: Optional[SyftVerifyKey] = None) -> None:
        self.data = {}
        self.permissions = defaultdict(set)
        if root_verify_key is None:
            root_verify_key = SyftSigningKey.generate().verify_key
        self.root_verify_key = root_verify_key

<<<<<<< HEAD
    def get(
        self, uid: UID, credentials: SyftCredentials, skip_permission: bool = False
    ) -> Result[SyftObject, str]:
=======
    def get(self, uid: UID, credentials: SyftVerifyKey) -> Result[SyftObject, str]:
>>>>>>> 3435db94
        # if you get something you need READ permission
        read_permission = ActionObjectREAD(uid=uid, credentials=credentials)
        if skip_permission or self.has_permission(read_permission):
            data = self.data[uid]
            syft_object = SyftObject.from_mongo(data)
            return Ok(syft_object)
        return Err(f"Permission: {read_permission} denied")

    def get_pointer(
        self, uid: UID, credentials: SyftVerifyKey, node_uid: UID
    ) -> Result[SyftObject, str]:
        # 🟡 TODO 34: do we want pointer read permissions?
        if uid in self.data:
            data = self.data[uid]
            syft_object_ptr = SyftObject.from_mongo(data).to_pointer(node_uid)
            if syft_object_ptr:
                return Ok(syft_object_ptr)
        return Err("Permission denied")

    def exists(self, uid: UID) -> bool:
        return uid in self.data

    def set(
        self, uid: UID, credentials: SyftVerifyKey, syft_object: SyftObject
    ) -> Result[SyftSuccess, Err]:
        # if you set something you need WRITE permission
        write_permission = ActionObjectWRITE(uid=uid, credentials=credentials)
        can_write = self.has_permission(write_permission)

        # if the user cant write maybe it doesnt exist
        if not can_write and not self.exists(uid=uid):
            # attempt to claim it for writing
            ownership_result = self.take_ownership(uid=uid, credentials=credentials)
            can_write = True if ownership_result.is_ok() else False

        if can_write:
            self.data[
                uid
            ] = (
                syft_object.to_mongo()
            )  # 🟡 TODO 13: Create to_storage interface with Mongo first
            if uid not in self.permissions:
                # create default permissions
                self.permissions[uid] = set()
            permission = f"{credentials.verify}_READ"
            self.permissions[uid].add(permission)
            return Ok(SyftSuccess(message=f"Set for ID: {uid}"))
        return Err(f"Permission: {write_permission} denied")

    def take_ownership(
        self, uid: UID, credentials: SyftVerifyKey
    ) -> Result[SyftSuccess, str]:
        # first person using this UID can claim ownership
        if uid not in self.permissions and uid not in self.data:
            self.add_permissions(
                [
                    ActionObjectOWNER(uid=uid, credentials=credentials),
                    ActionObjectWRITE(uid=uid, credentials=credentials),
                    ActionObjectREAD(uid=uid, credentials=credentials),
                    ActionObjectEXECUTE(uid=uid, credentials=credentials),
                ]
            )
            return Ok(SyftSuccess(message=f"Ownership of ID: {uid} taken."))
        return Err(f"UID: {uid} already owned.")

    def delete(self, uid: UID, credentials: SyftVerifyKey) -> Result[SyftSuccess, str]:
        # if you delete something you need OWNER permission
        # is it bad to evict a key and have someone else reuse it?
        # perhaps we should keep permissions but no data?
        owner_permission = ActionObjectOWNER(uid=uid, credentials=credentials)
        if self.has_permission(owner_permission):
            del self.data[uid]
            del self.permissions[uid]
            return Ok(SyftSuccess(message=f"ID: {uid} deleted"))
        return Err(f"Permission: {owner_permission} denied")

    def has_permission(self, permission: ActionObjectPermission) -> bool:
        if not isinstance(permission.permission, ActionPermission):
            raise Exception(f"ObjectPermission type: {permission.permission} not valid")

        if self.root_verify_key.verify == permission.credentials.verify:
            return True

        if (
            permission.uid in self.permissions
            and permission.permission_string in self.permissions[permission.uid]
        ):
            return True

        # 🟡 TODO 14: add ALL_READ, ALL_EXECUTE etc
        if permission.permission == ActionPermission.OWNER:
            pass
        elif permission.permission == ActionPermission.READ:
            pass
        elif permission.permission == ActionPermission.WRITE:
            pass
        elif permission.permission == ActionPermission.EXECUTE:
            pass

        return False

    def add_permission(self, permission: ActionObjectPermission) -> None:
        self.permissions[permission.uid].add(permission.permission_string)

    def remove_permission(self, permission: ActionObjectPermission):
        self.permissions[permission.uid].remove(permission.permission_string)

    def add_permissions(self, permissions: List[ActionObjectPermission]) -> None:
        results = []
        for permission in permissions:
            results.append(self.add_permission(permission))<|MERGE_RESOLUTION|>--- conflicted
+++ resolved
@@ -83,13 +83,9 @@
             root_verify_key = SyftSigningKey.generate().verify_key
         self.root_verify_key = root_verify_key
 
-<<<<<<< HEAD
     def get(
-        self, uid: UID, credentials: SyftCredentials, skip_permission: bool = False
+        self, uid: UID, credentials: SyftVerifyKey, skip_permission: bool = False
     ) -> Result[SyftObject, str]:
-=======
-    def get(self, uid: UID, credentials: SyftVerifyKey) -> Result[SyftObject, str]:
->>>>>>> 3435db94
         # if you get something you need READ permission
         read_permission = ActionObjectREAD(uid=uid, credentials=credentials)
         if skip_permission or self.has_permission(read_permission):
