--- conflicted
+++ resolved
@@ -321,20 +321,15 @@
     def get_all(self) -> Result[List[BaseStash.object_type], str]:
         return self.partition.all()
 
-<<<<<<< HEAD
     def __len__(self) -> int:
         return self.partition.__len__()
 
-    def set(self, obj: BaseStash.object_type) -> Result[BaseStash.object_type, str]:
-        return self.partition.set(obj=obj)
-=======
     def set(
         self,
         obj: BaseStash.object_type,
         ignore_duplicates: bool = False,
     ) -> Result[BaseStash.object_type, str]:
         return self.partition.set(obj=obj, ignore_duplicates=ignore_duplicates)
->>>>>>> 3c346787
 
     def query_all(
         self, qks: Union[QueryKey, QueryKeys]
