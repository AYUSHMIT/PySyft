# future
from __future__ import annotations

# stdlib
from typing import Any
from typing import Dict
from typing import Iterable
from typing import List
from typing import Optional
from typing import Tuple
from typing import Type
from typing import Union

# third party
from pydantic import BaseModel
from result import Err
from result import Ok
from result import Result

# relative
from ....core.node.common.node_table.syft_object import SYFT_OBJECT_VERSION_1
from ....core.node.common.node_table.syft_object import SyftBaseObject
from ....core.node.common.node_table.syft_object import SyftObject
from ....telemetry import instrument
from ...common.serde.serializable import serializable
from ...common.uid import UID
from .base import SyftBaseModel
from .response import SyftSuccess


def first_or_none(result: Any) -> Optional[Any]:
    if hasattr(result, "__len__") and len(result) > 0:
        return Ok(result[0])
    return Ok(None)


@serializable(recursive_serde=True)
class StoreClientConfig(BaseModel):
    hostname: str
    port: int
    username: str
    password: str
    tls: Optional[bool] = False


@serializable(recursive_serde=True)
class PartitionKey(BaseModel):
    key: str
    type_: type

    def __eq__(self, other: Any) -> bool:
        if type(other) == type(self):
            return self.key == other.key and self.type_ == other.type_
        return False

    def with_obj(self, obj: SyftObject) -> QueryKey:
        return QueryKey.from_obj(partition_key=self, obj=obj)


@serializable(recursive_serde=True)
class PartitionKeys(BaseModel):
    pks: Union[PartitionKey, Tuple[PartitionKey, ...]]

    @property
    def all(self) -> Iterable[PartitionKey]:
        # make sure we always return Tuple's even if theres a single value
        _keys = self.pks if isinstance(self.pks, (tuple, list)) else (self.pks,)
        return _keys

    def with_obj(self, obj: SyftObject) -> QueryKeys:
        return QueryKeys.from_obj(partition_keys=self, obj=obj)

    def with_tuple(self, *args: Tuple[Any, ...]) -> QueryKeys:
        return QueryKeys.from_tuple(partition_keys=self, args=args)

    def add(self, pk: PartitionKey) -> PartitionKeys:
        return PartitionKeys(pks=list(self.all) + [pk])

    @staticmethod
    def from_dict(cks_dict: Dict[str, type]) -> PartitionKeys:
        pks = []
        for k, t in cks_dict.items():
            pks.append(PartitionKey(key=k, type_=t))
        return PartitionKeys(pks=pks)

    def make(self, *obj_arg: Union[SyftObject, Tuple[Any, ...]]) -> QueryKeys:
        if isinstance(obj_arg, SyftObject):
            return self.with_obj(obj_arg)
        else:
            return self.with_tuple(*obj_arg)


@serializable(recursive_serde=True)
class QueryKey(PartitionKey):
    value: Any

    def __eq__(self, other: Any) -> bool:
        if type(other) == type(self):
            return (
                self.key == other.key
                and self.type_ == other.type_
                and self.value == other.value
            )
        return False

    @property
    def partition_key(self) -> PartitionKey:
        return PartitionKey(key=self.key, type_=self.type_)

    @staticmethod
    def from_obj(partition_key: PartitionKey, obj: SyftObject) -> List[Any]:
        pk_key = partition_key.key
        pk_type = partition_key.type_

        if isinstance(obj, pk_type):
            pk_value = obj
        else:
            pk_value = getattr(obj, pk_key)

        if pk_value and not isinstance(pk_value, pk_type):
            raise Exception(
                f"PartitionKey {pk_value} of type {type(pk_value)} must be {pk_type}."
            )
        return QueryKey(key=pk_key, type_=pk_type, value=pk_value)


@serializable(recursive_serde=True)
class PartitionKeysWithUID(PartitionKeys):
    uid_pk: PartitionKey

    @property
    def all(self) -> Iterable[PartitionKey]:
        all_keys = self.pks if isinstance(self.pks, (tuple, list)) else [self.pks]
        if self.uid_pk not in all_keys:
            all_keys.insert(0, self.uid_pk)
        return all_keys


@serializable(recursive_serde=True)
class QueryKeys(SyftBaseModel):
    qks: Union[QueryKey, Tuple[QueryKey, ...]]

    @property
    def all(self) -> Iterable[QueryKey]:
        # make sure we always return Tuple's even if theres a single value
        _keys = self.qks if isinstance(self.qks, (tuple, list)) else (self.qks,)
        return _keys

    @staticmethod
    def from_obj(partition_keys: PartitionKeys, obj: SyftObject) -> QueryKeys:
        qks = []
        for partition_key in partition_keys.all:
            pk_key = partition_key.key
            pk_type = partition_key.type_
            pk_value = getattr(obj, pk_key)
            if pk_value and not isinstance(pk_value, pk_type):
                raise Exception(
                    f"PartitionKey {pk_value} of type {type(pk_value)} must be {pk_type}."
                )
            qk = QueryKey(key=pk_key, type_=pk_type, value=pk_value)
            qks.append(qk)
        return QueryKeys(qks=qks)

    @staticmethod
    def from_tuple(partition_keys: PartitionKeys, args: Tuple[Any, ...]) -> QueryKeys:
        qks = []
        for partition_key, pk_value in zip(partition_keys.all, args):
            pk_key = partition_key.key
            pk_type = partition_key.type_
            if not isinstance(pk_value, pk_type):
                raise Exception(
                    f"PartitionKey {pk_value} of type {type(pk_value)} must be {pk_type}."
                )
            qk = QueryKey(key=pk_key, type_=pk_type, value=pk_value)
            qks.append(qk)
        return QueryKeys(qks=qks)

    @staticmethod
    def from_dict(qks_dict: Dict[str, Any]) -> QueryKeys:
        qks = []
        for k, v in qks_dict.items():
            qks.append(QueryKey(key=k, type_=type(v), value=v))
        return QueryKeys(qks=qks)


UIDPartitionKey = PartitionKey(key="id", type_=UID)


@serializable(recursive_serde=True)
class PartitionSettings(SyftBaseModel):
    name: str
    object_type: type
    store_key: PartitionKey = UIDPartitionKey
    db_name: str = "app"

    @property
    def unique_keys(self) -> PartitionKeys:
        unique_keys = PartitionKeys.from_dict(self.object_type._syft_unique_keys_dict())
        return unique_keys.add(self.store_key)

    @property
    def searchable_keys(self) -> PartitionKeys:
        return PartitionKeys.from_dict(self.object_type._syft_searchable_keys_dict())


@instrument
@serializable(recursive_serde=True)
class StorePartition:
    def __init__(
        self,
        settings: PartitionSettings,
        client_config: Optional[StoreClientConfig] = None,
    ) -> None:
        self.settings = settings
        self.store_client_config = client_config
        self.init_store()

    def init_store(self) -> None:
        self.unique_cks = self.settings.unique_keys.all
        self.searchable_cks = self.settings.searchable_keys.all

    def store_query_key(self, obj: Any) -> QueryKey:
        return self.settings.store_key.with_obj(obj)

    def store_query_keys(self, objs: Any) -> QueryKeys:
        return QueryKeys(qks=[self.store_query_key(obj) for obj in objs])

    def find_index_or_search_keys(self, index_qks: QueryKeys, search_qks: QueryKeys):
        raise NotImplementedError

    def all(self) -> Result[List[BaseStash.object_type], str]:
        raise NotImplementedError

    def set(self, obj: SyftObject) -> Result[SyftObject, str]:
        raise NotImplementedError

    def update(self, qk: QueryKey, obj: SyftObject) -> Result[SyftObject, str]:
        raise NotImplementedError

    def get_all_from_store(self, qks: QueryKeys) -> Result[List[SyftObject], str]:
        raise NotImplementedError

    def create(self, obj: SyftObject) -> Result[SyftObject, str]:
        raise NotImplementedError

    def delete(self, qk: QueryKey) -> Result[SyftSuccess, Err]:
        raise NotImplementedError


@instrument
@serializable(recursive_serde=True)
class DocumentStore:
    partitions: Dict[str, StorePartition]
    partition_type: Type[StorePartition]

    def __init__(self, client_config: Optional[StoreClientConfig] = None) -> None:
        self.partitions = {}
        self.client_config = client_config

    def partition(self, settings: PartitionSettings) -> StorePartition:
        if settings.name not in self.partitions:
            self.partitions[settings.name] = self.partition_type(
                settings=settings, client_config=self.client_config
            )
        return self.partitions[settings.name]


@instrument
class BaseStash:
    object_type: Type[SyftObject]
    settings: PartitionSettings
    partition: StorePartition

    def __init__(self, store: DocumentStore) -> None:
        self.store = store
        self.partition = store.partition(type(self).settings)

<<<<<<< HEAD
    def set(self, obj: BaseStash.object_type) -> Result[BaseStash.object_type, str]:
        return self.collection.set(obj=obj)

    def get_all(self) -> Result[BaseStash.object_type, str]:
        return self.collection.data.values()

    def get_all_index(
        self, qks: Union[QueryKey, QueryKeys]
    ) -> Result[BaseStash.object_type, str]:
        if isinstance(qks, QueryKey):
            qks = QueryKeys(qks=qks)
        result = self.collection.get_keys_index(qks=qks)
        if result.is_ok():
            qks = self.collection.store_query_keys(result.ok())
            objects = self.collection.get_all_from_store(qks=qks)
            return objects
        return Err(result.err())
=======
    def check_type(self, obj: Any, type_: type) -> Result[Any, str]:
        return (
            Ok(obj)
            if isinstance(obj, type_)
            else Err(f"{type(obj)} does not match required type: {type_}")
        )
>>>>>>> bdf6bb0f

    def get_all(self) -> Result[List[BaseStash.object_type], str]:
        return self.partition.all()

    def set(self, obj: BaseStash.object_type) -> Result[BaseStash.object_type, str]:
        return self.partition.set(obj=obj)

    def query_all(
        self, qks: Union[QueryKey, QueryKeys]
    ) -> Result[List[BaseStash.object_type], str]:
        if isinstance(qks, QueryKey):
            qks = QueryKeys(qks=qks)

        unique_keys = []
        searchable_keys = []

        for qk in qks.all:
            pk = qk.partition_key
            if pk in self.partition.unique_cks:
                unique_keys.append(qk)
            elif pk in self.partition.searchable_cks:
                searchable_keys.append(qk)
            else:
                return Err(
                    f"{qk} not in {type(self.partition)} unique or searchable keys"
                )

        index_qks = QueryKeys(qks=unique_keys)
        search_qks = QueryKeys(qks=searchable_keys)

        return self.partition.find_index_or_search_keys(
            index_qks=index_qks, search_qks=search_qks
        )

    def query_all_kwargs(
        self, **kwargs: Dict[str, Any]
    ) -> Result[List[BaseStash.object_type], str]:
        qks = QueryKeys.from_dict(kwargs)
        return self.query_all(qks=qks)

    def query_one(
        self, qks: Union[QueryKey, QueryKeys]
    ) -> Result[Optional[BaseStash.object_type], str]:
        return self.query_all(qks=qks).and_then(first_or_none)

    def query_one_kwargs(
        self,
        **kwargs: Dict[str, Any],
    ) -> Result[Optional[BaseStash.object_type], str]:
        return self.query_all_kwargs(**kwargs).and_then(first_or_none)

    def find_all(
        self, **kwargs: Dict[str, Any]
    ) -> Result[List[BaseStash.object_type], str]:
        return self.query_all_kwargs(**kwargs)

    def find_one(
        self, **kwargs: Dict[str, Any]
    ) -> Result[Optional[BaseStash.object_type], str]:
        return self.query_one_kwargs(**kwargs)

    def find_and_delete(self, **kwargs: Dict[str, Any]) -> Result[SyftSuccess, Err]:
        obj = self.query_one_kwargs(**kwargs)
        if obj.is_err():
            return obj.err()
        else:
            obj = obj.ok()

        if not obj:
            return Err(f"Object does not exists with kwargs: {kwargs}")
        qk = self.partition.store_query_key(obj)
        return self.delete(qk=qk)

    def delete(self, qk: QueryKey) -> Result[SyftSuccess, Err]:
        return self.partition.delete(qk=qk)

    def update(
        self, obj: BaseStash.object_type
    ) -> Optional[Result[BaseStash.object_type, str]]:
        qk = self.partition.store_query_key(obj)
        return self.partition.update(qk=qk, obj=obj)


@instrument
class BaseUIDStoreStash(BaseStash):
    def delete_by_uid(self, uid: UID) -> Result[SyftSuccess, str]:
        qk = UIDPartitionKey.with_obj(uid)
        result = super().delete(qk=qk)
        if result.is_ok():
            return Ok(SyftSuccess(message=f"ID: {uid} deleted"))
        return result.err()

    def get_by_uid(
        self, uid: UID
    ) -> Result[Optional[BaseUIDStoreStash.object_type], str]:
        qks = QueryKeys(qks=[UIDPartitionKey.with_obj(uid)])
        return self.query_one(qks=qks)

    def set(
        self, obj: BaseUIDStoreStash.object_type
    ) -> Result[BaseUIDStoreStash.object_type, str]:
        return self.check_type(obj, self.object_type).and_then(super().set)


@serializable(recursive_serde=True)
class StoreConfig(SyftBaseObject):
    __canonical_name__ = "StoreConfig"
    __version__ = SYFT_OBJECT_VERSION_1

    store_type: Type[DocumentStore]
    client_config: Optional[StoreClientConfig]<|MERGE_RESOLUTION|>--- conflicted
+++ resolved
@@ -275,32 +275,12 @@
         self.store = store
         self.partition = store.partition(type(self).settings)
 
-<<<<<<< HEAD
-    def set(self, obj: BaseStash.object_type) -> Result[BaseStash.object_type, str]:
-        return self.collection.set(obj=obj)
-
-    def get_all(self) -> Result[BaseStash.object_type, str]:
-        return self.collection.data.values()
-
-    def get_all_index(
-        self, qks: Union[QueryKey, QueryKeys]
-    ) -> Result[BaseStash.object_type, str]:
-        if isinstance(qks, QueryKey):
-            qks = QueryKeys(qks=qks)
-        result = self.collection.get_keys_index(qks=qks)
-        if result.is_ok():
-            qks = self.collection.store_query_keys(result.ok())
-            objects = self.collection.get_all_from_store(qks=qks)
-            return objects
-        return Err(result.err())
-=======
     def check_type(self, obj: Any, type_: type) -> Result[Any, str]:
         return (
             Ok(obj)
             if isinstance(obj, type_)
             else Err(f"{type(obj)} does not match required type: {type_}")
         )
->>>>>>> bdf6bb0f
 
     def get_all(self) -> Result[List[BaseStash.object_type], str]:
         return self.partition.all()
