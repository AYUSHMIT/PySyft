# stdlib
from enum import Enum
import hashlib
from typing import Any
from typing import Callable
from typing import List
from typing import Optional
from typing import Type
from typing import Union

# third party
from result import Err
from result import Ok
from result import Result
from typing_extensions import Self

# relative
from ....core.node.common.node_table.syft_object import SYFT_OBJECT_VERSION_1
from ....core.node.common.node_table.syft_object import SyftObject
from ...common.serde import _serialize
from ...common.serde.serializable import serializable
from ...common.uid import UID
from .action_object import ActionObject
from .action_service import ActionService
from .action_store import ActionObjectPermission
from .action_store import ActionPermission
from .api import APIRegistry
from .context import AuthedServiceContext
from .context import ChangeContext
from .credentials import SyftVerifyKey
from .datetime import DateTime
from .linked_obj import LinkedObject
from .response import SyftError
from .response import SyftSuccess
from .task.oblv_service import check_enclave_transfer
from .transforms import TransformContext
from .transforms import add_node_uid_for_key
from .transforms import generate_id
from .transforms import transform
from .user_code import UserCode
from .user_code import UserCodeStatus
<<<<<<< HEAD


@serializable(recursive_serde=True)
class DateTime(SyftObject):
    __canonical_name__ = "DateTime"
    __version__ = SYFT_OBJECT_VERSION_1

    utc_timestamp: float

    @staticmethod
    def now() -> Self:
        return DateTime(utc_timestamp=datetime.utcnow().timestamp())

    def __str__(self) -> str:
        utc_datetime = datetime.utcfromtimestamp(self.utc_timestamp)
        return utc_datetime.strftime("%Y-%m-%d %H:%M:%S")
=======
>>>>>>> 3fc9e87f


@serializable(recursive_serde=True)
class RequestStatus(Enum):
    PENDING = 0
    REJECTED = 1
    APPROVED = 2


@serializable(recursive_serde=True)
class Change(SyftObject):
    __canonical_name__ = "Change"
    __version__ = SYFT_OBJECT_VERSION_1

    linked_obj: Optional[LinkedObject]

    def is_type(self, type_: type) -> bool:
        return self.linked_obj and type_ == self.linked_obj.object_type


@serializable(recursive_serde=True)
class ActionStoreChange(Change):
    __canonical_name__ = "ActionStoreChange"
    __version__ = SYFT_OBJECT_VERSION_1

    linked_obj: LinkedObject
    apply_permission_type: ActionPermission

    __attr_repr_cols__ = ["linked_obj", "apply_permission_type"]

    def _run(
        self, context: ChangeContext, apply: bool
    ) -> Result[SyftSuccess, SyftError]:
        try:
            action_service = context.node.get_service(ActionService)
            action_store = action_service.store
            owner_permission = ActionObjectPermission(
                uid=self.linked_obj.object_uid,
                credentials=context.approving_user_credentials,
                permission=self.apply_permission_type,
            )
            if action_store.has_permission(permission=owner_permission):
                requesting_permission = ActionObjectPermission(
                    uid=self.linked_obj.object_uid,
                    credentials=context.requesting_user_credentials,
                    permission=self.apply_permission_type,
                )
                if apply:
                    action_store.add_permission(requesting_permission)
                else:
                    action_store.remove_permission(requesting_permission)
            else:
                return Err(
                    SyftError(
                        message=f"No permission for approving_user_credentials {context.approving_user_credentials}"
                    )
                )
            return Ok(SyftSuccess(message=f"{type(self)} Success"))
        except Exception as e:
            print(f"failed to apply {type(self)}")
            return Err(SyftError(message=str(e)))

    def apply(self, context: ChangeContext) -> Result[SyftSuccess, SyftError]:
        return self._run(context=context, apply=True)

    def revert(self, context: ChangeContext) -> Result[SyftSuccess, SyftError]:
        return self._run(context=context, apply=False)


@serializable(recursive_serde=True)
class Request(SyftObject):
    __canonical_name__ = "Request"
    __version__ = SYFT_OBJECT_VERSION_1

    requesting_user_verify_key: SyftVerifyKey
    approving_user_verify_key: Optional[SyftVerifyKey]
    request_time: DateTime
    approval_time: Optional[DateTime]
    status: RequestStatus = RequestStatus.PENDING
    node_uid: UID
    request_hash: str
    changes: List[Change]

    __attr_searchable__ = [
        "requesting_user_verify_key",
        "approving_user_verify_key",
        "status",
    ]
    __attr_unique__ = ["request_hash"]
    __attr_repr_cols__ = ["request_time", "status", "changes"]

    def approve(self):
        api = APIRegistry.api_for(self.node_uid)
        return api.services.request.apply(self.id)

    def apply(self, context: AuthedServiceContext) -> Result[SyftSuccess, SyftError]:
        change_context = ChangeContext.from_service(context)
        change_context.requesting_user_credentials = self.requesting_user_verify_key
        for change in self.changes:
            result = change.apply(context=change_context)
            if result.is_err():
                return result
        return Ok(SyftSuccess(message=f"Request {self.id} changes applied"))

    def revert(self, context: AuthedServiceContext) -> Result[SyftSuccess, SyftError]:
        change_context = ChangeContext.from_service(context)
        change_context.requesting_user_credentials = self.requesting_user_verify_key
        for change in self.changes:
            result = change.revert(context=change_context)
            if result.is_err():
                return result
        return Ok(SyftSuccess(message=f"Request {self.id} changes reverted"))

    def accept_by_depositing_result(self, result: Any):
        if len(self.changes) != 1:
            raise Exception(
                f"accept_by_depositing_result can only be run on {UserCode} Requests"
            )

        change = self.changes[0]
        if not change.is_type(UserCode):
            raise Exception(
                f"accept_by_depositing_result can only be run on {UserCode} not "
                f"{change.linked_obj.object_type}"
            )
        if not change.enum_type == UserCodeStatus:
            raise Exception(
                f"accept_by_depositing_result can only be run on {UserCodeStatus} not "
                f"{change.enum_type}"
            )

        api = APIRegistry.api_for(self.node_uid)
        if not api:
            raise Exception(f"Login to {self.node_uid} first.")

        action_object = ActionObject.from_obj(result)
        result = api.services.action.save(action_object)
        if not result:
            return result

        code = change.linked_obj.resolve
        state = code.output_policy_state
        ctx = AuthedServiceContext(credentials=api.signing_key.verify_key)
        state.update_state(outputs=action_object.id, context=ctx)
        policy_state_mutation = ObjectMutation(
            linked_obj=change.linked_obj,
            attr_name="output_policy_state",
            match_type=True,
            value=state,
        )

        action_object_link = LinkedObject.from_obj(
            action_object, node_uid=self.node_uid
        )

        permission_change = ActionStoreChange(
            linked_obj=action_object_link, apply_permission_type=ActionPermission.READ
        )

        submit_request = SubmitRequest(
            changes=[policy_state_mutation, permission_change],
            requesting_user_verify_key=self.requesting_user_verify_key,
        )

        new_request = api.services.request.submit(submit_request)
        if not new_request:
            return new_request
        new_request_result = api.services.request.apply(new_request.id)
        if not new_request_result:
            return new_request_result
        result = api.services.request.apply(self.id)
        return result


@serializable(recursive_serde=True)
class SubmitRequest(SyftObject):
    __canonical_name__ = "SubmitRequest"
    __version__ = SYFT_OBJECT_VERSION_1

    changes: List[Change]
    requesting_user_verify_key: Optional[SyftVerifyKey]


def hash_changes(context: TransformContext) -> TransformContext:
    request_time = context.output["request_time"]
    key = context.output["requesting_user_verify_key"]
    changes = context.output["changes"]

    time_hash = hashlib.sha256(
        _serialize(request_time.utc_timestamp, to_bytes=True)
    ).digest()
    key_hash = hashlib.sha256(bytes(key.verify_key)).digest()
    changes_hash = hashlib.sha256(_serialize(changes, to_bytes=True)).digest()
    final_hash = hashlib.sha256((time_hash + key_hash + changes_hash)).hexdigest()

    context.output["request_hash"] = final_hash
    return context


def add_request_time(context: TransformContext) -> TransformContext:
    context.output["request_time"] = DateTime.now()
    return context


def check_requesting_user_verify_key(context: TransformContext) -> TransformContext:
    if context.obj.requesting_user_verify_key and context.node.is_root(
        context.credentials
    ):
        context.output[
            "requesting_user_verify_key"
        ] = context.obj.requesting_user_verify_key
    else:
        context.output["requesting_user_verify_key"] = context.credentials
    return context


@transform(SubmitRequest, Request)
def submit_request_to_request() -> List[Callable]:
    return [
        generate_id,
        add_node_uid_for_key("node_uid"),
        add_request_time,
        check_requesting_user_verify_key,
        hash_changes,
    ]


@serializable(recursive_serde=True)
class ObjectMutation(Change):
    __canonical_name__ = "ObjectMutation"
    __version__ = SYFT_OBJECT_VERSION_1

    linked_obj: Optional[LinkedObject]
    attr_name: str
    value: Optional[Any]
    match_type: bool

    __attr_repr_cols__ = ["linked_obj", "attr_name"]

    def mutate(self, obj: Any) -> Any:
        setattr(obj, self.attr_name, self.value)
        return obj

    def _run(
        self, context: ChangeContext, apply: bool
    ) -> Result[SyftSuccess, SyftError]:
        try:
            obj = self.linked_obj.resolve_with_context(context)
            if obj.is_err():
                return SyftError(message=obj.err())
            obj = obj.ok()
            if apply:
                obj = self.mutate(obj)
                self.linked_obj.update_with_context(context, obj)
            else:
                raise NotImplementedError
            return Ok(SyftSuccess(message=f"{type(self)} Success"))
        except Exception as e:
            print(f"failed to apply {type(self)}. {e}")
            return Err(SyftError(message=e))

    def apply(self, context: ChangeContext) -> Result[SyftSuccess, SyftError]:
        return self._run(context=context, apply=True)


def type_for_field(object_type: type, attr_name: str) -> Optional[type]:
    field_type = None
    try:
        field_type = object_type.__dict__["__annotations__"][attr_name]
    except Exception:  # nosec
        try:
            field_type = object_type.__fields__.get(attr_name, None).type_
        except Exception:  # nosec
            pass
    return field_type


@serializable(recursive_serde=True)
class EnumMutation(ObjectMutation):
    __canonical_name__ = "EnumMutation"
    __version__ = SYFT_OBJECT_VERSION_1

    enum_type: Type[Enum]
    value: Optional[Enum]
    match_type: bool = True

    __attr_repr_cols__ = ["linked_obj", "attr_name", "value"]

    def __init__(
        self,
        attr_name: str,
        enum_type: Type[Enum],
        match_type: bool = True,
        linked_obj: Optional[LinkedObject] = None,
        value: Optional[Enum] = None,
        id: Optional[UID] = None,
    ) -> None:
        if id is None:
            id = UID()

        super().__init__(
            id=id,
            linked_obj=linked_obj,
            attr_name=attr_name,
            value=value,
            enum_type=enum_type,
            match_type=match_type,
        )

    @property
    def valid(self) -> Union[SyftSuccess, SyftError]:
        if self.match_type and not isinstance(self.value, self.enum_type):
            return SyftError(
                message=f"{type(self.value)} must be of type: {self.enum_type}"
            )
        return SyftSuccess(message=f"{type(self)} valid")

    @staticmethod
    def from_obj(
        linked_obj: LinkedObject, attr_name: str, value: Optional[Enum] = None
    ) -> Self:
        enum_type = type_for_field(linked_obj.object_type, attr_name)
        return EnumMutation(
            linked_obj=linked_obj,
            attr_name=attr_name,
            enum_type=enum_type,
            value=value,
            match_type=True,
        )

    def _run(
        self, context: ChangeContext, apply: bool
    ) -> Result[SyftSuccess, SyftError]:
        try:
            valid = self.valid
            if not valid:
                return Err(valid)
            obj = self.linked_obj.resolve_with_context(context)
            if obj.is_err():
                return SyftError(message=obj.err())
            obj = obj.ok()
            if apply:
                obj = self.mutate(obj)
                self.linked_obj.update_with_context(context, obj)
            else:
                raise NotImplementedError
            return Ok(SyftSuccess(message=f"{type(self)} Success"))
        except Exception as e:
            print(f"failed to apply {type(self)}. {e}")
            return Err(SyftError(message=e))

    def apply(self, context: ChangeContext) -> Result[SyftSuccess, SyftError]:
        return self._run(context=context, apply=True)

    def revert(self, context: ChangeContext) -> Result[SyftSuccess, SyftError]:
        return self._run(context=context, apply=False)

    @property
    def link(self) -> Optional[SyftObject]:
        if self.linked_obj:
            return self.linked_obj.resolve
<<<<<<< HEAD
        return None


@serializable(recursive_serde=True)
class UserCodeStatusChange(Change):
    __canonical_name__ = "UserCodeStatusChange"
    __version__ = SYFT_OBJECT_VERSION_1

    value: UserCodeStatus
    linked_obj: LinkedObject
    match_type: bool = True

    @property
    def valid(self) -> Union[SyftSuccess, SyftError]:
        if self.match_type and not isinstance(self.value, UserCodeStatus):
            return SyftError(
                message=f"{type(self.value)} must be of type: {UserCodeStatus}"
            )
        return SyftSuccess(message=f"{type(self)} valid")

    def mutate(self, obj: UserCode, context: ChangeContext) -> Any:
        res = obj.status.mutate(
            value=self.value,
            node_name=context.node.name,
            verify_key=context.node.signing_key.verify_key,
        )
        if res.is_ok():
            obj.status = res.ok()
            return Ok(obj)
        return res

    def _run(
        self, context: ChangeContext, apply: bool
    ) -> Result[SyftSuccess, SyftError]:
        try:
            valid = self.valid
            if not valid:
                return Err(valid)
            obj = self.linked_obj.resolve_with_context(context)
            if obj.is_err():
                return SyftError(message=obj.err())
            obj = obj.ok()
            if apply:
                res = self.mutate(obj, context)

                if res.is_err():
                    return res
                res = res.ok()

                enclave_res = check_enclave_transfer(
                    user_code=res, value=self.value, context=context
                )

                if enclave_res.is_err():
                    return enclave_res
                self.linked_obj.update_with_context(context, res)
            else:
                raise NotImplementedError
            return Ok(SyftSuccess(message=f"{type(self)} Success"))
        except Exception as e:
            print(f"failed to apply {type(self)}. {e}")
            return Err(SyftError(message=e))

    def apply(self, context: ChangeContext) -> Result[SyftSuccess, SyftError]:
        return self._run(context=context, apply=True)

    def revert(self, context: ChangeContext) -> Result[SyftSuccess, SyftError]:
        return self._run(context=context, apply=False)

    @property
    def link(self) -> Optional[SyftObject]:
        if self.linked_obj:
            return self.linked_obj.resolve
        return None


@serializable(recursive_serde=True)
class DocumentStoreChange(Change):
    __canonical_name__ = "DocumentStoreChange"
    __version__ = SYFT_OBJECT_VERSION_1

    partition_uid: UID
    partition: BasePartitionSettings
    object_mutator: ObjectMutation

    def _run(
        self, context: ChangeContext, apply: bool
    ) -> Result[SyftSuccess, SyftError]:
        try:
            action_service = context.node.get_service(ActionService)
            action_store = action_service.store
            owner_permission = ActionObjectPermission(
                uid=self.action_object_uid,
                credentials=context.approving_user_credentials,
                permission=self.apply_permission_type,
            )
            if action_store.has_permission(permission=owner_permission):
                requesting_permission = ActionObjectPermission(
                    uid=self.action_object_uid,
                    credentials=context.requesting_user_credentials,
                    permission=self.apply_permission_type,
                )
                if apply:
                    action_store.add_permission(requesting_permission)
                else:
                    action_store.remove_permission(requesting_permission)
            else:
                return Err(
                    SyftError(
                        message=f"No permission for approving_user_credentials {context.approving_user_credentials}"
                    )
                )
            return Ok(SyftSuccess(message=f"{type(self)} Success"))
        except Exception as e:
            print(f"failed to apply {type(self)}")
            return Err(SyftError(message=e))

    def apply(self, context: ChangeContext) -> Result[SyftSuccess, SyftError]:
        return self._run(context=context, apply=True)

    def revert(self, context: ChangeContext) -> Result[SyftSuccess, SyftError]:
        return self._run(context=context, apply=False)
=======
        return None
>>>>>>> 3fc9e87f
<|MERGE_RESOLUTION|>--- conflicted
+++ resolved
@@ -39,25 +39,6 @@
 from .transforms import transform
 from .user_code import UserCode
 from .user_code import UserCodeStatus
-<<<<<<< HEAD
-
-
-@serializable(recursive_serde=True)
-class DateTime(SyftObject):
-    __canonical_name__ = "DateTime"
-    __version__ = SYFT_OBJECT_VERSION_1
-
-    utc_timestamp: float
-
-    @staticmethod
-    def now() -> Self:
-        return DateTime(utc_timestamp=datetime.utcnow().timestamp())
-
-    def __str__(self) -> str:
-        utc_datetime = datetime.utcfromtimestamp(self.utc_timestamp)
-        return utc_datetime.strftime("%Y-%m-%d %H:%M:%S")
-=======
->>>>>>> 3fc9e87f
 
 
 @serializable(recursive_serde=True)
@@ -419,7 +400,6 @@
     def link(self) -> Optional[SyftObject]:
         if self.linked_obj:
             return self.linked_obj.resolve
-<<<<<<< HEAD
         return None
 
 
@@ -493,55 +473,4 @@
     def link(self) -> Optional[SyftObject]:
         if self.linked_obj:
             return self.linked_obj.resolve
-        return None
-
-
-@serializable(recursive_serde=True)
-class DocumentStoreChange(Change):
-    __canonical_name__ = "DocumentStoreChange"
-    __version__ = SYFT_OBJECT_VERSION_1
-
-    partition_uid: UID
-    partition: BasePartitionSettings
-    object_mutator: ObjectMutation
-
-    def _run(
-        self, context: ChangeContext, apply: bool
-    ) -> Result[SyftSuccess, SyftError]:
-        try:
-            action_service = context.node.get_service(ActionService)
-            action_store = action_service.store
-            owner_permission = ActionObjectPermission(
-                uid=self.action_object_uid,
-                credentials=context.approving_user_credentials,
-                permission=self.apply_permission_type,
-            )
-            if action_store.has_permission(permission=owner_permission):
-                requesting_permission = ActionObjectPermission(
-                    uid=self.action_object_uid,
-                    credentials=context.requesting_user_credentials,
-                    permission=self.apply_permission_type,
-                )
-                if apply:
-                    action_store.add_permission(requesting_permission)
-                else:
-                    action_store.remove_permission(requesting_permission)
-            else:
-                return Err(
-                    SyftError(
-                        message=f"No permission for approving_user_credentials {context.approving_user_credentials}"
-                    )
-                )
-            return Ok(SyftSuccess(message=f"{type(self)} Success"))
-        except Exception as e:
-            print(f"failed to apply {type(self)}")
-            return Err(SyftError(message=e))
-
-    def apply(self, context: ChangeContext) -> Result[SyftSuccess, SyftError]:
-        return self._run(context=context, apply=True)
-
-    def revert(self, context: ChangeContext) -> Result[SyftSuccess, SyftError]:
-        return self._run(context=context, apply=False)
-=======
-        return None
->>>>>>> 3fc9e87f
+        return None