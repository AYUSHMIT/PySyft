# stdlib
import asyncio
import os
import time
from typing import Any
from typing import Dict
from typing import List
from typing import Optional
from typing import Tuple
from typing import Union

# third party
import ascii_magic
from nacl.signing import SigningKey
from nacl.signing import VerifyKey

# relative
from ....lib.python import String
from ....logger import critical
from ....logger import debug
from ....logger import info
from ....logger import traceback
from ...adp.adversarial_accountant import AdversarialAccountant
from ...common.message import SignedMessage
from ...common.message import SyftMessage
from ...common.uid import UID
from ...io.location import Location
from ...io.location import SpecificLocation
from ..common.action.get_object_action import GetObjectAction
from ..common.client import Client
from ..common.node import Node
from ..common.node_manager.association_request_manager import AssociationRequestManager
from ..common.node_manager.dataset_manager import DatasetManager
from ..common.node_manager.environment_manager import EnvironmentManager
from ..common.node_manager.group_manager import GroupManager
from ..common.node_manager.request_manager import RequestManager
from ..common.node_manager.role_manager import RoleManager
from ..common.node_manager.user_manager import UserManager
from ..common.node_service.association_request.association_request_service import (
    AssociationRequestService,
)
from ..common.node_service.dataset_manager.dataset_manager_service import (
    DatasetManagerService,
)
from ..common.node_service.group_manager.group_manager_service import (
    GroupManagerService,
)
from ..common.node_service.node_setup.node_setup_service import NodeSetupService
from ..common.node_service.object_request.object_request_service import (
    ObjectRequestServiceWithoutReply,
)
from ..common.node_service.object_request.object_request_service import RequestService
<<<<<<< HEAD
from ..common.node_service.publish.publish_service import PublishScalarsService
=======
>>>>>>> d6688c7d
from ..common.node_service.request_answer.request_answer_messages import RequestStatus
from ..common.node_service.request_answer.request_answer_service import (
    RequestAnswerService,
)
from ..common.node_service.request_receiver.request_receiver_messages import (
    RequestMessage,
)
from ..common.node_service.role_manager.role_manager_service import RoleManagerService
from ..common.node_service.tensor_manager.tensor_manager_service import (
    TensorManagerService,
)
from ..common.node_service.user_manager.user_manager_service import UserManagerService
from ..device import Device
from ..device import DeviceClient
from .client import DomainClient


class Domain(Node):
    domain: SpecificLocation
    root_key: Optional[VerifyKey]

    child_type = Device
    client_type = DomainClient
    child_type_client_type = DeviceClient

    def __init__(
        self,
        name: Optional[str],
        network: Optional[Location] = None,
        domain: SpecificLocation = SpecificLocation(),
        device: Optional[Location] = None,
        vm: Optional[Location] = None,
        signing_key: Optional[SigningKey] = None,
        verify_key: Optional[VerifyKey] = None,
        root_key: Optional[VerifyKey] = None,
<<<<<<< HEAD
        db_path: Optional[str] = None,
=======
>>>>>>> d6688c7d
        db_engine: Any = None,
    ):
        super().__init__(
            name=name,
            network=network,
            domain=domain,
            device=device,
            vm=vm,
            signing_key=signing_key,
            verify_key=verify_key,
            db_engine=db_engine,
        )
        # specific location with name
        self.domain = SpecificLocation(name=self.name)
        self.root_key = root_key

        # Database Management Instances
        self.users = UserManager(db_engine)
        self.roles = RoleManager(db_engine)
        self.groups = GroupManager(db_engine)
        self.environments = EnvironmentManager(db_engine)
        self.association_requests = AssociationRequestManager(db_engine)
        self.data_requests = RequestManager(db_engine)
        self.datasets = DatasetManager(db_engine)
<<<<<<< HEAD
        self.acc = AdversarialAccountant(max_budget=10)

        # self.immediate_services_without_reply.append(RequestReceiverService)
        # self.immediate_services_without_reply.append(AcceptOrDenyRequestService)
        # self.immediate_services_without_reply.append(UpdateRequestHandlerService)
        self.immediate_services_without_reply.append(PublishScalarsService)
=======
        # self.immediate_services_without_reply.append(RequestReceiverService)
        # self.immediate_services_without_reply.append(AcceptOrDenyRequestService)
        # self.immediate_services_without_reply.append(UpdateRequestHandlerService)

>>>>>>> d6688c7d
        self.immediate_services_with_reply.append(RequestAnswerService)
        # self.immediate_services_with_reply.append(GetAllRequestHandlersService)

        # Grid Domain Services
        self.immediate_services_with_reply.append(AssociationRequestService)
        # self.immediate_services_with_reply.append(DomainInfrastructureService)
        self.immediate_services_with_reply.append(NodeSetupService)
        self.immediate_services_with_reply.append(TensorManagerService)
        self.immediate_services_with_reply.append(RoleManagerService)
        self.immediate_services_with_reply.append(UserManagerService)
        self.immediate_services_with_reply.append(DatasetManagerService)
        self.immediate_services_with_reply.append(GroupManagerService)
        # self.immediate_services_with_reply.append(TransferObjectService)
        self.immediate_services_with_reply.append(RequestService)

        self.immediate_services_without_reply.append(ObjectRequestServiceWithoutReply)

        # TODO: @Madhava change to a map of accountants that are created on first
        # use of the DS key

        self.requests: List[RequestMessage] = list()
        # available_device_types = set()
        # TODO: add available compute types

        # default_device = None
        # TODO: add default compute type

        self._register_services()
        self.request_handlers: List[Dict[Union[str, String], Any]] = []
        self.handled_requests: Dict[Any, float] = {}

        self.post_init()

        # run the handlers in an asyncio future
        asyncio.ensure_future(self.run_handlers())

    def post_init(self) -> None:
        super().post_init()
        self.set_node_uid()

    def loud_print(self) -> None:
        install_path = os.path.abspath(
            os.path.join(os.path.realpath(__file__), "../../../../img/")
        )
        ascii_magic.to_terminal(
            ascii_magic.from_image_file(
                img_path=install_path + "/pygrid.png", columns=83
            )
        )

        print(
            r"""
                                                     __
                                                    |  \  _   _   _  .  _
                                                    |__/ (_) ||| (_| | | )
"""
        )

    @property
    def icon(self) -> str:
        return "🏰"

    @property
    def id(self) -> UID:
        return self.domain.id

    def message_is_for_me(self, msg: Union[SyftMessage, SignedMessage]) -> bool:

        # this needs to be defensive by checking domain_id NOT domain.id or it breaks
        try:
            return msg.address.domain_id == self.id and msg.address.device is None
        except Exception as excp3:
            critical(
                f"Error checking if {msg.pprint} is for me on {self.pprint}. {excp3}"
            )
            return False

    def set_request_status(
        self, message_request_id: UID, status: RequestStatus, client: Client
    ) -> bool:
        for req in self.requests:
            if req.request_id == message_request_id:
                req.owner_client_if_available = client
                if status == RequestStatus.Accepted:
                    req.accept()
                    return True
                elif status == RequestStatus.Rejected:
                    req.deny()
                    return True

        return False

    def get_request_status(self, message_request_id: UID) -> RequestStatus:
        # is it still pending
        for req in self.requests:
            if req.request_id == message_request_id:
                return RequestStatus.Pending

        # check if it was accepted
        # TODO remove brute search of all store objects
        # Currently theres no way to find which object to check the permissions
        # to find the stored request_id
        for obj_id in self.store.keys():
            for _, request_id in self.store[obj_id].read_permissions.items():
                if request_id == message_request_id:
                    return RequestStatus.Accepted

            for _, request_id in self.store[obj_id].search_permissions.items():
                if request_id == message_request_id:
                    return RequestStatus.Accepted

        # must have been rejected
        return RequestStatus.Rejected

    def _get_object(self, request: RequestMessage) -> Optional[Any]:
        try:
            obj_msg = GetObjectAction(
                id_at_location=request.object_id,
                address=request.owner_address,
                reply_to=self.address,
                delete_obj=False,
            )

            service = self.immediate_msg_with_reply_router[type(obj_msg)]
            response = service.process(
                node=self, msg=obj_msg, verify_key=self.root_verify_key
            )
            if response:
                obj = getattr(response, "obj", None)
                if obj is not None:
                    return obj
        except Exception as excp1:
            critical(f"Exception getting object for {request}. {excp1}")
        return None

    def _count_elements(self, obj: object) -> Tuple[bool, int]:
        allowed = False
        elements = 0

        nelement = getattr(obj, "nelement", None)
        if nelement is not None:
            elements = max(elements, int(nelement()))
            allowed = True

        return (allowed, elements)

    def _accept(self, request: RequestMessage) -> None:
        debug(f"Calling accept on request: {request.id}")
        request.destination_node_if_available = self
        request.accept()

    def _deny(self, request: RequestMessage) -> None:
        debug(f"Calling deny on request: {request.id}")
        request.destination_node_if_available = self
        request.deny()

    def _try_deduct_quota(
        self, handler: Dict[Union[str, String], Any], obj: Any
    ) -> bool:
        action = handler.get("action", None)
        if action == "accept":
            allowed, element_count = self._count_elements(obj=obj)
            if allowed:
                result = handler["element_quota"] - element_count
                if result >= 0:
                    # the request will be accepted so lets decrement the quota
                    handler["element_quota"] = max(0, result)
                    return True

        return False

    def check_handler(
        self, handler: Dict[Union[str, String], Any], request: RequestMessage
    ) -> bool:
        debug(f"HANDLER Check handler {handler} against {request.request_id}")

        tags = handler.get("tags", [])

        action = handler.get("action", None)
        print_local = handler.get("print_local", None)
        log_local = handler.get("log_local", None)
        element_quota = handler.get("element_quota", None)

        # We match a handler and a request when they have a same set of tags,
        # or if handler["tags"]=[], it matches with any request.
        if len(tags) > 0 and not set(request.object_tags) == set(tags):
            debug(f"HANDLER Ignoring request handler {handler} against {request}")
            return False

        # if we have any of these three rules we will need to get the object to
        # print it, log it, or check its quota
        obj = None
        if print_local or log_local or element_quota:
            obj = self._get_object(request=request)
            debug(f"> HANDLER Got object {obj} for checking")

        # we only want to accept or deny once
        handled = False

        # check quota and reject first
        if element_quota is not None:
            if not self._try_deduct_quota(handler=handler, obj=obj):
                debug(
                    f"> HANDLER Rejecting {request} element_quota={handler['element_quota']}"
                )
                self._deny(request=request)
                handled = True

        # if not rejected based on quota keep checking
        if not handled:
            if action == "accept":
                debug(f"Check accept {handler} against {request}")
                self._accept(request=request)
                handled = True
            elif action == "deny":
                self._deny(request=request)
                handled = True

        # print or log rules can execute multiple times so no complex logic here
        if print_local or log_local:
            log = f"> HANDLER Request {request.request_id}:"
            if len(request.request_description) > 0:
                log += f" {request.request_description}"
            log += f"\nValue: {obj}"

            # if these are enabled output them
            if print_local:
                critical(log)

            if log_local:
                info(log)

        # block the loop from handling this again, until the cleanup removes it
        # after a period of timeout
        if handled:
            self.handled_requests[request.id] = time.time()
        return handled

    def clean_up_handlers(self) -> None:
        # this makes sure handlers with timeout expire
        now = time.time()
        alive_handlers = []
        if len(self.request_handlers) > 0:
            for handler in self.request_handlers:
                timeout_secs = handler.get("timeout_secs", -1)
                if timeout_secs != -1:
                    created_time = handler.get("created_time", 0)
                    if now - created_time > timeout_secs:
                        continue
                alive_handlers.append(handler)
        self.request_handlers = alive_handlers

    def clean_up_requests(self) -> None:
        # this allows a request to be re-handled if the handler somehow failed
        now = time.time()
        processing_wait_secs = 5
        reqs_to_remove = []
        for req in self.handled_requests.keys():
            handle_time = self.handled_requests[req]
            if now - handle_time > processing_wait_secs:
                reqs_to_remove.append(req)

        for req in reqs_to_remove:
            self.handled_requests.__delitem__(req)

        alive_requests: List[RequestMessage] = []
        for request in self.requests:
            if request.timeout_secs is not None and request.timeout_secs > -1:
                if request.arrival_time is None:
                    critical(f"HANDLER Request has no arrival time. {request.id}")
                    request.set_arrival_time(arrival_time=time.time())
                arrival_time = getattr(request, "arrival_time", float(now))
                if now - arrival_time > request.timeout_secs:
                    # this request has expired
                    continue
            alive_requests.append(request)

        self.requests = alive_requests

    async def run_handlers(self) -> None:
        while True:
            await asyncio.sleep(0.01)
            try:
                self.clean_up_handlers()
                self.clean_up_requests()
                if len(self.request_handlers) > 0:
                    for request in self.requests:
                        # check if we have previously already handled this in an earlier iter
                        if request.id not in self.handled_requests:
                            for handler in self.request_handlers:
                                handled = self.check_handler(
                                    handler=handler, request=request
                                )
                                if handled:
                                    # we handled the request so we can exit the loop
                                    break
            except Exception as excp2:
                traceback(excp2)<|MERGE_RESOLUTION|>--- conflicted
+++ resolved
@@ -50,10 +50,6 @@
     ObjectRequestServiceWithoutReply,
 )
 from ..common.node_service.object_request.object_request_service import RequestService
-<<<<<<< HEAD
-from ..common.node_service.publish.publish_service import PublishScalarsService
-=======
->>>>>>> d6688c7d
 from ..common.node_service.request_answer.request_answer_messages import RequestStatus
 from ..common.node_service.request_answer.request_answer_service import (
     RequestAnswerService,
@@ -89,10 +85,6 @@
         signing_key: Optional[SigningKey] = None,
         verify_key: Optional[VerifyKey] = None,
         root_key: Optional[VerifyKey] = None,
-<<<<<<< HEAD
-        db_path: Optional[str] = None,
-=======
->>>>>>> d6688c7d
         db_engine: Any = None,
     ):
         super().__init__(
@@ -117,19 +109,10 @@
         self.association_requests = AssociationRequestManager(db_engine)
         self.data_requests = RequestManager(db_engine)
         self.datasets = DatasetManager(db_engine)
-<<<<<<< HEAD
-        self.acc = AdversarialAccountant(max_budget=10)
-
         # self.immediate_services_without_reply.append(RequestReceiverService)
         # self.immediate_services_without_reply.append(AcceptOrDenyRequestService)
         # self.immediate_services_without_reply.append(UpdateRequestHandlerService)
-        self.immediate_services_without_reply.append(PublishScalarsService)
-=======
-        # self.immediate_services_without_reply.append(RequestReceiverService)
-        # self.immediate_services_without_reply.append(AcceptOrDenyRequestService)
-        # self.immediate_services_without_reply.append(UpdateRequestHandlerService)
-
->>>>>>> d6688c7d
+
         self.immediate_services_with_reply.append(RequestAnswerService)
         # self.immediate_services_with_reply.append(GetAllRequestHandlersService)
 
