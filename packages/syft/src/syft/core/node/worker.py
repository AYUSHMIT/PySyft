# future
from __future__ import annotations

# stdlib
import os
from typing import Any
from typing import Callable
from typing import List
from typing import Optional
from typing import Type
from typing import Union

# third party
from nacl.signing import SigningKey
from result import Err
from result import Result

# relative
from ... import __version__
from ...core.node.common.node_table.syft_object import HIGHEST_SYFT_OBJECT_VERSION
from ...core.node.common.node_table.syft_object import LOWEST_SYFT_OBJECT_VERSION
from ...core.node.common.node_table.syft_object import SyftObject
from ..common.serde.serializable import serializable
from ..common.uid import UID
from .new.action_service import ActionService
from .new.action_store import ActionStore
from .new.api import SignedSyftAPICall
from .new.api import SyftAPI
from .new.api import SyftAPICall
from .new.context import AuthedServiceContext
from .new.credentials import SyftSigningKey
from .new.document_store import DictDocumentStore
from .new.node import NewNode
from .new.node_metadata import NodeMetadata
from .new.service import AbstractService
from .new.service import ServiceConfigRegistry
<<<<<<< HEAD
from .new.user import User
from .new.user import UserCreate
=======
from .new.test_service import TestService
>>>>>>> eab6b56f
from .new.user_service import UserService
from .new.user_stash import UserStash

NODE_PRIVATE_KEY = "NODE_PRIVATE_KEY"
NODE_UID = "NODE_UID"


def get_private_key_env() -> Optional[str]:
    return get_env(NODE_PRIVATE_KEY)


def get_node_uid_env() -> Optional[str]:
    return get_env(NODE_UID)


def get_env(key: str) -> Optional[str]:
    return os.environ.get(key, None)


signing_key_env = get_private_key_env()
node_uid_env = get_node_uid_env()


@serializable(recursive_serde=True)
class Worker(NewNode):
    signing_key: Optional[SyftSigningKey]
    required_signed_calls: bool = True

    def __init__(
        self,
        *,  # Trasterisk
        name: Optional[str] = None,
        id: Optional[UID] = UID(),
        services: Optional[List[Type[AbstractService]]] = None,
        signing_key: Optional[SigningKey] = SigningKey.generate(),
    ):
        # 🟡 TODO 22: change our ENV variable format and default init args to make this
        # less horrible or add some convenience functions
        if node_uid_env is not None:
            self.id = UID.from_string(node_uid_env)
        else:
            self.id = id

        if signing_key_env is not None:
            self.signing_key = SyftSigningKey.from_string(signing_key_env)
        else:
            self.signing_key = SyftSigningKey(signing_key=signing_key)

        print("============> Starting Worker with:", self.id, self.signing_key)

        self.name = name
        services = (
            [UserService, ActionService, TestService] if services is None else services
        )
        self.services = services
        self.service_config = ServiceConfigRegistry.get_registered_configs()
        self._construct_services()
        self.post_init()

    def post_init(self) -> None:
        pass
        # super().post_init()

    def _construct_services(self):
        self.service_path_map = {}
        self.document_store = DictDocumentStore()
        for service_klass in self.services:
            kwargs = {}
            if service_klass == ActionService:
                action_store = ActionStore(root_verify_key=self.signing_key.verify_key)
                kwargs["store"] = action_store
            if service_klass == UserService:
                kwargs["store"] = self.document_store
            self.service_path_map[service_klass.__name__] = service_klass(**kwargs)

    def get_service_method(self, path_or_func: Union[str, Callable]) -> Callable:
        if callable(path_or_func):
            path_or_func = path_or_func.__qualname__
        return self._get_service_method_from_path(path_or_func)

    def _get_service_method_from_path(self, path: str) -> Callable:
        path_list = path.split(".")
        method_name = path_list.pop()
        service_name = path_list.pop()
        service_obj = self.service_path_map[service_name]

        return getattr(service_obj, method_name)

    def metadata(self) -> NodeMetadata:
        return NodeMetadata(
            name=self.name,
            id=self.id,
            verify_key=self.signing_key.verify_key,
            highest_object_version=HIGHEST_SYFT_OBJECT_VERSION,
            lowest_object_version=LOWEST_SYFT_OBJECT_VERSION,
            syft_version=__version__,
        )

    @property
    def icon(self) -> str:
        return "🦾"

    def __hash__(self) -> int:
        return hash(self.id)

    def __eq__(self, other: Any) -> bool:
        if not isinstance(other, Worker):
            return False

        if self.id != other.id:
            return False

        return True

    def handle_api_call(
        self, api_call: Union[SyftAPICall, SignedSyftAPICall]
    ) -> Result[SyftObject, Err]:

        if self.required_signed_calls and isinstance(api_call, SyftAPICall):
            return Err(
                f"You sent a {type(api_call)}. This node requires SignedSyftAPICall."  # type: ignore
            )
        else:
            if not api_call.is_valid:
                return Err("Your message signature is invalid")  # type: ignore

        credentials = api_call.credentials
        api_call = api_call.message

        context = AuthedServiceContext(node=self, credentials=credentials)

        # 🔵 TODO 4: Add @service decorator to autobind services into the SyftAPI
        if api_call.path not in self.service_config:
            return Err(f"API call not in registered services: {api_call.path}")  # type: ignore

        _private_api_path = ServiceConfigRegistry.private_path_for(api_call.path)

        method = self.get_service_method(_private_api_path)
        result = method(context, *api_call.args, **api_call.kwargs)
        return result

<<<<<<< HEAD

def create_admin_new(
    name: str,
    email: str,
    password: str,
    worker: Worker,
) -> Optional[User]:
    try:
        user_stash = UserStash(store=worker.document_store)
        row_exists = user_stash.get_by_email(email=email).ok()
        if row_exists:
            return None
        else:
            create_user = UserCreate(
                name=name, email=email, password=password, password_verify=password
            )
            # New User Initialization
            user = user_stash.set(user=create_user.to(User))
            return user.ok()
    except Exception as e:
        print("create_admin failed", e)
=======
    def get_api(self) -> SyftAPI:
        return SyftAPI.for_user(node_uid=self.id)
>>>>>>> eab6b56f
<|MERGE_RESOLUTION|>--- conflicted
+++ resolved
@@ -34,12 +34,9 @@
 from .new.node_metadata import NodeMetadata
 from .new.service import AbstractService
 from .new.service import ServiceConfigRegistry
-<<<<<<< HEAD
+from .new.test_service import TestService
 from .new.user import User
 from .new.user import UserCreate
-=======
-from .new.test_service import TestService
->>>>>>> eab6b56f
 from .new.user_service import UserService
 from .new.user_stash import UserStash
 
@@ -181,7 +178,9 @@
         result = method(context, *api_call.args, **api_call.kwargs)
         return result
 
-<<<<<<< HEAD
+    def get_api(self) -> SyftAPI:
+        return SyftAPI.for_user(node_uid=self.id)
+
 
 def create_admin_new(
     name: str,
@@ -202,8 +201,4 @@
             user = user_stash.set(user=create_user.to(User))
             return user.ok()
     except Exception as e:
-        print("create_admin failed", e)
-=======
-    def get_api(self) -> SyftAPI:
-        return SyftAPI.for_user(node_uid=self.id)
->>>>>>> eab6b56f
+        print("create_admin failed", e)