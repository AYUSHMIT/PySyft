--- conflicted
+++ resolved
@@ -312,11 +312,7 @@
         self.description = description
         self.name = name
         self.id = id
-<<<<<<< HEAD
-        self.tags = tags if tags else []
-=======
         self.tags = tags if tags is not None else []
->>>>>>> 879510f3
         self.data = data
         self.client = client
         self.key = key
