--- conflicted
+++ resolved
@@ -81,7 +81,6 @@
     def get_transform(
         cls, type_from: Type["SyftObject"], type_to: Type["SyftObject"]
     ) -> Callable:
-<<<<<<< HEAD
         for type_from_mro in type_from.mro():
             if issubclass(type_from_mro, SyftBaseObject):
                 klass_from = type_from_mro.__canonical_name__
@@ -103,29 +102,9 @@
                 if mapping_string in cls.__object_transform_registry__:
                     return cls.__object_transform_registry__[mapping_string]
         raise Exception(
-            f"No mapping found for: {type_from} to {type_to} in the registry"
+            f"No mapping found for: {type_from} to {type_to} in"
+            f"the registry: {cls.__object_transform_registry__.keys()}"
         )
-=======
-        if issubclass(type_from, SyftBaseObject):
-            klass_from = type_from.__canonical_name__
-            version_from = type_from.__version__
-        else:
-            klass_from = type_from.__name__
-            version_from = None
-        if issubclass(type_to, SyftBaseObject):
-            klass_to = type_to.__canonical_name__
-            version_to = type_to.__version__
-        else:
-            klass_to = type_to.__name__
-            version_to = None
-
-        mapping_string = f"{klass_from}_{version_from}_x_{klass_to}_{version_to}"
-        if mapping_string not in cls.__object_transform_registry__:
-            raise Exception(
-                f"{mapping_string} missing from {cls.__object_transform_registry__.keys()}"
-            )
-        return cls.__object_transform_registry__[mapping_string]
->>>>>>> 226bbb66
 
 
 print_type_cache = defaultdict(list)
@@ -323,8 +302,6 @@
         return cls._syft_keys_types_dict("__attr_searchable__")
 
 
-<<<<<<< HEAD
-=======
 def list_dict_repr_html(self) -> str:
     try:
         max_check = 1
@@ -393,38 +370,6 @@
 aggressive_set_attr(type({}), "_repr_html_", list_dict_repr_html)
 
 
-def transform_method(
-    klass_from: Union[type, str],
-    klass_to: Union[type, str],
-    version_from: Optional[int] = None,
-    version_to: Optional[int] = None,
-) -> Callable:
-    klass_from_str = (
-        klass_from if isinstance(klass_from, str) else klass_from.__canonical_name__
-    )
-    klass_to_str = (
-        klass_to if isinstance(klass_to, str) else klass_to.__canonical_name__
-    )
-    version_from = (
-        version_from if isinstance(version_from, int) else klass_from.__version__
-    )
-    version_to = version_to if isinstance(version_to, int) else klass_to.__version__
-
-    def decorator(function: Callable):
-        SyftObjectRegistry.add_transform(
-            klass_from=klass_from_str,
-            version_from=version_from,
-            klass_to=klass_to_str,
-            version_to=version_to,
-            method=function,
-        )
-
-        return function
-
-    return decorator
-
-
->>>>>>> 226bbb66
 def transform(
     klass_from: Union[type, str],
     klass_to: Union[type, str],
