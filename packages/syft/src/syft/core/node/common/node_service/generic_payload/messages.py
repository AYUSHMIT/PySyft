--- conflicted
+++ resolved
@@ -49,11 +49,7 @@
     message_type = GenericPayloadMessage
     message_reply_type = GenericPayloadReplyMessage
 
-<<<<<<< HEAD
-    def __init__(self, kwargs: Dict[str, Any] = {}) -> None:  # noqa: B006
-=======
     def __init__(self, kwargs: Optional[Dict[str, Any]] = None) -> None:
->>>>>>> 879510f3
         if hasattr(kwargs, "upcast"):
             kwargs = kwargs.upcast()  # type: ignore
         self.kwargs: Dict[str, Any] = kwargs if kwargs is not None else {}
