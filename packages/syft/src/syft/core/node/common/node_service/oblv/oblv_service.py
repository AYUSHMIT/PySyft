"""
This file defines all the functions/classes to perform oblv actions, for a given domain node, in a RESTful manner.
"""

# stdlib
from base64 import encodebytes
import os
from os import path
import subprocess  # nosec
from typing import Callable
from typing import Dict
from typing import List
from typing import Optional
from typing import Type
from typing import Union

# third party
from nacl.signing import VerifyKey
import requests

# relative
from ......logger import debug
from ......oblv.constants import DOMAIN_CONNECTION_PORT
from ......oblv.constants import LOCAL_MODE
from .....common.message import ImmediateSyftMessageWithReply
from .....common.message import ImmediateSyftMessageWithoutReply
from .....common.serde.serialize import _serialize as serialize
from .....common.uid import UID
from ....domain_interface import DomainInterface
from ...exceptions import AuthorizationError
from ...exceptions import OblvEnclaveError
from ...exceptions import OblvEnclaveUnAuthorizedError
from ...exceptions import OblvProxyConnectPCRError
from ..auth import service_auth
from ..node_service import ImmediateNodeServiceWithReply
from ..node_service import ImmediateNodeServiceWithoutReply
from ..success_resp_message import SuccessResponseMessage
from .oblv_messages import CheckEnclaveConnectionMessage
from .oblv_messages import CreateKeyPairMessage
from .oblv_messages import DeductBudgetMessage
from .oblv_messages import GetPublicKeyMessage
from .oblv_messages import GetPublicKeyResponse
from .oblv_messages import PublishApprovalMessage
from .oblv_messages import TransferDatasetMessage
from .oblv_messages import TransferDatasetResponse

USER_INPUT_MESSAGES = Union[
    GetPublicKeyMessage,
    TransferDatasetMessage,
    CheckEnclaveConnectionMessage,
    CreateKeyPairMessage,
]

USER_OUTPUT_MESSAGES = Union[SuccessResponseMessage, GetPublicKeyResponse]


def make_request_to_enclave(
    node,
    msg,
    request_method: Callable,
    connection_string: str,
    params: Optional[Dict] = None,
    files: Optional[Dict] = None,
    data: Optional[Dict] = None,
    json: Optional[Dict] = None,
):
    if not LOCAL_MODE:
        if not path.exists(
            os.getenv("OBLV_KEY_PATH", "/app/content")
            + "/"
            + os.getenv("OBLV_KEY_NAME", "oblv_key")
            + "_public.der"
        ):
            create_keys_from_db(node)
        cli = msg.oblv_client
        public_file_name = (
            os.getenv("OBLV_KEY_PATH", "/app/content")
            + "/"
            + os.getenv("OBLV_KEY_NAME", "oblv_key")
            + "_public.der"
        )
        private_file_name = (
            os.getenv("OBLV_KEY_PATH", "/app/content")
            + "/"
            + os.getenv("OBLV_KEY_NAME", "oblv_key")
            + "_private.der"
        )
        depl = cli.deployment_info(msg.deployment_id)
        if depl.is_deleted:
            raise OblvEnclaveError(
                "User cannot connect to this deployment, as it is no longer available."
            )
        if depl.is_dev_env:
            process = subprocess.Popen(
                [
                    "/usr/local/bin/oblv",
                    "connect",
                    "--private-key",
                    private_file_name,
                    "--public-key",
                    public_file_name,
                    "--url",
                    depl.instance.service_url,
                    "--pcr0",
                    depl.pcr_codes[0],
                    "--pcr1",
                    depl.pcr_codes[1],
                    "--pcr2",
                    depl.pcr_codes[2],
                    "--port",
                    "443",
                    "--lport",
                    DOMAIN_CONNECTION_PORT,
                    "--disable-pcr-check",
                ],
                stdout=subprocess.PIPE,
                stderr=subprocess.PIPE,
            )
        else:
            process = subprocess.Popen(
                [
                    "/usr/local/bin/oblv",
                    "connect",
                    "--private-key",
                    private_file_name,
                    "--public-key",
                    public_file_name,
                    "--url",
                    depl.instance.service_url,
                    "--pcr0",
                    depl.pcr_codes[0],
                    "--pcr1",
                    depl.pcr_codes[1],
                    "--pcr2",
                    depl.pcr_codes[2],
                    "--port",
                    "443",
                    "--lport",
                    DOMAIN_CONNECTION_PORT,
                ],
                stdout=subprocess.PIPE,
                stderr=subprocess.PIPE,
            )
        while process.poll() is None:
            d = process.stderr.readline().decode()
            debug(d)
            if d.__contains__("Error:  Invalid PCR Values"):
                raise OblvProxyConnectPCRError()
            elif d.lower().__contains__("error"):
                raise OblvEnclaveError(message=d)
            elif d.__contains__("listening on"):
                break
        req = request_method(
            connection_string,
            params=params,
            files=files,
            data=data,
            json=json,
        )
        process.kill()
        process.wait(1)
        return req
    else:
        headers = {"x-oblv-user-name": node.name, "x-oblv-user-role": "domain"}
        return request_method(
            connection_string.replace("127.0.0.1", "host.docker.internal"),
            headers=headers,
            params=params,
            files=files,
            data=data,
            json=json,
        )


def create_keys_from_db(node):
    file_path = os.getenv("OBLV_KEY_PATH", "/app/content")
    file_name = os.getenv("OBLV_KEY_NAME", "oblv_key")
    keys = node.oblv_keys.get()

    # Creating directory if not exist
    os.makedirs(
        os.path.dirname(file_path + "/" + file_name + "_private.der"), exist_ok=True
    )
    f_private = open(file_path + "/" + file_name + "_private.der", "w+b")
    f_private.write(keys.private_key)
    f_private.close()
    f_public = open(file_path + "/" + file_name + "_public.der", "w+b")
    f_public.write(keys.public_key)
    f_public.close()


def create_key_pair_msg(
    msg: CreateKeyPairMessage,
    node: DomainInterface,
    verify_key: VerifyKey,
) -> SuccessResponseMessage:
    """
    Creates a public/private key to be used for Secure Enclave Authentication.

    Args:
        msg (CreateKeyPairMessage): stores msg address.
        node (DomainInterface): domain node.
        verify_key (VerifyKey): public digital signature/key of the user.

    Raises:
        AuthorizationError: If user does not have permissions to create new key.

    Returns:
        SuccessResponseMessage: Success message on key pair generation.
    """
    # Check if user has permissions to create new public/private key pair
    _allowed = node.users.can_manage_infrastructure(verify_key=verify_key)
    file_path = os.getenv("OBLV_KEY_PATH", "/app/content")
    file_name = os.getenv("OBLV_KEY_NAME", "oblv_key")
    if _allowed:
        result = subprocess.run(  # nosec
            [
                "/usr/local/bin/oblv",
                "keygen",
                "--key-name",
                file_name,
                "--output",
                file_path,
            ],
            capture_output=True,
        )
        if result.stderr:
            debug(result.stderr.decode("utf-8"))
            raise subprocess.CalledProcessError(  # nosec
                returncode=result.returncode, cmd=result.args, stderr=result.stderr
            )
        debug(result.stdout.decode("utf-8"))
        f_private = open(file_path + "/" + file_name + "_private.der", "rb")
        private_key = f_private.read()
        f_private.close()
        f_public = open(file_path + "/" + file_name + "_public.der", "rb")
        public_key = f_public.read()
        f_public.close()
        debug(type(node))
        node.oblv_keys.remove()
        node.oblv_keys.add_keys(public_key=public_key, private_key=private_key)
        debug(node.oblv_keys.get())
        # return result.stdout.decode('utf-8')
    else:
        raise AuthorizationError("You're not allowed to create a new key pair!")

    return SuccessResponseMessage(
        address=msg.reply_to,
        resp_msg=f"Successfully created a new public/private key pair on the domain node: {node.name}",
    )


def get_public_key_msg(
    msg: GetPublicKeyMessage,
    node: DomainInterface,
    verify_key: VerifyKey,
) -> GetPublicKeyResponse:

    """Retrieves the oblv public_key from the database.

    Args:
        msg (CreateKeyPairMessage): stores msg address.
        node (DomainInterface): domain node.
        verify_key (VerifyKey): public digital signature/key of the user.

    Raises:
        OblvKeyNotFoundError: If no key found.

    Returns:
        GetPublicKeyResponse: Public Key response message.
    """
    keys = node.oblv_keys.get()
    public_key_str = encodebytes(keys.public_key).decode("UTF-8").replace("\n", "")

    return GetPublicKeyResponse(address=msg.reply_to, response=public_key_str)


def transfer_dataset(
    msg: TransferDatasetMessage,
    node: DomainInterface,
    verify_key: VerifyKey,
) -> TransferDatasetResponse:
    """Transfer dataset to enclave

    Args:
        msg (PublishDatasetMessage): stores msg address.
        node (DomainInterface): domain node.
        verify_key (VerifyKey): public digital signature/key of the user.

    Raises:
        OblvKeyNotFoundError: If no key found.
        OblvProxyConnectPCRError: If unauthorized deployment code used

    Returns:
        TransferDatasetResponse: Response Message after transfer of dataset.
    """
    obj = node.store.get(UID.from_string(msg.dataset_id))
    obj_bytes = serialize(obj.data, to_bytes=True)

    req = make_request_to_enclave(
        node,
        msg,
        requests.post,
        connection_string=f"http://127.0.0.1:{DOMAIN_CONNECTION_PORT}/tensor/dataset/add",
        files={"input": obj_bytes},
        data={"dataset_id": msg.dataset_id},
    )

    if req.status_code == 401:
        raise OblvEnclaveUnAuthorizedError()
    elif req.status_code == 400:
        raise OblvEnclaveError(req.json()["detail"])
    elif req.status_code == 422:
        debug(req.text)
    elif req.status_code != 200:
        raise OblvEnclaveError(
            "Request to publish dataset failed with status {}".format(req.status_code)
        )
    debug("API Called. Now closing")

    return TransferDatasetResponse(address=msg.reply_to, dataset_id=msg.dataset_id)


def check_connection(
    msg: CheckEnclaveConnectionMessage,
    node: DomainInterface,
    verify_key: VerifyKey,
) -> SuccessResponseMessage:
    """Checks if domain node could connect to the provisioned enclave.

    Args:
        msg (CheckEnclaveConnectionMessage): stores msg address.
        node (DomainInterface): domain node.
        verify_key (VerifyKey): public digital signature/key of the user.

    Raises:
        OblvKeyNotFoundError: If no key found.
        OblvProxyConnectPCRError: If unauthorized deployment code used

    Returns:
        SuccessResponseMessage: Success message on key pair generation.
    """
    cli = msg.oblv_client
    debug("URL = " + cli.deployment_info(msg.deployment_id).instance.service_url)
    public_file_name = (
        os.getenv("OBLV_KEY_PATH", "/app/content")
        + "/"
        + os.getenv("OBLV_KEY_NAME", "oblv_key")
        + "_public.der"
    )
    private_file_name = (
        os.getenv("OBLV_KEY_PATH", "/app/content")
        + "/"
        + os.getenv("OBLV_KEY_NAME", "oblv_key")
        + "_private.der"
    )
    depl = cli.deployment_info(msg.deployment_id)
    if depl.is_deleted:
        raise OblvEnclaveError(
            "User cannot connect to this deployment, as it is no longer available."
        )
    if depl.is_dev_env:
        process = subprocess.Popen(  # nosec
            [
                "/usr/local/bin/oblv",
                "connect",
                "--private-key",
                private_file_name,
                "--public-key",
                public_file_name,
                "--url",
                depl.instance.service_url,
                "--pcr0",
                depl.pcr_codes[0],
                "--pcr1",
                depl.pcr_codes[1],
                "--pcr2",
                depl.pcr_codes[2],
                "--port",
                "443",
                "--lport",
                "3030",
                "--disable-pcr-check",
            ],
            stdout=subprocess.PIPE,
            stderr=subprocess.PIPE,
        )
    else:
        process = subprocess.Popen(  # nosec
            [
                "/usr/local/bin/oblv",
                "connect",
                "--private-key",
                private_file_name,
                "--public-key",
                public_file_name,
                "--url",
                depl.instance.service_url,
                "--pcr0",
                depl.pcr_codes[0],
                "--pcr1",
                depl.pcr_codes[1],
                "--pcr2",
                depl.pcr_codes[2],
                "--port",
                "443",
                "--lport",
                "3030",
            ],
            stdout=subprocess.PIPE,
            stderr=subprocess.PIPE,
        )
<<<<<<< HEAD
        depl = cli.deployment_info(msg.deployment_id)
        if depl.is_deleted:
            raise OblvEnclaveError(
                "User cannot connect to this deployment, as it is no longer available."
            )
        if depl.is_dev_env:
            process = subprocess.Popen(  # nosec
                [
                    "/usr/local/bin/oblv",
                    "connect",
                    "--private-key",
                    private_file_name,
                    "--public-key",
                    public_file_name,
                    "--url",
                    depl.instance.service_url,
                    "--pcr0",
                    depl.pcr_codes[0],
                    "--pcr1",
                    depl.pcr_codes[1],
                    "--pcr2",
                    depl.pcr_codes[2],
                    "--port",
                    "443",
                    "--lport",
                    DOMAIN_CONNECTION_PORT,
                    "--disable-pcr-check",
                ],
                stdout=subprocess.PIPE,
                stderr=subprocess.PIPE,
            )
        else:
            process = subprocess.Popen(  # nosec
                [
                    "/usr/local/bin/oblv",
                    "connect",
                    "--private-key",
                    private_file_name,
                    "--public-key",
                    public_file_name,
                    "--url",
                    depl.instance.service_url,
                    "--pcr0",
                    depl.pcr_codes[0],
                    "--pcr1",
                    depl.pcr_codes[1],
                    "--pcr2",
                    depl.pcr_codes[2],
                    "--port",
                    "443",
                    "--lport",
                    DOMAIN_CONNECTION_PORT,
                ],
                stdout=subprocess.PIPE,
                stderr=subprocess.PIPE,
            )
        while process.poll() is None:
            log_line = process.stderr.readline().decode()
            if "Error:  Invalid PCR Values" in log_line:
                process.kill()
                process.wait(1)
                raise OblvProxyConnectPCRError()
            elif "error" in log_line.lower():
                process.kill()
                process.wait(1)
                raise OblvEnclaveError(message=log_line)
            elif "listening on" in log_line:
                process.kill()
                process.wait(1)
                break

        debug("Found listening. Now ending the process")

        # To Do - Timeout, and process not found
=======
    while process.poll() is None:
        log_line = process.stderr.readline().decode()
        if "Error:  Invalid PCR Values" in log_line:
            process.kill()
            process.wait(1)
            raise OblvProxyConnectPCRError()
        elif "error" in log_line.lower():
            process.kill()
            process.wait(1)
            raise OblvEnclaveError(message=log_line)
        elif "listening on" in log_line:
            process.kill()
            process.wait(1)
            break
>>>>>>> cb5ca5e6

    debug("Found listening. Now ending the process")

    # To Do - Timeout, and process not found

    return SuccessResponseMessage(
        address=msg.reply_to,
        resp_msg="Successfully connected to the enclave",
    )


def dataset_publish_budget(
    msg: PublishApprovalMessage,
    node: DomainInterface,
    verify_key: VerifyKey,
):
    """Provide approval for dataset publish

    Args:
        msg (PublishApprovalMessage): stores msg address.
        node (DomainInterface): domain node.
        verify_key (VerifyKey): public digital signature/key of the user.

    Raises:
        OblvKeyNotFoundError: If no key found.
        OblvProxyConnectPCRError: If unauthorized deployment code used

    Returns:
        SuccessResponseMessage: Success message on key pair generation.
    """
    current_budget = node.users.get_budget_for_user(verify_key)
    data_obj = {
        "publish_request_id": msg.result_id,
        "current_budget": current_budget,
    }
    req = make_request_to_enclave(
        node,
        msg,
        requests.post,
        connection_string=f"http://127.0.0.1:{DOMAIN_CONNECTION_PORT}/tensor/publish/current_budget",
        json=data_obj,
    )

    debug(req.text)
    if req.status_code == 401:
        raise OblvEnclaveUnAuthorizedError()
    elif req.status_code == 400:
        raise OblvEnclaveError(req.json()["detail"])
    elif req.status_code == 422:
        debug(req.text)
    elif req.status_code != 200:
        raise OblvEnclaveError(
            "Request to publish dataset failed with status {}".format(req.status_code)
        )


def dataset_publish_budget_deduction(
    msg: DeductBudgetMessage, node: DomainInterface, verify_key: VerifyKey
):
    """Deduct budget for dataset publish

    Args:
        msg (DeductBudgetMessage): stores msg address.
        node (DomainInterface): domain node.
        verify_key (VerifyKey): public digital signature/key of the user.

    Raises:
        OblvKeyNotFoundError: If no key found.
        OblvProxyConnectPCRError: If unauthorized deployment code used

    Returns:
        SuccessResponseMessage: Success message on key pair generation.
    """
    approval = node.users.deduct_epsilon_for_user(
        verify_key, node.users.get_budget_for_user(verify_key), msg.budget_to_deduct
    )
    req = make_request_to_enclave(
        node,
        msg,
        requests.post,
        connection_string=f"http://127.0.0.1:{DOMAIN_CONNECTION_PORT}/tensor/publish/budget_deducted",
        json={"publish_request_id": msg.result_id, "budget_deducted": approval},
    )
    if req.status_code == 401:
        raise OblvEnclaveUnAuthorizedError()
    elif req.status_code == 400:
        raise OblvEnclaveError(req.json()["detail"])
    elif req.status_code == 422:
        debug(req.text)
    elif req.status_code != 200:
        raise OblvEnclaveError(
            "Request to publish dataset failed with status {}".format(req.status_code)
        )
    else:
        if req.json() != "Success":
            debug("Already deducted so updating again")
            user = node.users.get_user(verify_key=verify_key)
            node.users.set(user_id=user.id, budget=user.budget + msg.budget_to_deduct)
    return "Success"


class OblvRequestAdminService(ImmediateNodeServiceWithReply):

    msg_handler_map: Dict[type, Callable] = {
        CreateKeyPairMessage: create_key_pair_msg,
    }

    @staticmethod
    @service_auth(admin_only=True)
    def process(
        node: DomainInterface,
        msg: Union[CreateKeyPairMessage, GetPublicKeyMessage],
        verify_key: VerifyKey,
    ) -> Union[SuccessResponseMessage, GetPublicKeyResponse]:
        return OblvRequestAdminService.msg_handler_map[type(msg)](
            msg=msg, node=node, verify_key=verify_key
        )

    @staticmethod
    def message_handler_types() -> List[Type[ImmediateSyftMessageWithReply]]:
        return [CreateKeyPairMessage]


class OblvRequestUserService(ImmediateNodeServiceWithReply):

    msg_handler_map: Dict[type, Callable] = {
        GetPublicKeyMessage: get_public_key_msg,
        TransferDatasetMessage: transfer_dataset,
        CheckEnclaveConnectionMessage: check_connection,
    }

    @staticmethod
    @service_auth(guests_welcome=True)
    def process(
        node: DomainInterface,
        msg: USER_INPUT_MESSAGES,
        verify_key: VerifyKey,
    ) -> USER_OUTPUT_MESSAGES:
        return OblvRequestUserService.msg_handler_map[type(msg)](
            msg=msg, node=node, verify_key=verify_key
        )

    @staticmethod
    def message_handler_types() -> List[Type[ImmediateSyftMessageWithReply]]:
        return [
            GetPublicKeyMessage,
            TransferDatasetMessage,
            CheckEnclaveConnectionMessage,
        ]


class OblvBackgroundService(ImmediateNodeServiceWithoutReply):
    msg_handler_map: Dict[type, Callable] = {
        PublishApprovalMessage: dataset_publish_budget,
        DeductBudgetMessage: dataset_publish_budget_deduction,
    }

    @staticmethod
    @service_auth(guests_welcome=True)
    def process(
        node: DomainInterface,
        msg: Union[PublishApprovalMessage, DeductBudgetMessage],
        verify_key: VerifyKey,
    ) -> USER_OUTPUT_MESSAGES:
        return OblvBackgroundService.msg_handler_map[type(msg)](
            msg=msg, node=node, verify_key=verify_key
        )

    @staticmethod
    def message_handler_types() -> List[Type[ImmediateSyftMessageWithoutReply]]:
        return [PublishApprovalMessage, DeductBudgetMessage]<|MERGE_RESOLUTION|>--- conflicted
+++ resolved
@@ -410,82 +410,6 @@
             stdout=subprocess.PIPE,
             stderr=subprocess.PIPE,
         )
-<<<<<<< HEAD
-        depl = cli.deployment_info(msg.deployment_id)
-        if depl.is_deleted:
-            raise OblvEnclaveError(
-                "User cannot connect to this deployment, as it is no longer available."
-            )
-        if depl.is_dev_env:
-            process = subprocess.Popen(  # nosec
-                [
-                    "/usr/local/bin/oblv",
-                    "connect",
-                    "--private-key",
-                    private_file_name,
-                    "--public-key",
-                    public_file_name,
-                    "--url",
-                    depl.instance.service_url,
-                    "--pcr0",
-                    depl.pcr_codes[0],
-                    "--pcr1",
-                    depl.pcr_codes[1],
-                    "--pcr2",
-                    depl.pcr_codes[2],
-                    "--port",
-                    "443",
-                    "--lport",
-                    DOMAIN_CONNECTION_PORT,
-                    "--disable-pcr-check",
-                ],
-                stdout=subprocess.PIPE,
-                stderr=subprocess.PIPE,
-            )
-        else:
-            process = subprocess.Popen(  # nosec
-                [
-                    "/usr/local/bin/oblv",
-                    "connect",
-                    "--private-key",
-                    private_file_name,
-                    "--public-key",
-                    public_file_name,
-                    "--url",
-                    depl.instance.service_url,
-                    "--pcr0",
-                    depl.pcr_codes[0],
-                    "--pcr1",
-                    depl.pcr_codes[1],
-                    "--pcr2",
-                    depl.pcr_codes[2],
-                    "--port",
-                    "443",
-                    "--lport",
-                    DOMAIN_CONNECTION_PORT,
-                ],
-                stdout=subprocess.PIPE,
-                stderr=subprocess.PIPE,
-            )
-        while process.poll() is None:
-            log_line = process.stderr.readline().decode()
-            if "Error:  Invalid PCR Values" in log_line:
-                process.kill()
-                process.wait(1)
-                raise OblvProxyConnectPCRError()
-            elif "error" in log_line.lower():
-                process.kill()
-                process.wait(1)
-                raise OblvEnclaveError(message=log_line)
-            elif "listening on" in log_line:
-                process.kill()
-                process.wait(1)
-                break
-
-        debug("Found listening. Now ending the process")
-
-        # To Do - Timeout, and process not found
-=======
     while process.poll() is None:
         log_line = process.stderr.readline().decode()
         if "Error:  Invalid PCR Values" in log_line:
@@ -500,7 +424,6 @@
             process.kill()
             process.wait(1)
             break
->>>>>>> cb5ca5e6
 
     debug("Found listening. Now ending the process")
 
