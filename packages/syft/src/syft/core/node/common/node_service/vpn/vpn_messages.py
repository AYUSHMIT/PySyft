# future
from __future__ import annotations

# stdlib
import json
import os
import re
import time
from typing import Any
from typing import Dict
from typing import List
from typing import Optional
from typing import Tuple
from typing import Union

# third party
from nacl.signing import VerifyKey
import requests
from requests.api import head
from typing_extensions import final

# relative
from .....common.serde.serializable import serializable
from ....abstract.node import AbstractNode
from ..generic_payload.messages import GenericPayloadMessage
from ..generic_payload.messages import GenericPayloadMessageWithReply
from ..generic_payload.messages import GenericPayloadReplyMessage


@serializable(recursive_serde=True)
@final
class VPNConnectMessage(GenericPayloadMessage):
    ...


@serializable(recursive_serde=True)
@final
class VPNConnectReplyMessage(GenericPayloadReplyMessage):
    ...


@serializable(recursive_serde=True)
@final
class VPNConnectMessageWithReply(GenericPayloadMessageWithReply):
    message_type = VPNConnectMessage
    message_reply_type = VPNConnectReplyMessage

    def run(
        self, node: AbstractNode, verify_key: Optional[VerifyKey] = None
    ) -> Dict[str, Any]:
        try:
            host_or_ip = str(self.kwargs["host_or_ip"])
            if not host_or_ip.startswith("http"):
                host_or_ip = f"http://{host_or_ip}/vpn"

            vpn_auth_key = str(self.kwargs["vpn_auth_key"])

            status, error = connect_with_key(
                tailscale_host="http://tailscale:4000",
                headscale_host=host_or_ip,
                vpn_auth_key=vpn_auth_key,
            )
            if status:
                return {"status": "ok"}
            else:
                print("connect with key failed", error)
                return {"status": "error"}
        except Exception as e:
            print(f"Failed to run {type(self)}", self.kwargs, e)
            return {"status": "error"}


def connect_with_key(
    tailscale_host: str, headscale_host: str, vpn_auth_key: str
) -> Tuple[bool, str]:
    data = {
        "args": [
            "-login-server",
            f"{headscale_host}",
            "--reset",
            "--force-reauth",
            "--authkey",
            f"{vpn_auth_key}",
        ],
        "timeout": 60,
    }

    command_url = f"{tailscale_host}/commands/up"

    headers = {"X-STACK-API-KEY": os.environ.get("STACK_API_KEY", "")}
    resp = requests.post(command_url, json=data, headers=headers)
    report = get_result(json=resp.json())
    report_dict = json.loads(report)

    if int(report_dict["returncode"]) == 0:
        return (True, "")
    else:
        return (False, report_dict.get("report", ""))


@serializable(recursive_serde=True)
@final
class VPNJoinMessage(GenericPayloadMessage):
    ...


@serializable(recursive_serde=True)
@final
class VPNJoinReplyMessage(GenericPayloadReplyMessage):
    ...


@serializable(recursive_serde=True)
@final
class VPNJoinMessageWithReply(GenericPayloadMessageWithReply):
    message_type = VPNJoinMessage
    message_reply_type = VPNJoinReplyMessage

    def run(
        self, node: AbstractNode, verify_key: Optional[VerifyKey] = None
    ) -> Dict[str, Any]:
        try:
            host_or_ip = str(self.kwargs["host_or_ip"])
            if not host_or_ip.startswith("http"):
                host_or_ip = f"http://{host_or_ip}"

            # can't import Network due to circular imports
            if type(node).__name__ == "Network":
                # we are already in the network and could be on the blocking backend api
                msg = VPNRegisterMessageWithReply(kwargs={}).to(
                    address=node.address, reply_to=node.address
                )
                reply = node.recv_immediate_msg_with_reply(msg=msg).message
                res_json = {}
                try:
                    res_json["vpn_auth_key"] = str(
                        reply.payload.kwargs.get("vpn_auth_key")  # type: ignore
                    )
                except Exception:  # nosec
                    pass
            else:
                res = requests.post(f"{host_or_ip}/api/v1/vpn/register")
                res_json = res.json()

            if "vpn_auth_key" not in res_json:
                print("Registration failed", res)
                return {"status": "error"}

            status, error = connect_with_key(
                tailscale_host="http://tailscale:4000",
                headscale_host=f"{host_or_ip}/vpn",
                vpn_auth_key=res_json["vpn_auth_key"],
            )

            if status:
                return {"status": "ok"}
            else:
                print("connect with key failed", error)
                return {"status": "error"}
        except Exception as e:
            print(f"Failed to run {type(self)}", self.kwargs, e)
            return {"status": "error"}


@serializable(recursive_serde=True)
@final
class VPNRegisterMessage(GenericPayloadMessage):
    ...


@serializable(recursive_serde=True)
@final
class VPNRegisterReplyMessage(GenericPayloadReplyMessage):
    ...


@serializable(recursive_serde=True)
@final
class VPNRegisterMessageWithReply(GenericPayloadMessageWithReply):
    message_type = VPNRegisterMessage
    message_reply_type = VPNRegisterReplyMessage

    def run(self, node: AbstractNode, verify_key: Optional[VerifyKey] = None) -> Any:
        try:
            status, vpn_auth_key = generate_key(headscale_host="http://headscale:4000")

            if status:
                return {"status": "ok", "vpn_auth_key": vpn_auth_key}
            else:
                print("register and create vpn_auth_key failed")
                return {"status": "error"}
        except Exception as e:
            print(f"Failed to run {type(self)}", self.kwargs, e)
            return {"status": "error"}


# the response contains a dict with a key called "report" which contains unescaped json
def extract_nested_json(nested_json: str) -> Union[Dict, List]:
    matcher = r'"report":"(.+)\\n"'
    parts = re.findall(matcher, nested_json)
    report_json = parts[0].replace("\\n", "").replace("\\t", "").replace('\\"', '"')
    return json.loads(report_json)


def generate_key(headscale_host: str) -> Tuple[bool, str]:
    data = {
        "timeout": 5,
    }

    command_url = f"{headscale_host}/commands/generate_key"
    try:
        headers = {"X-STACK-API-KEY": os.environ.get("STACK_API_KEY", "")}
        resp = requests.post(command_url, json=data, headers=headers)
        report = get_result(json=resp.json())
        result_dict = dict(extract_nested_json(report))
        result = result_dict["Key"]

        # check if we got a key
        if len(result) == 48:
            return (True, result)
        else:
            return (False, "")

    except Exception as e:
        print("failed to make request", e)
        return (False, str(e))


@serializable(recursive_serde=True)
@final
class VPNStatusMessage(GenericPayloadMessage):
    ...


@serializable(recursive_serde=True)
@final
class VPNStatusReplyMessage(GenericPayloadReplyMessage):
    ...


@serializable(recursive_serde=True)
@final
class VPNStatusMessageWithReply(GenericPayloadMessageWithReply):
    message_type = VPNStatusMessage
    message_reply_type = VPNStatusReplyMessage

    def run(self, node: AbstractNode, verify_key: Optional[VerifyKey] = None) -> Any:
        try:
            up, host, peers = get_status(tailscale_host="http://tailscale:4000")
            return {"status": "ok", "connected": up, "host": host, "peers": peers}
        except Exception as e:
            print(f"Failed to run {type(self)}", self.kwargs, e)
            return {"status": "error"}


def clean_status_output(
    input: str,
) -> Tuple[bool, Dict[str, str], List[Dict[str, str]]]:
    # example input
    """
    # Health check:
    #     - dns: rename /etc/resolv.conf /etc/resolv.pre-tailscale-backup.conf: device or resource busy

    100.64.0.1      test_domain_1        omnet        linux   -
    100.64.0.2      test_network_1       omnet        linux   active; relay "syd", tx 1188 rx 1040
    """
    up = False
    peers: List[Dict[str, str]] = []
    host: Dict[str, str] = {}
    if "Tailscale is stopped." in input:
        return up, host, peers
    elif "unexpected state: NoState" in input:
        return up, host, peers

    count = 0
    for line in str(input).split("\n"):
        matches = re.match(r"^\d.+", line)
        if matches is not None:
            try:
                stat_parts = re.split(r"(\s+)", matches.string)
                entry = {}
                entry["ip"] = stat_parts[0]
                entry["hostname"] = stat_parts[2]
                entry["network"] = stat_parts[4]
                entry["os"] = stat_parts[6]
                connection_info_parts = matches.string.split(entry["os"])
                entry["connection_info"] = "n/a"
                connection_info = ""
                if len(connection_info_parts) > 1:
                    connection_info = connection_info_parts[1].strip()
                    entry["connection_info"] = connection_info

                entry["connection_status"] = "n/a"
                if "active" in connection_info:
                    entry["connection_status"] = "active"

                if "idle" in connection_info:
                    entry["connection_status"] = "idle"

                entry["connection_type"] = "n/a"
                if "relay" in connection_info:
                    entry["connection_type"] = "relay"

                if "direct" in connection_info:
                    entry["connection_type"] = "direct"

                if count == 0:
                    host = entry
                    count += 1
                    up = True
                else:
                    peers.append(entry)

            except Exception as e:
                print("Error parsing tailscale status output", e)
                pass

    return up, host, peers


def get_status(
    tailscale_host: str,
) -> Tuple[bool, Dict[str, str], List[Dict[str, str]]]:
    data = {
        "timeout": 5,
    }
    command_url = f"{tailscale_host}/commands/status"
    host: Dict[str, str] = {}
    peers: List[Dict[str, str]] = []
    connected = False
    try:
        headers = {"X-STACK-API-KEY": os.environ.get("STACK_API_KEY", "")}
        resp = requests.post(command_url, json=data, headers=headers)
        report = get_result(json=resp.json())
        cmd_output = json.loads(report)["report"]
        connected, host, peers = clean_status_output(input=cmd_output)
    except Exception as e:
        print("failed to make request", e)
    return connected, host, peers


def get_result(json: Dict) -> str:
    result_url = json.get("result_url", "")
    headers = {"X-STACK-API-KEY": os.environ.get("STACK_API_KEY", "")}
    tries = 0
    limit = 5
    try:
        while True:
            print("Polling API Result", tries)
<<<<<<< HEAD
            result = requests.get(result_url, headers=headers)
            if "running" in result.text:
=======
            result = requests.get(result_url)
            if '"status":"running"' in result.text:
>>>>>>> 4d61cb14
                time.sleep(1)
                tries += 1
                if tries > limit:
                    break
                continue
            else:
                return str(result.text)
    except Exception as e:
        print("Failed to get result", json, e)
    return "{}"<|MERGE_RESOLUTION|>--- conflicted
+++ resolved
@@ -16,7 +16,6 @@
 # third party
 from nacl.signing import VerifyKey
 import requests
-from requests.api import head
 from typing_extensions import final
 
 # relative
@@ -347,13 +346,8 @@
     try:
         while True:
             print("Polling API Result", tries)
-<<<<<<< HEAD
             result = requests.get(result_url, headers=headers)
-            if "running" in result.text:
-=======
-            result = requests.get(result_url)
             if '"status":"running"' in result.text:
->>>>>>> 4d61cb14
                 time.sleep(1)
                 tries += 1
                 if tries > limit:
