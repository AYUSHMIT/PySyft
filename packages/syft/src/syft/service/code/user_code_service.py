# stdlib
from typing import Any
from typing import Dict
from typing import List
from typing import Optional
from typing import Union

# third party
from result import Err
from result import Ok
from result import OkErr
from result import Result

# relative
from ...abstract_node import NodeType
from ...client.enclave_client import EnclaveClient
from ...serde.serializable import serializable
from ...store.document_store import DocumentStore
from ...store.linked_obj import LinkedObject
from ...types.twin_object import TwinObject
from ...types.uid import UID
from ...util.telemetry import instrument
from ..action.action_object import ActionObject
from ..action.action_permissions import ActionObjectPermission
from ..action.action_permissions import ActionPermission
from ..context import AuthedServiceContext
from ..network.routes import route_to_connection
from ..queue.queue_stash import QueueItem
from ..request.request import SubmitRequest
from ..request.request import UserCodeStatusChange
from ..request.request_service import RequestService
from ..response import SyftError, SyftInfo
from ..response import SyftSuccess
from ..service import AbstractService
from ..service import SERVICE_TO_TYPES
from ..service import TYPE_TO_SERVICE
from ..service import service_method
from ..user.user_roles import DATA_SCIENTIST_ROLE_LEVEL
from ..user.user_roles import GUEST_ROLE_LEVEL
from .user_code import SubmitUserCode
from .user_code import UserCode
from .user_code import UserCodeStatus
from .user_code import load_approved_policy_code
from .user_code_stash import UserCodeStash


@instrument
@serializable()
class UserCodeService(AbstractService):
    store: DocumentStore
    stash: UserCodeStash

    def __init__(self, store: DocumentStore) -> None:
        self.store = store
        self.stash = UserCodeStash(store=store)

    @service_method(path="code.submit", name="submit", roles=GUEST_ROLE_LEVEL)
    def submit(
        self, context: AuthedServiceContext, code: SubmitUserCode
    ) -> Union[UserCode, SyftError]:
        """Add User Code"""
        result = self._submit(context=context, code=code)
        if result.is_err():
            return SyftError(message=str(result.err()))
        return SyftSuccess(message="User Code Submitted")

    def _submit(self, context: AuthedServiceContext, code: SubmitUserCode) -> Result:
        result = self.stash.set(context.credentials, code.to(UserCode, context=context))
        return result

    @service_method(
        path="code.get_by_service_func_name", 
        name="get_by_service_func_name", 
        roles=GUEST_ROLE_LEVEL
    )
    def get_by_service_name(self, context: AuthedServiceContext, service_func_name: str):
        result = self.stash.get_by_service_func_name(context.credentials, service_func_name=service_func_name)
        if result.is_err():
            return SyftError(message=str(result.err()))
        return result.ok()
        
    def solve_nested_requests(self, context: AuthedServiceContext, code: UserCode):
        nested_requests = code.nested_requests
        nested_codes = {}
        for service_func_name, version in nested_requests.items():
            codes = self.get_by_service_name(context=context, service_func_name=service_func_name)
            if isinstance(codes, SyftError):
                return codes
            if version == "latest":
                nested_codes[service_func_name] = codes[-1]
            else:
                nested_codes[service_func_name] = codes[int(version)]
        
        return nested_codes

    def _request_code_execution(
        self,
        context: AuthedServiceContext,
        code: SubmitUserCode,
        reason: Optional[str] = "",
    ):
        user_code: UserCode = code.to(UserCode, context=context)
        return self._request_code_execution_inner(context, user_code, reason)

    def _request_code_execution_inner(
        self,
        context: AuthedServiceContext,
        user_code: UserCode,
        reason: Optional[str] = "",
    ):
        if not all(
            x in user_code.input_owner_verify_keys for x in user_code.output_readers
        ):
            raise ValueError("outputs can only be distributed to input owners")
        result = self.stash.set(context.credentials, user_code)
        if result.is_err():
            return SyftError(message=str(result.err()))

        # Create a code history
        code_history_service = context.node.get_service("codehistoryservice")
        result = code_history_service.submit_version(context=context, code=user_code)
        if isinstance(result, SyftError):
            return result

        # Users that have access to the output also have access to the code item
        self.stash.add_permissions(
            [
                ActionObjectPermission(user_code.id, ActionPermission.READ, x)
                for x in user_code.output_readers
            ]
        )

        linked_obj = LinkedObject.from_obj(user_code, node_uid=context.node.id)

        CODE_EXECUTE = UserCodeStatusChange(
            value=UserCodeStatus.APPROVED, linked_obj=linked_obj
        )
        changes = [CODE_EXECUTE]

        request = SubmitRequest(changes=changes)
        method = context.node.get_service_method(RequestService.submit)
        result = method(context=context, request=request, reason=reason)

        # The Request service already returns either a SyftSuccess or SyftError
        return result

    @service_method(
        path="code.request_code_execution",
        name="request_code_execution",
        roles=GUEST_ROLE_LEVEL,
    )
    def request_code_execution(
        self,
        context: AuthedServiceContext,
        code: SubmitUserCode,
        reason: Optional[str] = "",
    ) -> Union[SyftSuccess, SyftError]:
        """Request Code execution on user code"""
        request = self._request_code_execution(context=context, code=code, reason=reason)
        if request.ok().code.nested_requests != {}:
            return SyftInfo(message="The function has nested function calls, which were attached to the request. To see them, check the <request_obj> or <request_obj>.code")
        return request


    @service_method(path="code.get_all", name="get_all", roles=GUEST_ROLE_LEVEL)
    def get_all(
        self, context: AuthedServiceContext
    ) -> Union[List[UserCode], SyftError]:
        """Get a Dataset"""
        result = self.stash.get_all(context.credentials)
        if result.is_ok():
            return result.ok()
        return SyftError(message=result.err())

    @service_method(
        path="code.get_by_id", name="get_by_id", roles=DATA_SCIENTIST_ROLE_LEVEL
    )
    def get_by_uid(
        self, context: AuthedServiceContext, uid: UID
    ) -> Union[SyftSuccess, SyftError]:
        """Get a User Code Item"""
        result = self.stash.get_by_uid(context.credentials, uid=uid)
        if result.is_ok():
            user_code = result.ok()
            if user_code and user_code.input_policy_state:
                # TODO replace with LinkedObject Context
                user_code.node_uid = context.node.id
            return user_code
        return SyftError(message=result.err())

    @service_method(path="code.get_all_for_user", name="get_all_for_user")
    def get_all_for_user(
        self, context: AuthedServiceContext
    ) -> Union[SyftSuccess, SyftError]:
        """Get All User Code Items for User's VerifyKey"""
        # TODO: replace with incoming user context and key
        result = self.stash.get_all(context.credentials)
        if result.is_ok():
            return result.ok()
        return SyftError(message=result.err())

    def update_code_state(
        self, context: AuthedServiceContext, code_item: UserCode
    ) -> Union[SyftSuccess, SyftError]:
        result = self.stash.update(context.credentials, code_item)
        if result.is_ok():
            return SyftSuccess(message="Code State Updated")
        return SyftError(message="Unable to Update Code State")

    def load_user_code(self, context: AuthedServiceContext) -> None:
        result = self.stash.get_all(credentials=context.credentials)
        if result.is_ok():
            user_code_items = result.ok()
            load_approved_policy_code(user_code_items=user_code_items)

    @service_method(path="code.get_results", name="get_results", roles=GUEST_ROLE_LEVEL)
    def get_results(
        self, context: AuthedServiceContext, inp: Union[UID, UserCode]
    ) -> Union[List[UserCode], SyftError]:
        uid = inp.id if isinstance(inp, UserCode) else inp
        code_result = self.stash.get_by_uid(context.credentials, uid=uid)

        if code_result.is_err():
            return SyftError(message=code_result.err())
        code = code_result.ok()

        if code.is_enclave_code:
            # if the current node is not the enclave
            if not context.node.node_type == NodeType.ENCLAVE:
                connection = route_to_connection(code.enclave_metadata.route)
                enclave_client = EnclaveClient(
                    connection=connection,
                    credentials=context.node.signing_key,
                )
                outputs = enclave_client.code.get_results(code.id)
                if isinstance(outputs, list):
                    for output in outputs:
                        output.syft_action_data  # noqa: B018
                else:
                    outputs.syft_action_data  # noqa: B018
                return outputs

            # if the current node is the enclave
            else:
                if not code.status.approved:
                    return code.status.get_status_message()

                if (output_policy := code.output_policy) is None:
                    return SyftError(message=f"Output policy not approved {code}")

                if len(output_policy.output_history) > 0:
                    return resolve_outputs(
                        context=context, output_ids=output_policy.last_output_ids
                    )
                else:
                    return SyftError(message="No results available")
        else:
            return SyftError(message="Endpoint only supported for enclave code")

    def is_execution_allowed(self, code, context, output_policy):
        if not code.status.approved:
            return code.status.get_status_message()
        # Check if the user has permission to execute the code.
        elif not (has_code_permission := self.has_code_permission(code, context)):
            return has_code_permission
        elif code.output_policy is None:
            return SyftError("Output policy not approved", code)
        elif not output_policy.valid:
            return output_policy.valid
        else:
            return True

    @service_method(path="code.call", name="call", roles=GUEST_ROLE_LEVEL)
    def call(
        self, context: AuthedServiceContext, uid: UID, **kwargs: Any
    ) -> Union[SyftSuccess, SyftError]:
        """Call a User Code Function"""
        kwargs.pop("result_id", None)
        result = self._call(context, uid, **kwargs)
        if result.is_err():
            return SyftError(message=result.err())
        else:
            return result.ok()

    def _call(
        self,
        context: AuthedServiceContext,
        uid: UID,
        result_id: Optional[UID] = None,
        **kwargs: Any,
    ) -> Result[ActionObject, Err]:
        """Call a User Code Function"""
        try:
            # Unroll variables
            kwarg2id = map_kwargs_to_id(kwargs)

            # get code item
            code_result = self.stash.get_by_uid(context.credentials, uid=uid)
            if code_result.is_err():
                return code_result
            code: UserCode = code_result.ok()

<<<<<<< HEAD
            if not context.has_execute_permissions:
                output_policy = code.output_policy
                if (
                    can_execute := self.is_execution_allowed(code=code, context=context)
                    is not True
                ):
                    if not (is_valid := output_policy.valid):
                        if len(output_policy.output_history) > 0:
                            result = resolve_outputs(
                                context=context, output_ids=output_policy.last_output_ids
                            )
                            return Ok(result.as_empty())
                        else:
                            return is_valid.to_result()
                    return can_execute.to_result()
=======
            output_policy = code.output_policy
            can_execute = self.is_execution_allowed(
                code=code, context=context, output_policy=output_policy
            )
            if not can_execute:
                if output_policy is None:
                    return Err("UserCodeStatus.DENIED: Function has no output policy")
                if not (is_valid := output_policy.valid):
                    if len(output_policy.output_history) > 0:
                        result = resolve_outputs(
                            context=context, output_ids=output_policy.last_output_ids
                        )
                        return Ok(result.as_empty())
                    else:
                        return is_valid.to_result()
                return can_execute.to_result()
>>>>>>> 4d1db8f3

            # Execute the code item
            action_service = context.node.get_service("actionservice")

            result_action_object: Result[
                Union[ActionObject, TwinObject], str
            ] = action_service._user_code_execute(
                context, code, kwarg2id, result_id=result_id
            )
            print(result_action_object)
            output_result = action_service.set_result_to_store(
                result_action_object, context, code.output_policy
            )

            if output_result.is_err():
                return output_result
            result = output_result.ok()

            # Apply Output Policy to the results and update the OutputPolicyState
            
            if not context.has_execute_permissions:
                output_policy.apply_output(context=context, outputs=result)
                code.output_policy = output_policy
                if not (
                    update_success := self.update_code_state(
                        context=context, code_item=code
                    )
                ):
                    return update_success.to_result()

            # TODO: remove?
            if not isinstance(result, TwinObject) and isinstance(
                result.syft_action_data, QueueItem
            ):
                return Ok(result.syft_action_data)

            if isinstance(result, TwinObject):
                return Ok(result.mock)
            elif result.syft_action_data_type is Err:
                # result contains the error but the request was handled correctly
                return result.syft_action_data
            else:
                return Ok(result.as_empty())
        except Exception as e:
            # stdlib
            import traceback

            return Err(value=f"Failed to run. {e}, {traceback.format_exc()}")

    def has_code_permission(self, code_item, context):
        if not (
            context.credentials == context.node.verify_key
            or context.credentials == code_item.user_verify_key
        ):
            return SyftError(
                message=f"Code Execution Permission: {context.credentials} denied"
            )
        return SyftSuccess(message="you have permission")


def resolve_outputs(
    context: AuthedServiceContext,
    output_ids: Optional[Union[List[UID], Dict[str, UID]]],
) -> Any:
    # relative
    from ...service.action.action_object import TwinMode

    if isinstance(output_ids, list):
        if len(output_ids) == 0:
            return None
        outputs = []
        for output_id in output_ids:
            action_service = context.node.get_service("actionservice")
            result = action_service.get(
                context, uid=output_id, twin_mode=TwinMode.PRIVATE
            )
            if isinstance(result, OkErr):
                result = result.value
            outputs.append(result)
        if len(outputs) == 1:
            return outputs[0]
        return outputs
    else:
        raise NotImplementedError


def map_kwargs_to_id(kwargs: Dict[str, Any]) -> Dict[str, Any]:
    # relative
    from ...types.twin_object import TwinObject
    from ..action.action_object import ActionObject
    from ..dataset.dataset import Asset

    filtered_kwargs = {}
    for k, v in kwargs.items():
        value = v
        if isinstance(v, ActionObject):
            value = v.id
        if isinstance(v, TwinObject):
            value = v.id
        if isinstance(v, Asset):
            value = v.action_id

        if not isinstance(value, UID):
            raise Exception(f"Input {k} must have a UID not {type(v)}")
        filtered_kwargs[k] = value
    return filtered_kwargs


TYPE_TO_SERVICE[UserCode] = UserCodeService
SERVICE_TO_TYPES[UserCodeService].update({UserCode})<|MERGE_RESOLUTION|>--- conflicted
+++ resolved
@@ -300,13 +300,14 @@
                 return code_result
             code: UserCode = code_result.ok()
 
-<<<<<<< HEAD
             if not context.has_execute_permissions:
                 output_policy = code.output_policy
-                if (
-                    can_execute := self.is_execution_allowed(code=code, context=context)
-                    is not True
-                ):
+                can_execute = self.is_execution_allowed(
+                    code=code, context=context, output_policy=output_policy
+                )
+                if not can_execute:
+                    if output_policy is None:
+                        return Err("UserCodeStatus.DENIED: Function has no output policy")
                     if not (is_valid := output_policy.valid):
                         if len(output_policy.output_history) > 0:
                             result = resolve_outputs(
@@ -316,24 +317,6 @@
                         else:
                             return is_valid.to_result()
                     return can_execute.to_result()
-=======
-            output_policy = code.output_policy
-            can_execute = self.is_execution_allowed(
-                code=code, context=context, output_policy=output_policy
-            )
-            if not can_execute:
-                if output_policy is None:
-                    return Err("UserCodeStatus.DENIED: Function has no output policy")
-                if not (is_valid := output_policy.valid):
-                    if len(output_policy.output_history) > 0:
-                        result = resolve_outputs(
-                            context=context, output_ids=output_policy.last_output_ids
-                        )
-                        return Ok(result.as_empty())
-                    else:
-                        return is_valid.to_result()
-                return can_execute.to_result()
->>>>>>> 4d1db8f3
 
             # Execute the code item
             action_service = context.node.get_service("actionservice")
