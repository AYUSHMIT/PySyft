--- conflicted
+++ resolved
@@ -559,19 +559,11 @@
             return self._get_input_policy()
         return None
 
-    def get_input_policy(
-        self, context: AuthedServiceContext, force_deserialize=False
-    ) -> InputPolicy | None:
+    def get_input_policy(self, context: AuthedServiceContext) -> InputPolicy | None:
         status = self.get_status(context)
-<<<<<<< HEAD
         if status.approved or self.input_policy_type.has_safe_serde:
             return self._get_input_policy()
         return None
-=======
-        if not status.approved and not force_deserialize:
-            return None
-        return self._get_input_policy()
->>>>>>> 69eae7cb
 
     def _get_input_policy(self) -> InputPolicy | None:
         if len(self.input_policy_state) == 0:
