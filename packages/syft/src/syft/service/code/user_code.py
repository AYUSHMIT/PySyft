# future
from __future__ import annotations

# stdlib
import ast
from copy import deepcopy
import datetime
from enum import Enum
import hashlib
import inspect
from io import StringIO
import itertools
import random
import sys
from threading import Thread
import time
import traceback
from typing import Any
from typing import Callable
from typing import ClassVar
from typing import Dict
from typing import Generator
from typing import List
from typing import Optional
from typing import TYPE_CHECKING
from typing import Tuple
from typing import Type
from typing import Union
from typing import cast
from typing import final

# third party
from IPython.display import display
import pydantic
from result import Err
from typing_extensions import Self

# relative
from ...abstract_node import AbstractNode
from ...abstract_node import NodeType
from ...client.api import APIRegistry
from ...client.api import NodeIdentity
from ...client.enclave_client import EnclaveMetadata
from ...node.credentials import SyftVerifyKey
from ...serde.deserialize import _deserialize
from ...serde.serializable import serializable
from ...serde.serialize import _serialize
from ...store.document_store import PartitionKey
from ...store.linked_obj import LinkedObject
from ...types.datetime import DateTime
from ...types.syft_migration import migrate
from ...types.syft_object import SYFT_OBJECT_VERSION_1
from ...types.syft_object import SYFT_OBJECT_VERSION_2
from ...types.syft_object import SYFT_OBJECT_VERSION_3
from ...types.syft_object import SYFT_OBJECT_VERSION_4
from ...types.syft_object import SyftObject
from ...types.transforms import TransformContext
from ...types.transforms import add_node_uid_for_key
from ...types.transforms import drop
from ...types.transforms import generate_id
from ...types.transforms import make_set_default
from ...types.transforms import transform
from ...types.uid import UID
from ...util import options
from ...util.colors import SURFACE
from ...util.markdown import CodeMarkdown
from ...util.markdown import as_markdown_code
from ..action.action_object import Action
from ..action.action_object import ActionObject
from ..context import AuthedServiceContext
from ..dataset.dataset import Asset
from ..job.job_stash import Job
from ..output.output_service import ExecutionOutput
from ..policy.policy import CustomInputPolicy
from ..policy.policy import CustomOutputPolicy
from ..policy.policy import EmpyInputPolicy
from ..policy.policy import ExactMatch
from ..policy.policy import InputPolicy
from ..policy.policy import OutputPolicy
from ..policy.policy import SingleExecutionExactOutput
from ..policy.policy import SubmitUserPolicy
from ..policy.policy import UserPolicy
from ..policy.policy import filter_only_uids
from ..policy.policy import init_policy
from ..policy.policy import load_policy_code
from ..policy.policy_service import PolicyService
from ..response import SyftError
from ..response import SyftInfo
from ..response import SyftNotReady
from ..response import SyftSuccess
from ..response import SyftWarning
from .code_parse import GlobalsVisitor
from .code_parse import LaunchJobVisitor
from .unparse import unparse
from .utils import submit_subjobs_code

if TYPE_CHECKING:
    # relative
    from ...service.sync.diff_state import AttrDiff

UserVerifyKeyPartitionKey = PartitionKey(key="user_verify_key", type_=SyftVerifyKey)
CodeHashPartitionKey = PartitionKey(key="code_hash", type_=str)
ServiceFuncNamePartitionKey = PartitionKey(key="service_func_name", type_=str)
SubmitTimePartitionKey = PartitionKey(key="submit_time", type_=DateTime)

PyCodeObject = Any


@serializable()
class UserCodeStatus(Enum):
    PENDING = "pending"
    DENIED = "denied"
    APPROVED = "approved"

    def __hash__(self) -> int:
        return hash(self.value)


@serializable()
class UserCodeStatusCollection(SyftObject):
    __canonical_name__ = "UserCodeStatusCollection"
    __version__ = SYFT_OBJECT_VERSION_1

    __repr_attrs__ = ["approved", "status_dict"]

    status_dict: Dict[NodeIdentity, Tuple[UserCodeStatus, str]] = {}
    user_code_link: LinkedObject

    def get_diffs(self, ext_obj: Any) -> List[AttrDiff]:
        # relative
        from ...service.sync.diff_state import AttrDiff

        diff_attrs = []
        status = list(self.status_dict.values())[0]
        ext_status = list(ext_obj.status_dict.values())[0]

        if status != ext_status:
            diff_attr = AttrDiff(
                attr_name="status_dict",
                low_attr=status,
                high_attr=ext_status,
            )
            diff_attrs.append(diff_attr)
        return diff_attrs

    def __repr__(self) -> str:
        return str(self.status_dict)

    def _repr_html_(self) -> str:
        string = f"""
            <style>
                .syft-user_code {{color: {SURFACE[options.color_theme]};}}
                </style>
                <div class='syft-user_code'>
                    <h3 style="line-height: 25%; margin-top: 25px;">User Code Status</h3>
                    <p style="margin-left: 3px;">
            """
        for node_identity, (status, reason) in self.status_dict.items():
            node_name_str = f"{node_identity.node_name}"
            uid_str = f"{node_identity.node_id}"
            status_str = f"{status.value}"
            string += f"""
                    &#x2022; <strong>UID: </strong>{uid_str}&nbsp;
                    <strong>Node name: </strong>{node_name_str}&nbsp;
                    <strong>Status: </strong>{status_str};
                    <strong>Reason: </strong>{reason}
                    <br>
                """
        string += "</p></div>"
        return string

    def __repr_syft_nested__(self) -> str:
        string = ""
        for node_identity, (status, reason) in self.status_dict.items():
            string += f"{node_identity.node_name}: {status}, {reason}<br>"
        return string

    def get_status_message(self) -> Union[SyftSuccess, SyftNotReady, SyftError]:
        if self.approved:
            return SyftSuccess(message=f"{type(self)} approved")
        denial_string = ""
        string = ""
        for node_identity, (status, reason) in self.status_dict.items():
            denial_string += f"Code status on node '{node_identity.node_name}' is '{status}'. Reason: {reason}"
            if not reason.endswith("."):
                denial_string += "."
            string += f"Code status on node '{node_identity.node_name}' is '{status}'."
        if self.denied:
            return SyftError(
                message=f"{type(self)} Your code cannot be run: {denial_string}"
            )
        else:
            return SyftNotReady(
                message=f"{type(self)} Your code is waiting for approval. {string}"
            )

    @property
    def approved(self) -> bool:
        return all(x == UserCodeStatus.APPROVED for x, _ in self.status_dict.values())

    @property
    def denied(self) -> bool:
        for status, _ in self.status_dict.values():
            if status == UserCodeStatus.DENIED:
                return True
        return False

    def for_user_context(self, context: AuthedServiceContext) -> UserCodeStatus:
        context.node = cast(AbstractNode, context.node)
        if context.node.node_type == NodeType.ENCLAVE:
            keys = {status for status, _ in self.status_dict.values()}
            if len(keys) == 1 and UserCodeStatus.APPROVED in keys:
                return UserCodeStatus.APPROVED
            elif UserCodeStatus.PENDING in keys and UserCodeStatus.DENIED not in keys:
                return UserCodeStatus.PENDING
            elif UserCodeStatus.DENIED in keys:
                return UserCodeStatus.DENIED
            else:
                raise Exception(f"Invalid types in {keys} for Code Submission")

        elif context.node.node_type == NodeType.DOMAIN:
            node_identity = NodeIdentity(
                node_name=context.node.name,
                node_id=context.node.id,
                verify_key=context.node.signing_key.verify_key,
            )
            if node_identity in self.status_dict:
                return self.status_dict[node_identity][0]
            else:
                raise Exception(
                    f"Code Object does not contain {context.node.name} Domain's data"
                )
        else:
            raise Exception(
                f"Invalid Node Type for Code Submission:{context.node.node_type}"
            )

    def mutate(
        self,
        value: Tuple[UserCodeStatus, str],
        node_name: str,
        node_id: UID,
        verify_key: SyftVerifyKey,
    ) -> Union[SyftError, Self]:
        node_identity = NodeIdentity(
            node_name=node_name, node_id=node_id, verify_key=verify_key
        )
        status_dict = self.status_dict
        if node_identity in status_dict:
            status_dict[node_identity] = value
            self.status_dict = status_dict
            return self
        else:
            return SyftError(
                message="Cannot Modify Status as the Domain's data is not included in the request"
            )

    def get_sync_dependencies(self, api: Any = None) -> List[UID]:
        return [self.user_code_link.object_uid]


@serializable()
class UserCodeV1(SyftObject):
    # version
    __canonical_name__ = "UserCode"
    __version__ = SYFT_OBJECT_VERSION_1

    id: UID
    node_uid: Optional[UID]
    user_verify_key: SyftVerifyKey
    raw_code: str
    input_policy_type: Union[Type[InputPolicy], UserPolicy]
    input_policy_init_kwargs: Optional[Dict[Any, Any]] = None
    input_policy_state: bytes = b""
    output_policy_type: Union[Type[OutputPolicy], UserPolicy]
    output_policy_init_kwargs: Optional[Dict[Any, Any]] = None
    output_policy_state: bytes = b""
    parsed_code: str
    service_func_name: str
    unique_func_name: str
    user_unique_func_name: str
    code_hash: str
    signature: inspect.Signature
    status: UserCodeStatusCollection
    input_kwargs: List[str]
    enclave_metadata: Optional[EnclaveMetadata] = None
    submit_time: Optional[DateTime]

    __attr_searchable__ = [
        "user_verify_key",
        "status",
        "service_func_name",
        "code_hash",
    ]


@serializable()
class UserCodeV2(SyftObject):
    # version
    __canonical_name__ = "UserCode"
    __version__ = SYFT_OBJECT_VERSION_2

    id: UID
    node_uid: Optional[UID]
    user_verify_key: SyftVerifyKey
    raw_code: str
    input_policy_type: Union[Type[InputPolicy], UserPolicy]
    input_policy_init_kwargs: Optional[Dict[Any, Any]] = None
    input_policy_state: bytes = b""
    output_policy_type: Union[Type[OutputPolicy], UserPolicy]
    output_policy_init_kwargs: Optional[Dict[Any, Any]] = None
    output_policy_state: bytes = b""
    parsed_code: str
    service_func_name: str
    unique_func_name: str
    user_unique_func_name: str
    code_hash: str
    signature: inspect.Signature
    status: UserCodeStatusCollection
    input_kwargs: List[str]
    enclave_metadata: Optional[EnclaveMetadata] = None
    submit_time: Optional[DateTime]
    uses_domain = False  # tracks if the code calls domain.something, variable is set during parsing
    nested_requests: Dict[str, str] = {}
    nested_codes: Optional[Dict[str, Tuple[LinkedObject, Dict]]] = {}


class UserCodeV3(SyftObject):
    __canonical_name__ = "UserCode"
    __version__ = SYFT_OBJECT_VERSION_3

    id: UID
    node_uid: Optional[UID]
    user_verify_key: SyftVerifyKey
    raw_code: str
    input_policy_type: Union[Type[InputPolicy], UserPolicy]
    input_policy_init_kwargs: Optional[Dict[Any, Any]] = None
    input_policy_state: bytes = b""
    output_policy_type: Union[Type[OutputPolicy], UserPolicy]
    output_policy_init_kwargs: Optional[Dict[Any, Any]] = None
    output_policy_state: bytes = b""
    parsed_code: str
    service_func_name: str
    unique_func_name: str
    user_unique_func_name: str
    code_hash: str
    signature: inspect.Signature
    status: UserCodeStatusCollection
    input_kwargs: List[str]
    enclave_metadata: Optional[EnclaveMetadata] = None
    submit_time: Optional[DateTime]
    uses_domain = False  # tracks if the code calls domain.something, variable is set during parsing
    nested_requests: Dict[str, str] = {}
    nested_codes: Optional[Dict[str, Tuple[LinkedObject, Dict]]] = {}
    worker_pool_name: Optional[str]


@serializable()
class UserCode(SyftObject):
    # version
    __canonical_name__ = "UserCode"
    __version__ = SYFT_OBJECT_VERSION_4

    id: UID
    node_uid: Optional[UID]
    user_verify_key: SyftVerifyKey
    raw_code: str
    input_policy_type: Union[Type[InputPolicy], UserPolicy]
    input_policy_init_kwargs: Optional[Dict[Any, Any]] = None
    input_policy_state: bytes = b""
    output_policy_type: Union[Type[OutputPolicy], UserPolicy]
    output_policy_init_kwargs: Optional[Dict[Any, Any]] = None
    output_policy_state: bytes = b""
    parsed_code: str
    service_func_name: str
    unique_func_name: str
    user_unique_func_name: str
    code_hash: str
    signature: inspect.Signature
    status_link: LinkedObject
    input_kwargs: List[str]
    enclave_metadata: Optional[EnclaveMetadata] = None
    submit_time: Optional[DateTime]
    uses_domain = False  # tracks if the code calls domain.something, variable is set during parsing
    nested_codes: Optional[Dict[str, Tuple[LinkedObject, Dict]]] = {}
    worker_pool_name: Optional[str]

    __attr_searchable__ = [
        "user_verify_key",
        "service_func_name",
        "code_hash",
    ]
    __attr_unique__: ClassVar[List[str]] = []
    __repr_attrs__ = [
        "service_func_name",
        "input_owners",
        "code_status",
        "worker_pool_name",
    ]

    __exclude_sync_diff_attrs__ = [
        "node_uid",
        "input_policy_type",
        "input_policy_init_kwargs",
        "input_policy_state",
        "output_policy_type",
        "output_policy_init_kwargs",
        "output_policy_state",
    ]

    def __setattr__(self, key: str, value: Any) -> None:
        # Get the attribute from the class, it might be a descriptor or None
        attr = getattr(type(self), key, None)
        # Check if the attribute is a data descriptor
        if inspect.isdatadescriptor(attr):
            if hasattr(attr, "fset"):
                attr.fset(self, value)
            else:
                raise AttributeError(f"The attribute {key} is not settable.")
        else:
            return super().__setattr__(key, value)

    def _coll_repr_(self) -> Dict[str, Any]:
        status = [status for status, _ in self.status.status_dict.values()][0].value
        if status == UserCodeStatus.PENDING.value:
            badge_color = "badge-purple"
        elif status == UserCodeStatus.APPROVED.value:
            badge_color = "badge-green"
        else:
            badge_color = "badge-red"
        status_badge = {"value": status, "type": badge_color}
        return {
            "Input Policy": self.input_policy_type.__canonical_name__,
            "Output Policy": self.output_policy_type.__canonical_name__,
            "Function name": self.service_func_name,
            "User verify key": {
                "value": str(self.user_verify_key),
                "type": "clipboard",
            },
            "Status": status_badge,
            "Submit time": str(self.submit_time),
        }

    @property
    def status(self) -> Union[UserCodeStatusCollection, SyftError]:
        # Clientside only
        res = self.status_link.resolve
        return res

    def get_status(
        self, context: AuthedServiceContext
    ) -> Union[UserCodeStatusCollection, SyftError]:
        status = self.status_link.resolve_with_context(context)
        if status.is_err():
            return SyftError(message=status.err())
        return status.ok()

    @property
    def is_enclave_code(self) -> bool:
        return self.enclave_metadata is not None

    @property
    def input_owners(self) -> Optional[List[str]]:
        if self.input_policy_init_kwargs is not None:
            return [str(x.node_name) for x in self.input_policy_init_kwargs.keys()]
        return None

    @property
    def input_owner_verify_keys(self) -> Optional[List[SyftVerifyKey]]:
        if self.input_policy_init_kwargs is not None:
            return [x.verify_key for x in self.input_policy_init_kwargs.keys()]
        return None

    @property
    def output_reader_names(self) -> Optional[List[SyftVerifyKey]]:
        if (
            self.input_policy_init_kwargs is not None
            and self.output_policy_init_kwargs is not None
        ):
            keys = self.output_policy_init_kwargs.get("output_readers", [])
            inpkey2name = {
                x.verify_key: x.node_name for x in self.input_policy_init_kwargs
            }
            return [inpkey2name[k] for k in keys if k in inpkey2name]
        return None

    @property
    def output_readers(self) -> Optional[List[SyftVerifyKey]]:
        if self.output_policy_init_kwargs is not None:
            return self.output_policy_init_kwargs.get("output_readers", [])
        return None

    @property
    def code_status(self) -> list:
        status_list = []
        for node_view, (status, _) in self.status.status_dict.items():
            status_list.append(
                f"Node: {node_view.node_name}, Status: {status.value}",
            )
        return status_list

    @property
    def input_policy(self) -> Optional[InputPolicy]:
        if not self.status.approved:
            return None
        return self._get_input_policy()

    def get_input_policy(self, context: AuthedServiceContext) -> Optional[InputPolicy]:
        status = self.get_status(context)
        if not status.approved:
            return None
        return self._get_input_policy()

    def _get_input_policy(self) -> Optional[InputPolicy]:
        if len(self.input_policy_state) == 0:
            input_policy = None
            if (
                isinstance(self.input_policy_type, type)
                and issubclass(self.input_policy_type, InputPolicy)
                and self.input_policy_init_kwargs is not None
            ):
                # TODO: Tech Debt here
                node_view_workaround = False
                for k, _ in self.input_policy_init_kwargs.items():
                    if isinstance(k, NodeIdentity):
                        node_view_workaround = True

                if node_view_workaround:
                    input_policy = self.input_policy_type(
                        init_kwargs=self.input_policy_init_kwargs
                    )
                else:
                    input_policy = self.input_policy_type(
                        **self.input_policy_init_kwargs
                    )
            elif isinstance(self.input_policy_type, UserPolicy):
                input_policy = init_policy(
                    self.input_policy_type, self.input_policy_init_kwargs
                )
            else:
                raise Exception(f"Invalid output_policy_type: {self.input_policy_type}")

            if input_policy is not None:
                input_blob = _serialize(input_policy, to_bytes=True)
                self.input_policy_state = input_blob
                return input_policy
            else:
                raise Exception("input_policy is None during init")
        try:
            return _deserialize(self.input_policy_state, from_bytes=True)
        except Exception as e:
            print(f"Failed to deserialize custom input policy state. {e}")
            return None

    def is_output_policy_approved(self, context: AuthedServiceContext) -> bool:
        return self.get_status(context).approved

    @input_policy.setter  # type: ignore
    def input_policy(self, value: Any) -> None:  # type: ignore
        if isinstance(value, InputPolicy):
            self.input_policy_state = _serialize(value, to_bytes=True)
        elif (isinstance(value, bytes) and len(value) == 0) or value is None:
            self.input_policy_state = b""
        else:
            raise Exception(f"You can't set {type(value)} as input_policy_state")

    @property
    def output_policy(self) -> Optional[OutputPolicy]:  # type: ignore
        if not self.status.approved:
            return None
        return self._get_output_policy()

    def get_output_policy(
        self, context: AuthedServiceContext
    ) -> Optional[OutputPolicy]:
        if not self.get_status(context).approved:
            return None
        return self._get_output_policy()

    def _get_output_policy(self) -> Optional[OutputPolicy]:
        # if not self.status.approved:
        #     return None
        if len(self.output_policy_state) == 0:
            output_policy = None
            if isinstance(self.output_policy_type, type) and issubclass(
                self.output_policy_type, OutputPolicy
            ):
                output_policy = self.output_policy_type(
                    **self.output_policy_init_kwargs
                )
            elif isinstance(self.output_policy_type, UserPolicy):
                output_policy = init_policy(
                    self.output_policy_type, self.output_policy_init_kwargs
                )
            else:
                raise Exception(
                    f"Invalid output_policy_type: {self.output_policy_type}"
                )

            if output_policy is not None:
                output_policy.syft_node_location = self.syft_node_location
                output_policy.syft_client_verify_key = self.syft_client_verify_key
                output_blob = _serialize(output_policy, to_bytes=True)
                self.output_policy_state = output_blob
                return output_policy
            else:
                raise Exception("output_policy is None during init")

        try:
            return _deserialize(self.output_policy_state, from_bytes=True)
        except Exception as e:
            print(f"Failed to deserialize custom output policy state. {e}")
            return None

    @output_policy.setter  # type: ignore
    def output_policy(self, value: Any) -> None:  # type: ignore
        if isinstance(value, OutputPolicy):
            self.output_policy_state = _serialize(value, to_bytes=True)
        elif (isinstance(value, bytes) and len(value) == 0) or value is None:
            self.output_policy_state = b""
        else:
            raise Exception(f"You can't set {type(value)} as output_policy_state")

    @property
    def output_history(self) -> Union[List[ExecutionOutput], SyftError]:
        api = APIRegistry.api_for(self.syft_node_location, self.syft_client_verify_key)
        return api.services.output.get_by_user_code_id(self.id)

    def get_output_history(
        self, context: AuthedServiceContext
    ) -> Union[List[ExecutionOutput], SyftError]:
        if not self.get_status(context).approved:
            return SyftError(
                message="Execution denied, Please wait for the code to be approved"
            )

        output_service = context.node.get_service("outputservice")  # type: ignore
        return output_service.get_by_user_code_id(context, self.id)

    def apply_output(
        self,
        context: AuthedServiceContext,
        outputs: Any,
        job_id: Optional[UID] = None,
    ) -> Union[ExecutionOutput, SyftError]:
        output_policy = self.get_output_policy(context)
        if output_policy is None:
            return SyftError(
                message="You must wait for the output policy to be approved"
            )

        output_ids = filter_only_uids(outputs)
        output_service = context.node.get_service("outputservice")  # type: ignore
        execution_result = output_service.create(
            context,
            user_code_id=self.id,
            output_ids=output_ids,
            executing_user_verify_key=self.user_verify_key,
            job_id=job_id,
            output_policy_id=output_policy.id,
        )
        if isinstance(execution_result, SyftError):
            return execution_result

        return execution_result

    @property
    def byte_code(self) -> Optional[PyCodeObject]:
        return compile_byte_code(self.parsed_code)

    def get_results(self) -> Any:
        # relative
        from ...client.api import APIRegistry

        api = APIRegistry.api_for(self.node_uid, self.syft_client_verify_key)
        if api is None:
            return SyftError(
                message=f"Can't access the api. You must login to {self.node_uid}"
            )
        return api.services.code.get_results(self)

    @property
    def assets(self) -> List[Asset]:
        # relative
        from ...client.api import APIRegistry

        api = APIRegistry.api_for(self.node_uid, self.syft_client_verify_key)
        if api is None:
            return SyftError(message=f"You must login to {self.node_uid}")

        inputs: Generator = (x for x in range(0))  # create an empty generator
        if self.input_policy_init_kwargs is not None:
            inputs = (
                uids
                for node_identity, uids in self.input_policy_init_kwargs.items()
                if node_identity.node_name == api.node_name
            )

        all_assets = []
        for uid in itertools.chain.from_iterable(x.values() for x in inputs):
            if isinstance(uid, UID):
                assets = api.services.dataset.get_assets_by_action_id(uid)
                if not isinstance(assets, list):
                    return assets

                all_assets += assets
        return all_assets

    def get_sync_dependencies(self, api: Any = None) -> Union[List[UID], SyftError]:
        dependencies = []

        if self.nested_codes is not None:
            nested_code_ids = [link.object_uid for link in self.nested_codes.values()]
            dependencies.extend(nested_code_ids)

        return dependencies

    @property
    def unsafe_function(self) -> Optional[Callable]:
        warning = SyftWarning(
            message="This code was submitted by a User and could be UNSAFE."
        )
        display(warning)

        # 🟡 TODO: re-use the same infrastructure as the execute_byte_code function
        def wrapper(*args: Any, **kwargs: Any) -> Union[Callable, SyftError]:
            try:
                filtered_kwargs = {}
                on_private_data, on_mock_data = False, False
                for k, v in kwargs.items():
                    filtered_kwargs[k], arg_type = debox_asset(v)
                    on_private_data = (
                        on_private_data or arg_type == ArgumentType.PRIVATE
                    )
                    on_mock_data = on_mock_data or arg_type == ArgumentType.MOCK

                if on_private_data:
                    display(
                        SyftInfo(
                            message="The result you see is computed on PRIVATE data."
                        )
                    )
                if on_mock_data:
                    display(
                        SyftInfo(message="The result you see is computed on MOCK data.")
                    )

                # remove the decorator
                inner_function = ast.parse(self.raw_code).body[0]
                inner_function.decorator_list = []
                # compile the function
                raw_byte_code = compile_byte_code(unparse(inner_function))
                # load it
                exec(raw_byte_code)  # nosec
                # execute it
                evil_string = f"{self.service_func_name}(**filtered_kwargs)"
                result = eval(evil_string, None, locals())  # nosec
                # return the results
                return result
            except Exception as e:
                return SyftError(f"Failed to run unsafe_function. Error: {e}")

        return wrapper

    def _inner_repr(self, level: int = 0) -> str:
        shared_with_line = ""
        if len(self.output_readers) > 0 and self.output_reader_names is not None:
            owners_string = " and ".join([f"*{x}*" for x in self.output_reader_names])
            shared_with_line += (
                f"Custom Policy: "
                f"outputs are *shared* with the owners of {owners_string} once computed"
            )

        md = f"""class UserCode
    id: UID = {self.id}
    service_func_name: str = {self.service_func_name}
    shareholders: list = {self.input_owners}
    status: list = {self.code_status}
    {shared_with_line}
    code:

{self.raw_code}
"""
        if self.nested_codes != {}:
            md += """

  Nested Requests:
  """

        md = "\n".join(
            [f"{'  '*level}{substring}" for substring in md.split("\n")[:-1]]
        )
        if self.nested_codes is not None:
            for _, (obj, _) in self.nested_codes.items():
                code = obj.resolve
                md += "\n"
                md += code._inner_repr(level=level + 1)

        return md

    def _repr_markdown_(self, wrap_as_python: bool = True, indent: int = 0) -> str:
        return as_markdown_code(self._inner_repr())

    @property
    def show_code(self) -> CodeMarkdown:
        return CodeMarkdown(self.raw_code)

    def show_code_cell(self) -> None:
        warning_message = """# WARNING: \n# Before you submit
# change the name of the function \n# for no duplicates\n\n"""

        # third party
        from IPython import get_ipython

        ip = get_ipython()
        ip.set_next_input(warning_message + self.raw_code)


@migrate(UserCodeV3, UserCodeV2)
def downgrade_usercode_v3_to_v2() -> list[Callable]:
    return [
        drop("worker_pool_name"),
    ]


@migrate(UserCodeV2, UserCodeV3)
def upgrade_usercode_v2_to_v3() -> list[Callable]:
    return [
        make_set_default("worker_pool_name", None),
    ]


@migrate(UserCode, UserCodeV3)
def downgrade_usercode_v4_to_v3() -> list[Callable]:
    return [
        make_set_default("nested_requests", {}),
    ]


@migrate(UserCodeV3, UserCode)
def upgrade_usercode_v3_to_v4() -> list[Callable]:
    return [
        drop("nested_requests"),
    ]


@serializable(without=["local_function"])
class SubmitUserCodeV2(SyftObject):
    # version
    __canonical_name__ = "SubmitUserCode"
    __version__ = SYFT_OBJECT_VERSION_2

    id: Optional[UID]  # type: ignore[assignment]
    code: str
    func_name: str
    signature: inspect.Signature
    input_policy_type: Union[SubmitUserPolicy, UID, Type[InputPolicy]]
    input_policy_init_kwargs: Optional[Dict[Any, Any]] = {}
    output_policy_type: Union[SubmitUserPolicy, UID, Type[OutputPolicy]]
    output_policy_init_kwargs: Optional[Dict[Any, Any]] = {}
    local_function: Optional[Callable]
    input_kwargs: List[str]
    enclave_metadata: Optional[EnclaveMetadata] = None


@serializable(without=["local_function"])
class SubmitUserCode(SyftObject):
    # version
    __canonical_name__ = "SubmitUserCode"
    __version__ = SYFT_OBJECT_VERSION_3

    id: Optional[UID]  # type: ignore[assignment]
    code: str
    func_name: str
    signature: inspect.Signature
    input_policy_type: Union[SubmitUserPolicy, UID, Type[InputPolicy]]
    input_policy_init_kwargs: Optional[Dict[Any, Any]] = {}
    output_policy_type: Union[SubmitUserPolicy, UID, Type[OutputPolicy]]
    output_policy_init_kwargs: Optional[Dict[Any, Any]] = {}
    local_function: Optional[Callable]
    input_kwargs: List[str]
    enclave_metadata: Optional[EnclaveMetadata] = None
    worker_pool_name: Optional[str] = None

    __repr_attrs__ = ["func_name", "code"]

    @pydantic.root_validator(pre=True)
    def add_output_policy_ids(cls, values: dict) -> dict:
        if "id" not in values["output_policy_init_kwargs"]:
            values["output_policy_init_kwargs"]["id"] = UID()
        return values

    @property
    def kwargs(self) -> Optional[dict[Any, Any]]:
        return self.input_policy_init_kwargs

    def __call__(self, *args: Any, syft_no_node: bool = False, **kwargs: Any) -> Any:
        if syft_no_node:
            return self.local_call(*args, **kwargs)
        return self._ephemeral_node_call(*args, **kwargs)

    def local_call(self, *args: Any, **kwargs: Any) -> Any:
        # only run this on the client side
        if self.local_function:
            tree = ast.parse(inspect.getsource(self.local_function))

            # check there are no globals
            v = GlobalsVisitor()
            v.visit(tree)

            # filtered_args = []
            filtered_kwargs = {}
            # for arg in args:
            #     filtered_args.append(debox_asset(arg))
            on_private_data, on_mock_data = False, False
            for k, v in kwargs.items():
                filtered_kwargs[k], arg_type = debox_asset(v)
                on_private_data = on_private_data or arg_type == ArgumentType.PRIVATE
                on_mock_data = on_mock_data or arg_type == ArgumentType.MOCK
            if on_private_data:
                print("Warning: The result you see is computed on PRIVATE data.")
            elif on_mock_data:
                print("Warning: The result you see is computed on MOCK data.")
            return self.local_function(**filtered_kwargs)
        else:
            raise NotImplementedError

    def _ephemeral_node_call(
        self,
        time_alive: Optional[int] = None,
        n_consumers: Optional[int] = None,
        *args: Any,
        **kwargs: Any,
    ) -> Any:
        # relative
        from ... import _orchestra

        # Right now we only create a number of workers
        # In the future we might need to have the same pools/images as well

        if n_consumers is None:
            print(
                SyftInfo(
                    message="Creating a node with n_consumers=2 (the default value)"
                )
            )
            n_consumers = 2

        if time_alive is None and "blocking" in kwargs and not kwargs["blocking"]:
            print(
                SyftInfo(
                    message="Closing the node after time_alive=300 (the default value)"
                )
            )
            time_alive = 300

        # This could be changed given the work on containers
        ep_node = _orchestra().launch(
            name=f"ephemeral_node_{self.func_name}_{random.randint(a=0, b=10000)}",  # nosec
            reset=True,
            create_producer=True,
            n_consumers=n_consumers,
            deploy_to="python",
        )
        ep_client = ep_node.login(email="info@openmined.org", password="changethis")  # nosec
        self.input_policy_init_kwargs = cast(dict, self.input_policy_init_kwargs)
        for node_id, obj_dict in self.input_policy_init_kwargs.items():
            # api = APIRegistry.api_for(
            #     node_uid=node_id.node_id, user_verify_key=node_id.verify_key
            # )
            api = APIRegistry.get_by_recent_node_uid(node_uid=node_id.node_id)
            if api is None:
                return SyftError(
                    f"Can't access the api. You must login to {node_id.node_id}"
                )
            # Creating TwinObject from the ids of the kwargs
            # Maybe there are some corner cases where this is not enough
            # And need only ActionObjects
            # Also, this works only on the assumption that all inputs
            # are ActionObjects, which might change in the future
            for _, id in obj_dict.items():
                mock_obj = api.services.action.get_mock(id)
                if isinstance(mock_obj, SyftError):
                    data_obj = api.services.action.get(id)
                    if isinstance(data_obj, SyftError):
                        return SyftError(
                            message="You do not have access to object you want \
                                to use, or the private object does not have mock \
                                data. Contact the Node Admin."
                        )
                else:
                    data_obj = mock_obj
                data_obj.id = id
                new_obj = ActionObject.from_obj(
                    data_obj.syft_action_data,
                    id=id,
                    syft_node_location=node_id.node_id,
                    syft_client_verify_key=node_id.verify_key,
                )
                res = ep_client.api.services.action.set(new_obj)
                if isinstance(res, SyftError):
                    return res

        new_syft_func = deepcopy(self)

        # This will only be used without worker_pools
        new_syft_func.worker_pool_name = None

        # We will look for subjos, and if we find any will submit them
        # to the ephemeral_node
        submit_subjobs_code(self, ep_client)

        ep_client.code.request_code_execution(new_syft_func)
        ep_client.requests[-1].approve(approve_nested=True)
        func_call = getattr(ep_client.code, new_syft_func.func_name)
        result = func_call(*args, **kwargs)

        def task() -> None:
            if "blocking" in kwargs and not kwargs["blocking"]:
                time.sleep(time_alive)
            print(SyftInfo(message="Landing the ephmeral node..."))
            ep_node.land()
            print(SyftInfo(message="Node Landed!"))

        thread = Thread(target=task)
        thread.start()

        return result

    @property
    def input_owner_verify_keys(self) -> Optional[List[str]]:
        if self.input_policy_init_kwargs is not None:
            return [x.verify_key for x in self.input_policy_init_kwargs.keys()]
        return None


@migrate(SubmitUserCode, SubmitUserCodeV2)
def downgrade_submitusercode_v3_to_v2() -> list[Callable]:
    return [
        drop("worker_pool_name"),
    ]


@migrate(SubmitUserCodeV2, SubmitUserCode)
def upgrade_submitusercode_v2_to_v3() -> list[Callable]:
    return [
        make_set_default("worker_pool_name", None),
    ]


class ArgumentType(Enum):
    REAL = 1
    MOCK = 2
    PRIVATE = 4


def debox_asset(arg: Any) -> Any:
    deboxed_arg = arg
    if isinstance(deboxed_arg, Asset):
        asset = deboxed_arg
        if asset.has_data_permission():
            return asset.data, ArgumentType.PRIVATE
        else:
            return asset.mock, ArgumentType.MOCK
    if hasattr(deboxed_arg, "syft_action_data"):
        deboxed_arg = deboxed_arg.syft_action_data
    return deboxed_arg, ArgumentType.REAL


def syft_function_single_use(
    *args: Any,
    share_results_with_owners: bool = False,
    worker_pool_name: Optional[str] = None,
    **kwargs: Any,
) -> Callable:
    return syft_function(
        input_policy=ExactMatch(*args, **kwargs),
        output_policy=SingleExecutionExactOutput(),
        share_results_with_owners=share_results_with_owners,
        worker_pool_name=worker_pool_name,
    )


def syft_function(
    input_policy: Optional[Union[InputPolicy, UID]] = None,
    output_policy: Optional[Union[OutputPolicy, UID]] = None,
    share_results_with_owners: bool = False,
    worker_pool_name: Optional[str] = None,
) -> Callable:
    if input_policy is None:
        input_policy = EmpyInputPolicy()

    if isinstance(input_policy, CustomInputPolicy):
        input_policy_type = SubmitUserPolicy.from_obj(input_policy)
    else:
        input_policy_type = type(input_policy)

    if output_policy is None:
        output_policy = SingleExecutionExactOutput()

    if isinstance(output_policy, CustomOutputPolicy):
        output_policy_type = SubmitUserPolicy.from_obj(output_policy)
    else:
        output_policy_type = type(output_policy)

    def decorator(f: Any) -> SubmitUserCode:
        res = SubmitUserCode(
            code=inspect.getsource(f),
            func_name=f.__name__,
            signature=inspect.signature(f),
            input_policy_type=input_policy_type,
            input_policy_init_kwargs=getattr(input_policy, "init_kwargs", {}),
            output_policy_type=output_policy_type,
            output_policy_init_kwargs=getattr(output_policy, "init_kwargs", {}),
            local_function=f,
            input_kwargs=f.__code__.co_varnames[: f.__code__.co_argcount],
            worker_pool_name=worker_pool_name,
        )

        if share_results_with_owners and res.output_policy_init_kwargs is not None:
            res.output_policy_init_kwargs[
                "output_readers"
            ] = res.input_owner_verify_keys

        success_message = SyftSuccess(
            message=f"Syft function '{f.__name__}' successfully created. "
            f"To add a code request, please create a project using `project = syft.Project(...)`, "
            f"then use command `project.create_code_request`."
        )
        display(success_message)

        return res

    return decorator


def generate_unique_func_name(context: TransformContext) -> TransformContext:
    if context.output is not None:
        code_hash = context.output["code_hash"]
        service_func_name = context.output["func_name"]
        context.output["service_func_name"] = service_func_name
        func_name = f"user_func_{service_func_name}_{context.credentials}_{code_hash}"
        user_unique_func_name = (
            f"user_func_{service_func_name}_{context.credentials}_{time.time()}"
        )
        context.output["unique_func_name"] = func_name
        context.output["user_unique_func_name"] = user_unique_func_name
    return context


def process_code(
    context: TransformContext,
    raw_code: str,
    func_name: str,
    original_func_name: str,
    policy_input_kwargs: List[str],
    function_input_kwargs: List[str],
) -> str:
    tree = ast.parse(raw_code)

    # check there are no globals
    v = GlobalsVisitor()
    v.visit(tree)

    f = tree.body[0]
    f.decorator_list = []

    call_args = function_input_kwargs
    if "domain" in function_input_kwargs and context.output is not None:
        context.output["uses_domain"] = True
    call_stmt_keywords = [ast.keyword(arg=i, value=[ast.Name(id=i)]) for i in call_args]
    call_stmt = ast.Assign(
        targets=[ast.Name(id="result")],
        value=ast.Call(
            func=ast.Name(id=original_func_name), args=[], keywords=call_stmt_keywords
        ),
        lineno=0,
    )

    return_stmt = ast.Return(value=ast.Name(id="result"))
    new_body = tree.body + [call_stmt, return_stmt]

    wrapper_function = ast.FunctionDef(
        name=func_name,
        args=f.args,
        body=new_body,
        decorator_list=[],
        returns=None,
        lineno=0,
    )

    return unparse(wrapper_function)


def new_check_code(context: TransformContext) -> TransformContext:
    # TODO: remove this tech debt hack
    if context.output is None:
        return context

    input_kwargs = context.output["input_policy_init_kwargs"]
    node_view_workaround = False
    for k in input_kwargs.keys():
        if isinstance(k, NodeIdentity):
            node_view_workaround = True

    if not node_view_workaround:
        input_keys = list(input_kwargs.keys())
    else:
        input_keys = []
        for d in input_kwargs.values():
            input_keys += d.keys()

    processed_code = process_code(
        context,
        raw_code=context.output["raw_code"],
        func_name=context.output["unique_func_name"],
        original_func_name=context.output["service_func_name"],
        policy_input_kwargs=input_keys,
        function_input_kwargs=context.output["input_kwargs"],
    )
    context.output["parsed_code"] = processed_code

    return context


def locate_launch_jobs(context: TransformContext) -> TransformContext:
    if context.node is None:
        raise ValueError(f"context {context}'s node is None")
    if context.output is not None:
        nested_codes = {}
        tree = ast.parse(context.output["raw_code"])
        # look for domain arg
        if "domain" in [arg.arg for arg in tree.body[0].args.args]:
            v = LaunchJobVisitor()
            v.visit(tree)
            nested_calls = v.nested_calls
            user_code_service = context.node.get_service("usercodeService")
            for call in nested_calls:
                user_codes = user_code_service.get_by_service_name(context, call)
                if isinstance(user_codes, SyftError):
                    raise Exception(user_codes.message)
                # TODO: Not great
                user_code = user_codes[-1]
                user_code_link = LinkedObject.from_obj(
                    user_code, node_uid=context.node.id
                )
                nested_codes[call] = (user_code_link, user_code.nested_codes)
        context.output["nested_codes"] = nested_codes
    return context


def compile_byte_code(parsed_code: str) -> Optional[PyCodeObject]:
    try:
        return compile(parsed_code, "<string>", "exec")
    except Exception as e:
        print("WARNING: to compile byte code", e)
    return None


def compile_code(context: TransformContext) -> TransformContext:
    if context.output is None:
        return context

    byte_code = compile_byte_code(context.output["parsed_code"])
    if byte_code is None:
        raise ValueError(
            "Unable to compile byte code from parsed code. "
            + context.output["parsed_code"]
        )
    return context


def hash_code(context: TransformContext) -> TransformContext:
    if context.output is None:
        return context

    code = context.output["code"]
    context.output["raw_code"] = code
    code_hash = hashlib.sha256(code.encode("utf8")).hexdigest()
    context.output["code_hash"] = code_hash

    return context


def add_credentials_for_key(key: str) -> Callable:
    def add_credentials(context: TransformContext) -> TransformContext:
        if context.output is not None:
            context.output[key] = context.credentials
        return context

    return add_credentials


def check_policy(policy: Any, context: TransformContext) -> TransformContext:
    if context.node is not None:
        policy_service = context.node.get_service(PolicyService)
        if isinstance(policy, SubmitUserPolicy):
            policy = policy.to(UserPolicy, context=context)
        elif isinstance(policy, UID):
            policy = policy_service.get_policy_by_uid(context, policy)
            if policy.is_ok():
                policy = policy.ok()
    return policy


def check_input_policy(context: TransformContext) -> TransformContext:
    if context.output is None:
        return context

    ip = context.output["input_policy_type"]
    ip = check_policy(policy=ip, context=context)
    context.output["input_policy_type"] = ip

    return context


def check_output_policy(context: TransformContext) -> TransformContext:
    if context.output is not None:
        op = context.output["output_policy_type"]
        op = check_policy(policy=op, context=context)
        context.output["output_policy_type"] = op
    return context


<<<<<<< HEAD
def add_custom_status(context: TransformContext) -> TransformContext:
    if context.node is not None and context.output is not None:
        if context.node.node_type == NodeType.DOMAIN:
            node_identity = NodeIdentity(
                node_name=context.node.name,
                node_id=context.node.id,
                verify_key=context.node.signing_key.verify_key,
            )
            context.output["status"] = UserCodeStatusCollection(
                status_dict={node_identity: (UserCodeStatus.PENDING, "")}
            )
            # if node_identity in input_keys or len(input_keys) == 0:
            #     context.output["status"] = UserCodeStatusContext(
            #         base_dict={node_identity: UserCodeStatus.SUBMITTED}
            #     )
            # else:
            #     raise ValueError(f"Invalid input keys: {input_keys} for {node_identity}")
        elif context.node.node_type == NodeType.ENCLAVE:
            input_keys = list(context.output["input_policy_init_kwargs"].keys())
            status_dict = {key: (UserCodeStatus.PENDING, "") for key in input_keys}
            context.output["status"] = UserCodeStatusCollection(status_dict=status_dict)
        else:
            raise NotImplementedError(
                f"Invalid node type:{context.node.node_type} for code submission"
            )
=======
def create_code_status(context: TransformContext) -> TransformContext:
    # relative
    from .user_code_service import UserCodeService

    input_keys = list(context.output["input_policy_init_kwargs"].keys())
    code_link = LinkedObject.from_uid(
        context.output["id"],
        UserCode,
        service_type=UserCodeService,
        node_uid=context.node.id,
    )
    if context.node.node_type == NodeType.DOMAIN:
        node_identity = NodeIdentity(
            node_name=context.node.name,
            node_id=context.node.id,
            verify_key=context.node.signing_key.verify_key,
        )
        status = UserCodeStatusCollection(
            status_dict={node_identity: (UserCodeStatus.PENDING, "")},
            user_code_link=code_link,
        )

    elif context.node.node_type == NodeType.ENCLAVE:
        status_dict = {key: (UserCodeStatus.PENDING, "") for key in input_keys}
        status = UserCodeStatusCollection(
            status_dict=status_dict,
            user_code_link=code_link,
        )
    else:
        raise NotImplementedError(
            f"Invalid node type:{context.node.node_type} for code submission"
        )

    res = context.node.get_service("usercodestatusservice").create(context, status)
    # relative
    from .status_service import UserCodeStatusService

    # TODO error handling in transform functions
    if not isinstance(res, SyftError):
        context.output["status_link"] = LinkedObject.from_uid(
            res.id,
            UserCodeStatusCollection,
            service_type=UserCodeStatusService,
            node_uid=context.node.id,
        )
>>>>>>> 415fb4fa
    return context


def add_submit_time(context: TransformContext) -> TransformContext:
    if context.output:
        context.output["submit_time"] = DateTime.now()
    return context


def set_default_pool_if_empty(context: TransformContext) -> TransformContext:
    if (
        context.node
        and context.output
        and context.output.get("worker_pool_name", None) is None
    ):
        default_pool = context.node.get_default_worker_pool()
        context.output["worker_pool_name"] = default_pool.name
    return context


@transform(SubmitUserCode, UserCode)
def submit_user_code_to_user_code() -> List[Callable]:
    return [
        generate_id,
        hash_code,
        generate_unique_func_name,
        check_input_policy,
        check_output_policy,
        new_check_code,
        locate_launch_jobs,
        add_credentials_for_key("user_verify_key"),
        create_code_status,
        add_node_uid_for_key("node_uid"),
        add_submit_time,
        set_default_pool_if_empty,
    ]


@serializable()
class UserCodeExecutionResult(SyftObject):
    # version
    __canonical_name__ = "UserCodeExecutionResult"
    __version__ = SYFT_OBJECT_VERSION_1

    id: UID
    user_code_id: UID
    stdout: str
    stderr: str
    result: Any


@serializable()
class UserCodeExecutionOutput(SyftObject):
    # version
    __canonical_name__ = "UserCodeExecutionOutput"
    __version__ = SYFT_OBJECT_VERSION_1

    id: UID
    user_code_id: UID
    stdout: str
    stderr: str
    result: Any


class SecureContext:
    def __init__(self, context: AuthedServiceContext) -> None:
        node = context.node
        if node is None:
            raise ValueError(f"{context}'s node is None")

        job_service = node.get_service("jobservice")
        action_service = node.get_service("actionservice")
        # user_service = node.get_service("userservice")

        def job_set_n_iters(n_iters: int) -> None:
            job = context.job
            job.n_iters = n_iters
            job_service.update(context, job)

        def job_set_current_iter(current_iter: int) -> None:
            job = context.job
            job.current_iter = current_iter
            job_service.update(context, job)

        def job_increase_current_iter(current_iter: int) -> None:
            job = context.job
            job.current_iter += current_iter
            job_service.update(context, job)

        # def set_api_registry():
        #     user_signing_key = [
        #         x.signing_key
        #         for x in user_service.stash.partition.data.values()
        #         if x.verify_key == context.credentials
        #     ][0]
        #     data_protcol = get_data_protocol()
        #     user_api = node.get_api(context.credentials, data_protcol.latest_version)
        #     user_api.signing_key = user_signing_key
        #     # We hardcode a python connection here since we have access to the node
        #     # TODO: this is not secure
        #     user_api.connection = PythonConnection(node=node)

        #     APIRegistry.set_api_for(
        #         node_uid=node.id,
        #         user_verify_key=context.credentials,
        #         api=user_api,
        #     )

        def launch_job(func: UserCode, **kwargs: Any) -> Optional[Job]:
            # relative

            kw2id = {}
            for k, v in kwargs.items():
                value = ActionObject.from_obj(v)
                ptr = action_service._set(context, value)
                ptr = ptr.ok()
                kw2id[k] = ptr.id
            try:
                # TODO: check permissions here
                action = Action.syft_function_action_from_kwargs_and_id(kw2id, func.id)

                job = node.add_action_to_queue(
                    action=action,
                    credentials=context.credentials,
                    parent_job_id=context.job_id,
                    has_execute_permissions=True,
                    worker_pool_name=func.worker_pool_name,
                )
                # # set api in global scope to enable using .get(), .wait())
                # set_api_registry()

                return job
            except Exception as e:
                print(f"ERROR {e}")
                raise ValueError(f"error while launching job:\n{e}")

        self.job_set_n_iters = job_set_n_iters
        self.job_set_current_iter = job_set_current_iter
        self.job_increase_current_iter = job_increase_current_iter
        self.launch_job = launch_job
        self.is_async = context.job is not None


def execute_byte_code(
    code_item: UserCode, kwargs: Dict[str, Any], context: AuthedServiceContext
) -> Any:
    stdout_ = sys.stdout
    stderr_ = sys.stderr

    try:
        # stdlib
        import builtins as __builtin__

        original_print = __builtin__.print

        safe_context = SecureContext(context=context)

        class LocalDomainClient:
            def init_progress(self, n_iters: int) -> None:
                if safe_context.is_async:
                    safe_context.job_set_current_iter(0)
                    safe_context.job_set_n_iters(n_iters)

            def set_progress(self, to: int) -> None:
                self._set_progress(to)

            def increment_progress(self, n: int = 1) -> None:
                self._set_progress(by=n)

            def _set_progress(
                self, to: Optional[int] = None, by: Optional[int] = None
            ) -> None:
                if safe_context.is_async is not None:
                    if by is None and to is None:
                        by = 1
                    if to is None:
                        safe_context.job_increase_current_iter(current_iter=by)
                    else:
                        safe_context.job_set_current_iter(to)

            @final
            def launch_job(self, func: UserCode, **kwargs: Any) -> Optional[Job]:
                return safe_context.launch_job(func, **kwargs)

            def __setattr__(self, __name: str, __value: Any) -> None:
                raise Exception("Attempting to alter read-only value")

        if context.job is not None:
            job_id = context.job_id
            log_id = context.job.log_id

            def print(*args: Any, sep: str = " ", end: str = "\n") -> Optional[str]:
                def to_str(arg: Any) -> str:
                    if isinstance(arg, bytes):
                        return arg.decode("utf-8")
                    if isinstance(arg, Job):
                        return f"JOB: {arg.id}"
                    if isinstance(arg, SyftError):
                        return f"JOB: {arg.message}"
                    if isinstance(arg, ActionObject):
                        return str(arg.syft_action_data)
                    return str(arg)

                new_args = [to_str(arg) for arg in args]
                new_str = sep.join(new_args) + end
                if context.node is not None:
                    log_service = context.node.get_service("LogService")
                    log_service.append(context=context, uid=log_id, new_str=new_str)
                time = datetime.datetime.now().strftime("%d/%m/%y %H:%M:%S")
                return __builtin__.print(
                    f"{time} FUNCTION LOG ({job_id}):",
                    *new_args,
                    end=end,
                    sep=sep,
                    file=sys.stderr,
                )

        else:
            print = original_print

        if code_item.uses_domain:
            kwargs["domain"] = LocalDomainClient()

        stdout = StringIO()
        stderr = StringIO()

        # statisfy lint checker
        result = None

        # We only need access to local kwargs
        _locals = {"kwargs": kwargs}
        _globals = {}
        if code_item.nested_codes is not None:
            for service_func_name, (linked_obj, _) in code_item.nested_codes.items():
                code_obj = linked_obj.resolve_with_context(context=context)
                if isinstance(code_obj, Err):
                    raise Exception(code_obj.err())
                _globals[service_func_name] = code_obj.ok()
        _globals["print"] = print
        exec(code_item.parsed_code, _globals, _locals)  # nosec

        evil_string = f"{code_item.unique_func_name}(**kwargs)"
        try:
            result = eval(evil_string, _globals, _locals)  # nosec
        except Exception as e:
            error_msg = traceback_from_error(e, code_item)
            if context.job is not None:
                time = datetime.datetime.now().strftime("%d/%m/%y %H:%M:%S")
                original_print(
                    f"{time} EXCEPTION LOG ({job_id}):\n{error_msg}", file=sys.stderr
                )
            if context.node is not None:
                log_service = context.node.get_service("LogService")
                log_service.append(context=context, uid=log_id, new_err=error_msg)

            result_message = (
                f"Exception encountered while running {code_item.service_func_name}"
                ", please contact the Node Admin for more info."
            )
            if context.dev_mode:
                result_message += error_msg

            result = Err(result_message)

        # reset print
        print = original_print

        # restore stdout and stderr
        sys.stdout = stdout_
        sys.stderr = stderr_

        return UserCodeExecutionOutput(
            user_code_id=code_item.id,
            stdout=str(stdout.getvalue()),
            stderr=str(stderr.getvalue()),
            result=result,
        )

    except Exception as e:
        # stdlib

        print = original_print
        # print("execute_byte_code failed", e, file=stderr_)
        print(traceback.format_exc())
        print("execute_byte_code failed", e)
    finally:
        sys.stdout = stdout_
        sys.stderr = stderr_


def traceback_from_error(e: Exception, code: UserCode) -> str:
    """We do this because the normal traceback.format_exc() does not work well for exec,
    it missed the references to the actual code"""
    line_nr = 0
    tb = e.__traceback__
    while tb is not None:
        line_nr = tb.tb_lineno - 1
        tb = tb.tb_next

    lines = code.parsed_code.split("\n")
    start_line = max(0, line_nr - 2)
    end_line = min(len(lines), line_nr + 2)
    error_lines: Union[list[str], str] = [
        (
            e.replace("   ", f"    {i} ", 1)
            if i != line_nr
            else e.replace("   ", f"--> {i} ", 1)
        )
        for i, e in enumerate(lines)
        if i >= start_line and i < end_line
    ]
    error_lines = "\n".join(error_lines)

    error_msg = f"""
Encountered while executing {code.service_func_name}:
{traceback.format_exc()}
{error_lines}"""
    return error_msg


def load_approved_policy_code(
    user_code_items: List[UserCode], context: Optional[AuthedServiceContext]
) -> Any:
    """Reload the policy code in memory for user code that is approved."""
    try:
        for user_code in user_code_items:
            if context is None:
                status = user_code.status
            else:
                status = user_code.get_status(context)

            if status.approved:
                if isinstance(user_code.input_policy_type, UserPolicy):
                    load_policy_code(user_code.input_policy_type)
                if isinstance(user_code.output_policy_type, UserPolicy):
                    load_policy_code(user_code.output_policy_type)
    except Exception as e:
        raise Exception(f"Failed to load code: {user_code}: {e}")<|MERGE_RESOLUTION|>--- conflicted
+++ resolved
@@ -624,6 +624,10 @@
     @property
     def output_history(self) -> Union[List[ExecutionOutput], SyftError]:
         api = APIRegistry.api_for(self.syft_node_location, self.syft_client_verify_key)
+        if api is None:
+            return SyftError(
+                message=f"Can't access the api. You must login to {self.syft_node_location}"
+            )
         return api.services.output.get_by_user_code_id(self.id)
 
     def get_output_history(
@@ -1322,33 +1326,6 @@
     return context
 
 
-<<<<<<< HEAD
-def add_custom_status(context: TransformContext) -> TransformContext:
-    if context.node is not None and context.output is not None:
-        if context.node.node_type == NodeType.DOMAIN:
-            node_identity = NodeIdentity(
-                node_name=context.node.name,
-                node_id=context.node.id,
-                verify_key=context.node.signing_key.verify_key,
-            )
-            context.output["status"] = UserCodeStatusCollection(
-                status_dict={node_identity: (UserCodeStatus.PENDING, "")}
-            )
-            # if node_identity in input_keys or len(input_keys) == 0:
-            #     context.output["status"] = UserCodeStatusContext(
-            #         base_dict={node_identity: UserCodeStatus.SUBMITTED}
-            #     )
-            # else:
-            #     raise ValueError(f"Invalid input keys: {input_keys} for {node_identity}")
-        elif context.node.node_type == NodeType.ENCLAVE:
-            input_keys = list(context.output["input_policy_init_kwargs"].keys())
-            status_dict = {key: (UserCodeStatus.PENDING, "") for key in input_keys}
-            context.output["status"] = UserCodeStatusCollection(status_dict=status_dict)
-        else:
-            raise NotImplementedError(
-                f"Invalid node type:{context.node.node_type} for code submission"
-            )
-=======
 def create_code_status(context: TransformContext) -> TransformContext:
     # relative
     from .user_code_service import UserCodeService
@@ -1394,7 +1371,6 @@
             service_type=UserCodeStatusService,
             node_uid=context.node.id,
         )
->>>>>>> 415fb4fa
     return context
 
 
