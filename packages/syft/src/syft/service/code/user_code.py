--- conflicted
+++ resolved
@@ -1177,33 +1177,18 @@
     else:
         output_policy_type = type(output_policy)
 
-<<<<<<< HEAD
     def decorator(f: Any) -> SubmitUserCode:
-        code = dedent(inspect.getsource(f))
-        if name is not None:
-            fname = name
-            code = replace_func_name(code, fname)
-        else:
-            fname = f.__name__
-
-        res = SubmitUserCode(
-            code=code,
-            func_name=fname,
-            signature=inspect.signature(f),
-            input_policy_type=input_policy_type,
-            input_policy_init_kwargs=init_input_kwargs,
-            output_policy_type=output_policy_type,
-            output_policy_init_kwargs=getattr(output_policy, "init_kwargs", {}),
-            local_function=f,
-            input_kwargs=f.__code__.co_varnames[: f.__code__.co_argcount],
-            worker_pool_name=worker_pool_name,
-        )
-=======
-    def decorator(f: Any) -> SubmitUserCode | SyftError:
         try:
+            code = dedent(inspect.getsource(f))
+            if name is not None:
+                fname = name
+                code = replace_func_name(code, fname)
+            else:
+                fname = f.__name__
+
             res = SubmitUserCode(
-                code=dedent(inspect.getsource(f)),
-                func_name=f.__name__,
+                code=code,
+                func_name=fname,
                 signature=inspect.signature(f),
                 input_policy_type=input_policy_type,
                 input_policy_init_kwargs=init_input_kwargs,
@@ -1213,6 +1198,7 @@
                 input_kwargs=f.__code__.co_varnames[: f.__code__.co_argcount],
                 worker_pool_name=worker_pool_name,
             )
+
         except ValidationError as e:
             errors = e.errors()
             msg = "Failed to create syft function, encountered validation errors:\n"
@@ -1221,7 +1207,6 @@
             err = SyftError(message=msg)
             display(err)
             return err
->>>>>>> 8abbacc8
 
         if share_results_with_owners and res.output_policy_init_kwargs is not None:
             res.output_policy_init_kwargs["output_readers"] = (
