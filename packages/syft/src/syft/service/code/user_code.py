# future
from __future__ import annotations

# stdlib
import ast
from copy import deepcopy
import datetime
from enum import Enum
import hashlib
import inspect
from io import StringIO
import itertools
import random
import sys
from threading import Thread
import time
import traceback
from typing import Any
from typing import Callable
from typing import ClassVar
from typing import Dict
from typing import Generator
from typing import List
from typing import Optional
from typing import TYPE_CHECKING
from typing import Tuple
from typing import Type
from typing import Union
from typing import cast
from typing import final

# third party
from IPython.display import display
import pydantic
from result import Err
from typing_extensions import Self

# relative
from ...abstract_node import AbstractNode
from ...abstract_node import NodeType
from ...client.api import APIRegistry
from ...client.api import NodeIdentity
from ...client.enclave_client import EnclaveMetadata
from ...node.credentials import SyftVerifyKey
from ...serde.deserialize import _deserialize
from ...serde.serializable import serializable
from ...serde.serialize import _serialize
from ...store.document_store import PartitionKey
from ...store.linked_obj import LinkedObject
from ...types.datetime import DateTime
from ...types.syft_migration import migrate
from ...types.syft_object import SYFT_OBJECT_VERSION_1
from ...types.syft_object import SYFT_OBJECT_VERSION_2
from ...types.syft_object import SYFT_OBJECT_VERSION_3
from ...types.syft_object import SYFT_OBJECT_VERSION_4
from ...types.syft_object import SyftObject
from ...types.transforms import TransformContext
from ...types.transforms import add_node_uid_for_key
from ...types.transforms import drop
from ...types.transforms import generate_id
from ...types.transforms import make_set_default
from ...types.transforms import transform
from ...types.uid import UID
from ...util import options
from ...util.colors import SURFACE
from ...util.markdown import CodeMarkdown
from ...util.markdown import as_markdown_code
from ..action.action_object import Action
from ..action.action_object import ActionObject
from ..context import AuthedServiceContext
from ..dataset.dataset import Asset
from ..job.job_stash import Job
from ..output.output_service import ExecutionOutput
from ..output.output_service import OutputService
from ..policy.policy import CustomInputPolicy
from ..policy.policy import CustomOutputPolicy
from ..policy.policy import EmpyInputPolicy
from ..policy.policy import ExactMatch
from ..policy.policy import InputPolicy
from ..policy.policy import OutputPolicy
from ..policy.policy import SingleExecutionExactOutput
from ..policy.policy import SubmitUserPolicy
from ..policy.policy import UserPolicy
from ..policy.policy import filter_only_uids
from ..policy.policy import init_policy
from ..policy.policy import load_policy_code
from ..policy.policy_service import PolicyService
from ..response import SyftError
from ..response import SyftInfo
from ..response import SyftNotReady
from ..response import SyftSuccess
from ..response import SyftWarning
from .code_parse import GlobalsVisitor
from .code_parse import LaunchJobVisitor
from .unparse import unparse
from .utils import submit_subjobs_code

if TYPE_CHECKING:
    # relative
    from ...service.sync.diff_state import AttrDiff

UserVerifyKeyPartitionKey = PartitionKey(key="user_verify_key", type_=SyftVerifyKey)
CodeHashPartitionKey = PartitionKey(key="code_hash", type_=str)
ServiceFuncNamePartitionKey = PartitionKey(key="service_func_name", type_=str)
SubmitTimePartitionKey = PartitionKey(key="submit_time", type_=DateTime)

PyCodeObject = Any


@serializable()
class UserCodeStatus(Enum):
    PENDING = "pending"
    DENIED = "denied"
    APPROVED = "approved"

    def __hash__(self) -> int:
        return hash(self.value)


@serializable()
class UserCodeStatusCollection(SyftObject):
    __canonical_name__ = "UserCodeStatusCollection"
    __version__ = SYFT_OBJECT_VERSION_1

    __repr_attrs__ = ["approved", "status_dict"]

    status_dict: Dict[NodeIdentity, Tuple[UserCodeStatus, str]] = {}
    user_code_link: LinkedObject

    def get_diffs(self, ext_obj: Any) -> List[AttrDiff]:
        # relative
        from ...service.sync.diff_state import AttrDiff

        diff_attrs = []
        status = list(self.status_dict.values())[0]
        ext_status = list(ext_obj.status_dict.values())[0]

        if status != ext_status:
            diff_attr = AttrDiff(
                attr_name="status_dict",
                low_attr=status,
                high_attr=ext_status,
            )
            diff_attrs.append(diff_attr)
        return diff_attrs

    def __repr__(self) -> str:
        return str(self.status_dict)

    def _repr_html_(self) -> str:
        string = f"""
            <style>
                .syft-user_code {{color: {SURFACE[options.color_theme]};}}
                </style>
                <div class='syft-user_code'>
                    <h3 style="line-height: 25%; margin-top: 25px;">User Code Status</h3>
                    <p style="margin-left: 3px;">
            """
        for node_identity, (status, reason) in self.status_dict.items():
            node_name_str = f"{node_identity.node_name}"
            uid_str = f"{node_identity.node_id}"
            status_str = f"{status.value}"
            string += f"""
                    &#x2022; <strong>UID: </strong>{uid_str}&nbsp;
                    <strong>Node name: </strong>{node_name_str}&nbsp;
                    <strong>Status: </strong>{status_str};
                    <strong>Reason: </strong>{reason}
                    <br>
                """
        string += "</p></div>"
        return string

    def __repr_syft_nested__(self) -> str:
        string = ""
        for node_identity, (status, reason) in self.status_dict.items():
            string += f"{node_identity.node_name}: {status}, {reason}<br>"
        return string

    def get_status_message(self) -> Union[SyftSuccess, SyftNotReady, SyftError]:
        if self.approved:
            return SyftSuccess(message=f"{type(self)} approved")
        denial_string = ""
        string = ""
        for node_identity, (status, reason) in self.status_dict.items():
            denial_string += f"Code status on node '{node_identity.node_name}' is '{status}'. Reason: {reason}"
            if not reason.endswith("."):
                denial_string += "."
            string += f"Code status on node '{node_identity.node_name}' is '{status}'."
        if self.denied:
            return SyftError(
                message=f"{type(self)} Your code cannot be run: {denial_string}"
            )
        else:
            return SyftNotReady(
                message=f"{type(self)} Your code is waiting for approval. {string}"
            )

    @property
    def approved(self) -> bool:
        return all(x == UserCodeStatus.APPROVED for x, _ in self.status_dict.values())

    @property
    def denied(self) -> bool:
        for status, _ in self.status_dict.values():
            if status == UserCodeStatus.DENIED:
                return True
        return False

    def for_user_context(self, context: AuthedServiceContext) -> UserCodeStatus:
        context.node = cast(AbstractNode, context.node)
        if context.node.node_type == NodeType.ENCLAVE:
            keys = {status for status, _ in self.status_dict.values()}
            if len(keys) == 1 and UserCodeStatus.APPROVED in keys:
                return UserCodeStatus.APPROVED
            elif UserCodeStatus.PENDING in keys and UserCodeStatus.DENIED not in keys:
                return UserCodeStatus.PENDING
            elif UserCodeStatus.DENIED in keys:
                return UserCodeStatus.DENIED
            else:
                raise Exception(f"Invalid types in {keys} for Code Submission")

        elif context.node.node_type == NodeType.DOMAIN:
            node_identity = NodeIdentity(
                node_name=context.node.name,
                node_id=context.node.id,
                verify_key=context.node.signing_key.verify_key,
            )
            if node_identity in self.status_dict:
                return self.status_dict[node_identity][0]
            else:
                raise Exception(
                    f"Code Object does not contain {context.node.name} Domain's data"
                )
        else:
            raise Exception(
                f"Invalid Node Type for Code Submission:{context.node.node_type}"
            )

    def mutate(
        self,
        value: Tuple[UserCodeStatus, str],
        node_name: str,
        node_id: UID,
        verify_key: SyftVerifyKey,
    ) -> Union[SyftError, Self]:
        node_identity = NodeIdentity(
            node_name=node_name, node_id=node_id, verify_key=verify_key
        )
        status_dict = self.status_dict
        if node_identity in status_dict:
            status_dict[node_identity] = value
            self.status_dict = status_dict
            return self
        else:
            return SyftError(
                message="Cannot Modify Status as the Domain's data is not included in the request"
            )

    def get_sync_dependencies(self, api: Any = None) -> List[UID]:
        return [self.user_code_link.object_uid]


@serializable()
class UserCodeV1(SyftObject):
    # version
    __canonical_name__ = "UserCode"
    __version__ = SYFT_OBJECT_VERSION_1

    id: UID
    node_uid: Optional[UID]
    user_verify_key: SyftVerifyKey
    raw_code: str
    input_policy_type: Union[Type[InputPolicy], UserPolicy]
    input_policy_init_kwargs: Optional[Dict[Any, Any]] = None
    input_policy_state: bytes = b""
    output_policy_type: Union[Type[OutputPolicy], UserPolicy]
    output_policy_init_kwargs: Optional[Dict[Any, Any]] = None
    output_policy_state: bytes = b""
    parsed_code: str
    service_func_name: str
    unique_func_name: str
    user_unique_func_name: str
    code_hash: str
    signature: inspect.Signature
    status: UserCodeStatusCollection
    input_kwargs: List[str]
    enclave_metadata: Optional[EnclaveMetadata] = None
    submit_time: Optional[DateTime]

    __attr_searchable__ = [
        "user_verify_key",
        "status",
        "service_func_name",
        "code_hash",
    ]


@serializable()
class UserCodeV2(SyftObject):
    # version
    __canonical_name__ = "UserCode"
    __version__ = SYFT_OBJECT_VERSION_2

    id: UID
    node_uid: Optional[UID]
    user_verify_key: SyftVerifyKey
    raw_code: str
    input_policy_type: Union[Type[InputPolicy], UserPolicy]
    input_policy_init_kwargs: Optional[Dict[Any, Any]] = None
    input_policy_state: bytes = b""
    output_policy_type: Union[Type[OutputPolicy], UserPolicy]
    output_policy_init_kwargs: Optional[Dict[Any, Any]] = None
    output_policy_state: bytes = b""
    parsed_code: str
    service_func_name: str
    unique_func_name: str
    user_unique_func_name: str
    code_hash: str
    signature: inspect.Signature
    status: UserCodeStatusCollection
    input_kwargs: List[str]
    enclave_metadata: Optional[EnclaveMetadata] = None
    submit_time: Optional[DateTime]
    uses_domain = False  # tracks if the code calls domain.something, variable is set during parsing
    nested_requests: Dict[str, str] = {}
    nested_codes: Optional[Dict[str, Tuple[LinkedObject, Dict]]] = {}


class UserCodeV3(SyftObject):
    __canonical_name__ = "UserCode"
    __version__ = SYFT_OBJECT_VERSION_3

    id: UID
    node_uid: Optional[UID]
    user_verify_key: SyftVerifyKey
    raw_code: str
    input_policy_type: Union[Type[InputPolicy], UserPolicy]
    input_policy_init_kwargs: Optional[Dict[Any, Any]] = None
    input_policy_state: bytes = b""
    output_policy_type: Union[Type[OutputPolicy], UserPolicy]
    output_policy_init_kwargs: Optional[Dict[Any, Any]] = None
    output_policy_state: bytes = b""
    parsed_code: str
    service_func_name: str
    unique_func_name: str
    user_unique_func_name: str
    code_hash: str
    signature: inspect.Signature
    status: UserCodeStatusCollection
    input_kwargs: List[str]
    enclave_metadata: Optional[EnclaveMetadata] = None
    submit_time: Optional[DateTime]
    uses_domain = False  # tracks if the code calls domain.something, variable is set during parsing
    nested_requests: Dict[str, str] = {}
    nested_codes: Optional[Dict[str, Tuple[LinkedObject, Dict]]] = {}
    worker_pool_name: Optional[str]

    __attr_searchable__: ClassVar[List[str]] = [
        "user_verify_key",
        "status",
        "service_func_name",
        "code_hash",
    ]  # type: ignore
    __attr_unique__: ClassVar[List[str]] = []  # type: ignore
    __repr_attrs__: ClassVar[List[str]] = [
        "service_func_name",
        "input_owners",
        "code_status",
        "worker_pool_name",
    ]  # type: ignore


@serializable()
class UserCode(SyftObject):
    # version
    __canonical_name__ = "UserCode"
    __version__ = SYFT_OBJECT_VERSION_4

    id: UID
    node_uid: Optional[UID]
    user_verify_key: SyftVerifyKey
    raw_code: str
    input_policy_type: Union[Type[InputPolicy], UserPolicy]
    input_policy_init_kwargs: Optional[Dict[Any, Any]] = None
    input_policy_state: bytes = b""
    output_policy_type: Union[Type[OutputPolicy], UserPolicy]
    output_policy_init_kwargs: Optional[Dict[Any, Any]] = None
    output_policy_state: bytes = b""
    parsed_code: str
    service_func_name: str
    unique_func_name: str
    user_unique_func_name: str
    code_hash: str
    signature: inspect.Signature
    status_link: LinkedObject
    input_kwargs: List[str]
    enclave_metadata: Optional[EnclaveMetadata] = None
    submit_time: Optional[DateTime]
    uses_domain = False  # tracks if the code calls domain.something, variable is set during parsing
    nested_codes: Optional[Dict[str, Tuple[LinkedObject, Dict]]] = {}
    worker_pool_name: Optional[str]

    __attr_searchable__: ClassVar[List[str]] = [
        "user_verify_key",
        "service_func_name",
        "code_hash",
    ]
    __attr_unique__: ClassVar[List[str]] = []
<<<<<<< HEAD
    __repr_attrs__: ClassVar[List[str]] = [
=======
    __repr_attrs__ = [
>>>>>>> 07ce75e0
        "service_func_name",
        "input_owners",
        "code_status",
        "worker_pool_name",
    ]

    __exclude_sync_diff_attrs__: ClassVar[List[str]] = [
        "node_uid",
        "input_policy_type",
        "input_policy_init_kwargs",
        "input_policy_state",
        "output_policy_type",
        "output_policy_init_kwargs",
        "output_policy_state",
    ]

    def __setattr__(self, key: str, value: Any) -> None:
        # Get the attribute from the class, it might be a descriptor or None
        attr = getattr(type(self), key, None)
        # Check if the attribute is a data descriptor
        if inspect.isdatadescriptor(attr):
            if hasattr(attr, "fset"):
                attr.fset(self, value)
            else:
                raise AttributeError(f"The attribute {key} is not settable.")
        else:
            return super().__setattr__(key, value)

    def _coll_repr_(self) -> Dict[str, Any]:
        status = [status for status, _ in self.status.status_dict.values()][0].value
        if status == UserCodeStatus.PENDING.value:
            badge_color = "badge-purple"
        elif status == UserCodeStatus.APPROVED.value:
            badge_color = "badge-green"
        else:
            badge_color = "badge-red"
        status_badge = {"value": status, "type": badge_color}
        return {
            "Input Policy": self.input_policy_type.__canonical_name__,
            "Output Policy": self.output_policy_type.__canonical_name__,
            "Function name": self.service_func_name,
            "User verify key": {
                "value": str(self.user_verify_key),
                "type": "clipboard",
            },
            "Status": status_badge,
            "Submit time": str(self.submit_time),
        }

    @property
    def status(self) -> Union[UserCodeStatusCollection, SyftError]:
        # Clientside only
        res = self.status_link.resolve
        return res

    def get_status(
        self, context: AuthedServiceContext
    ) -> Union[UserCodeStatusCollection, SyftError]:
        status = self.status_link.resolve_with_context(context)
        if status.is_err():
            return SyftError(message=status.err())
        return status.ok()

    @property
    def is_enclave_code(self) -> bool:
        return self.enclave_metadata is not None

    @property
    def input_owners(self) -> Optional[List[str]]:
        if self.input_policy_init_kwargs is not None:
            return [str(x.node_name) for x in self.input_policy_init_kwargs.keys()]
        return None

    @property
    def input_owner_verify_keys(self) -> Optional[List[SyftVerifyKey]]:
        if self.input_policy_init_kwargs is not None:
            return [x.verify_key for x in self.input_policy_init_kwargs.keys()]
        return None

    @property
    def output_reader_names(self) -> Optional[List[SyftVerifyKey]]:
        if (
            self.input_policy_init_kwargs is not None
            and self.output_policy_init_kwargs is not None
        ):
            keys = self.output_policy_init_kwargs.get("output_readers", [])
            inpkey2name = {
                x.verify_key: x.node_name for x in self.input_policy_init_kwargs
            }
            return [inpkey2name[k] for k in keys if k in inpkey2name]
        return None

    @property
    def output_readers(self) -> Optional[List[SyftVerifyKey]]:
        if self.output_policy_init_kwargs is not None:
            return self.output_policy_init_kwargs.get("output_readers", [])
        return None

    @property
    def code_status(self) -> list:
        status_list = []
        for node_view, (status, _) in self.status.status_dict.items():
            status_list.append(
                f"Node: {node_view.node_name}, Status: {status.value}",
            )
        return status_list

    @property
    def input_policy(self) -> Optional[InputPolicy]:
        if not self.status.approved:
            return None
        return self._get_input_policy()

    def get_input_policy(self, context: AuthedServiceContext) -> Optional[InputPolicy]:
        status = self.get_status(context)
        if not status.approved:
            return None
        return self._get_input_policy()

    def _get_input_policy(self) -> Optional[InputPolicy]:
        if len(self.input_policy_state) == 0:
            input_policy = None
            if (
                isinstance(self.input_policy_type, type)
                and issubclass(self.input_policy_type, InputPolicy)
                and self.input_policy_init_kwargs is not None
            ):
                # TODO: Tech Debt here
                node_view_workaround = False
                for k, _ in self.input_policy_init_kwargs.items():
                    if isinstance(k, NodeIdentity):
                        node_view_workaround = True

                if node_view_workaround:
                    input_policy = self.input_policy_type(
                        init_kwargs=self.input_policy_init_kwargs
                    )
                else:
                    input_policy = self.input_policy_type(
                        **self.input_policy_init_kwargs
                    )
            elif isinstance(self.input_policy_type, UserPolicy):
                input_policy = init_policy(
                    self.input_policy_type, self.input_policy_init_kwargs
                )
            else:
                raise Exception(f"Invalid output_policy_type: {self.input_policy_type}")

            if input_policy is not None:
                input_blob = _serialize(input_policy, to_bytes=True)
                self.input_policy_state = input_blob
                return input_policy
            else:
                raise Exception("input_policy is None during init")
        try:
            return _deserialize(self.input_policy_state, from_bytes=True)
        except Exception as e:
            print(f"Failed to deserialize custom input policy state. {e}")
            return None

    def is_output_policy_approved(self, context: AuthedServiceContext) -> bool:
        return self.get_status(context).approved

    @input_policy.setter  # type: ignore
    def input_policy(self, value: Any) -> None:  # type: ignore
        if isinstance(value, InputPolicy):
            self.input_policy_state = _serialize(value, to_bytes=True)
        elif (isinstance(value, bytes) and len(value) == 0) or value is None:
            self.input_policy_state = b""
        else:
            raise Exception(f"You can't set {type(value)} as input_policy_state")

    @property
    def output_policy(self) -> Optional[OutputPolicy]:  # type: ignore
        if not self.status.approved:
            return None
        return self._get_output_policy()

    def get_output_policy(
        self, context: AuthedServiceContext
    ) -> Optional[OutputPolicy]:
        if not self.get_status(context).approved:
            return None
        return self._get_output_policy()

    def _get_output_policy(self) -> Optional[OutputPolicy]:
        # if not self.status.approved:
        #     return None
        if len(self.output_policy_state) == 0:
            output_policy = None
            if isinstance(self.output_policy_type, type) and issubclass(
                self.output_policy_type, OutputPolicy
            ):
                output_policy = self.output_policy_type(
                    **self.output_policy_init_kwargs
                )
            elif isinstance(self.output_policy_type, UserPolicy):
                output_policy = init_policy(
                    self.output_policy_type, self.output_policy_init_kwargs
                )
            else:
                raise Exception(
                    f"Invalid output_policy_type: {self.output_policy_type}"
                )

            if output_policy is not None:
                output_policy.syft_node_location = self.syft_node_location
                output_policy.syft_client_verify_key = self.syft_client_verify_key
                output_blob = _serialize(output_policy, to_bytes=True)
                self.output_policy_state = output_blob
                return output_policy
            else:
                raise Exception("output_policy is None during init")

        try:
            return _deserialize(self.output_policy_state, from_bytes=True)
        except Exception as e:
            print(f"Failed to deserialize custom output policy state. {e}")
            return None

    @output_policy.setter  # type: ignore
    def output_policy(self, value: Any) -> None:  # type: ignore
        if isinstance(value, OutputPolicy):
            self.output_policy_state = _serialize(value, to_bytes=True)
        elif (isinstance(value, bytes) and len(value) == 0) or value is None:
            self.output_policy_state = b""
        else:
            raise Exception(f"You can't set {type(value)} as output_policy_state")

    @property
    def output_history(self) -> Union[List[ExecutionOutput], SyftError]:
        api = APIRegistry.api_for(self.syft_node_location, self.syft_client_verify_key)
        if api is None:
            return SyftError(
                message=f"Can't access the api. You must login to {self.syft_node_location}"
            )
        return api.services.output.get_by_user_code_id(self.id)

    def get_output_history(
        self, context: AuthedServiceContext
    ) -> Union[List[ExecutionOutput], SyftError]:
        if not self.get_status(context).approved:
            return SyftError(
                message="Execution denied, Please wait for the code to be approved"
            )
        node = cast(AbstractNode, context.node)
        output_service = cast(OutputService, node.get_service("outputservice"))
        return output_service.get_by_user_code_id(context, self.id)

    def apply_output(
        self,
        context: AuthedServiceContext,
        outputs: Any,
        job_id: Optional[UID] = None,
    ) -> Union[ExecutionOutput, SyftError]:
        output_policy = self.get_output_policy(context)
        if output_policy is None:
            return SyftError(
                message="You must wait for the output policy to be approved"
            )

        output_ids = filter_only_uids(outputs)
        context.node = cast(AbstractNode, context.node)
        output_service = context.node.get_service("outputservice")
        output_service = cast(OutputService, output_service)
        execution_result = output_service.create(
            context,
            user_code_id=self.id,
            output_ids=output_ids,
            executing_user_verify_key=self.user_verify_key,
            job_id=job_id,
            output_policy_id=output_policy.id,
        )
        if isinstance(execution_result, SyftError):
            return execution_result

        return execution_result

    @property
    def byte_code(self) -> Optional[PyCodeObject]:
        return compile_byte_code(self.parsed_code)

    def get_results(self) -> Any:
        # relative
        from ...client.api import APIRegistry

        api = APIRegistry.api_for(self.node_uid, self.syft_client_verify_key)
        if api is None:
            return SyftError(
                message=f"Can't access the api. You must login to {self.node_uid}"
            )
        return api.services.code.get_results(self)

    @property
    def assets(self) -> List[Asset]:
        # relative
        from ...client.api import APIRegistry

        api = APIRegistry.api_for(self.node_uid, self.syft_client_verify_key)
        if api is None:
            return SyftError(message=f"You must login to {self.node_uid}")

        inputs: Generator = (x for x in range(0))  # create an empty generator
        if self.input_policy_init_kwargs is not None:
            inputs = (
                uids
                for node_identity, uids in self.input_policy_init_kwargs.items()
                if node_identity.node_name == api.node_name
            )

        all_assets = []
        for uid in itertools.chain.from_iterable(x.values() for x in inputs):
            if isinstance(uid, UID):
                assets = api.services.dataset.get_assets_by_action_id(uid)
                if not isinstance(assets, list):
                    return assets

                all_assets += assets
        return all_assets

    def get_sync_dependencies(self, api: Any = None) -> Union[List[UID], SyftError]:
        dependencies = []

        if self.nested_codes is not None:
            nested_code_ids = [link.object_uid for link in self.nested_codes.values()]
            dependencies.extend(nested_code_ids)

        return dependencies

    @property
    def unsafe_function(self) -> Optional[Callable]:
        warning = SyftWarning(
            message="This code was submitted by a User and could be UNSAFE."
        )
        display(warning)

        # 🟡 TODO: re-use the same infrastructure as the execute_byte_code function
        def wrapper(*args: Any, **kwargs: Any) -> Union[Callable, SyftError]:
            try:
                filtered_kwargs = {}
                on_private_data, on_mock_data = False, False
                for k, v in kwargs.items():
                    filtered_kwargs[k], arg_type = debox_asset(v)
                    on_private_data = (
                        on_private_data or arg_type == ArgumentType.PRIVATE
                    )
                    on_mock_data = on_mock_data or arg_type == ArgumentType.MOCK

                if on_private_data:
                    display(
                        SyftInfo(
                            message="The result you see is computed on PRIVATE data."
                        )
                    )
                if on_mock_data:
                    display(
                        SyftInfo(message="The result you see is computed on MOCK data.")
                    )

                # remove the decorator
                inner_function = ast.parse(self.raw_code).body[0]
                inner_function.decorator_list = []
                # compile the function
                raw_byte_code = compile_byte_code(unparse(inner_function))
                # load it
                exec(raw_byte_code)  # nosec
                # execute it
                evil_string = f"{self.service_func_name}(**filtered_kwargs)"
                result = eval(evil_string, None, locals())  # nosec
                # return the results
                return result
            except Exception as e:
                return SyftError(f"Failed to run unsafe_function. Error: {e}")

        return wrapper

    def _inner_repr(self, level: int = 0) -> str:
        shared_with_line = ""
        if len(self.output_readers) > 0 and self.output_reader_names is not None:
            owners_string = " and ".join([f"*{x}*" for x in self.output_reader_names])
            shared_with_line += (
                f"Custom Policy: "
                f"outputs are *shared* with the owners of {owners_string} once computed"
            )

        md = f"""class UserCode
    id: UID = {self.id}
    service_func_name: str = {self.service_func_name}
    shareholders: list = {self.input_owners}
    status: list = {self.code_status}
    {shared_with_line}
    code:

{self.raw_code}
"""
        if self.nested_codes != {}:
            md += """

  Nested Requests:
  """

        md = "\n".join(
            [f"{'  '*level}{substring}" for substring in md.split("\n")[:-1]]
        )
        if self.nested_codes is not None:
            for _, (obj, _) in self.nested_codes.items():
                code = obj.resolve
                md += "\n"
                md += code._inner_repr(level=level + 1)

        return md

    def _repr_markdown_(self, wrap_as_python: bool = True, indent: int = 0) -> str:
        return as_markdown_code(self._inner_repr())

    @property
    def show_code(self) -> CodeMarkdown:
        return CodeMarkdown(self.raw_code)

    def show_code_cell(self) -> None:
        warning_message = """# WARNING: \n# Before you submit
# change the name of the function \n# for no duplicates\n\n"""

        # third party
        from IPython import get_ipython

        ip = get_ipython()
        ip.set_next_input(warning_message + self.raw_code)


@migrate(UserCodeV3, UserCodeV2)
def downgrade_usercode_v3_to_v2() -> list[Callable]:
    return [
        drop("worker_pool_name"),
    ]


@migrate(UserCodeV2, UserCodeV3)
def upgrade_usercode_v2_to_v3() -> list[Callable]:
    return [
        make_set_default("worker_pool_name", None),
    ]


@migrate(UserCode, UserCodeV3)
def downgrade_usercode_v4_to_v3() -> list[Callable]:
    return [
        make_set_default("nested_requests", {}),
    ]


@migrate(UserCodeV3, UserCode)
def upgrade_usercode_v3_to_v4() -> list[Callable]:
    return [
        drop("nested_requests"),
    ]


@serializable(without=["local_function"])
class SubmitUserCodeV2(SyftObject):
    # version
    __canonical_name__ = "SubmitUserCode"
    __version__ = SYFT_OBJECT_VERSION_2

    id: Optional[UID]  # type: ignore[assignment]
    code: str
    func_name: str
    signature: inspect.Signature
    input_policy_type: Union[SubmitUserPolicy, UID, Type[InputPolicy]]
    input_policy_init_kwargs: Optional[Dict[Any, Any]] = {}
    output_policy_type: Union[SubmitUserPolicy, UID, Type[OutputPolicy]]
    output_policy_init_kwargs: Optional[Dict[Any, Any]] = {}
    local_function: Optional[Callable]
    input_kwargs: List[str]
    enclave_metadata: Optional[EnclaveMetadata] = None


@serializable(without=["local_function"])
class SubmitUserCode(SyftObject):
    # version
    __canonical_name__ = "SubmitUserCode"
    __version__ = SYFT_OBJECT_VERSION_3

    id: Optional[UID]  # type: ignore[assignment]
    code: str
    func_name: str
    signature: inspect.Signature
    input_policy_type: Union[SubmitUserPolicy, UID, Type[InputPolicy]]
    input_policy_init_kwargs: Optional[Dict[Any, Any]] = {}
    output_policy_type: Union[SubmitUserPolicy, UID, Type[OutputPolicy]]
    output_policy_init_kwargs: Optional[Dict[Any, Any]] = {}
    local_function: Optional[Callable]
    input_kwargs: List[str]
    enclave_metadata: Optional[EnclaveMetadata] = None
    worker_pool_name: Optional[str] = None

    __repr_attrs__ = ["func_name", "code"]

    @pydantic.root_validator(pre=True)
    def add_output_policy_ids(cls, values: dict) -> dict:
        if "id" not in values["output_policy_init_kwargs"]:
            values["output_policy_init_kwargs"]["id"] = UID()
        return values

    @property
    def kwargs(self) -> Optional[dict[Any, Any]]:
        return self.input_policy_init_kwargs

    def __call__(self, *args: Any, syft_no_node: bool = False, **kwargs: Any) -> Any:
        if syft_no_node:
            return self.local_call(*args, **kwargs)
        return self._ephemeral_node_call(*args, **kwargs)

    def local_call(self, *args: Any, **kwargs: Any) -> Any:
        # only run this on the client side
        if self.local_function:
            tree = ast.parse(inspect.getsource(self.local_function))

            # check there are no globals
            v = GlobalsVisitor()
            v.visit(tree)

            # filtered_args = []
            filtered_kwargs = {}
            # for arg in args:
            #     filtered_args.append(debox_asset(arg))
            on_private_data, on_mock_data = False, False
            for k, v in kwargs.items():
                filtered_kwargs[k], arg_type = debox_asset(v)
                on_private_data = on_private_data or arg_type == ArgumentType.PRIVATE
                on_mock_data = on_mock_data or arg_type == ArgumentType.MOCK
            if on_private_data:
                print("Warning: The result you see is computed on PRIVATE data.")
            elif on_mock_data:
                print("Warning: The result you see is computed on MOCK data.")
            return self.local_function(**filtered_kwargs)
        else:
            raise NotImplementedError

    def _ephemeral_node_call(
        self,
        time_alive: Optional[int] = None,
        n_consumers: Optional[int] = None,
        *args: Any,
        **kwargs: Any,
    ) -> Any:
        # relative
        from ... import _orchestra

        # Right now we only create a number of workers
        # In the future we might need to have the same pools/images as well

        if n_consumers is None:
            print(
                SyftInfo(
                    message="Creating a node with n_consumers=2 (the default value)"
                )
            )
            n_consumers = 2

        if time_alive is None and "blocking" in kwargs and not kwargs["blocking"]:
            print(
                SyftInfo(
                    message="Closing the node after time_alive=300 (the default value)"
                )
            )
            time_alive = 300

        # This could be changed given the work on containers
        ep_node = _orchestra().launch(
            name=f"ephemeral_node_{self.func_name}_{random.randint(a=0, b=10000)}",  # nosec
            reset=True,
            create_producer=True,
            n_consumers=n_consumers,
            deploy_to="python",
        )
        ep_client = ep_node.login(email="info@openmined.org", password="changethis")  # nosec
        self.input_policy_init_kwargs = cast(dict, self.input_policy_init_kwargs)
        for node_id, obj_dict in self.input_policy_init_kwargs.items():
            # api = APIRegistry.api_for(
            #     node_uid=node_id.node_id, user_verify_key=node_id.verify_key
            # )
            api = APIRegistry.get_by_recent_node_uid(node_uid=node_id.node_id)
            if api is None:
                return SyftError(
                    f"Can't access the api. You must login to {node_id.node_id}"
                )
            # Creating TwinObject from the ids of the kwargs
            # Maybe there are some corner cases where this is not enough
            # And need only ActionObjects
            # Also, this works only on the assumption that all inputs
            # are ActionObjects, which might change in the future
            for _, id in obj_dict.items():
                mock_obj = api.services.action.get_mock(id)
                if isinstance(mock_obj, SyftError):
                    data_obj = api.services.action.get(id)
                    if isinstance(data_obj, SyftError):
                        return SyftError(
                            message="You do not have access to object you want \
                                to use, or the private object does not have mock \
                                data. Contact the Node Admin."
                        )
                else:
                    data_obj = mock_obj
                data_obj.id = id
                new_obj = ActionObject.from_obj(
                    data_obj.syft_action_data,
                    id=id,
                    syft_node_location=node_id.node_id,
                    syft_client_verify_key=node_id.verify_key,
                )
                res = ep_client.api.services.action.set(new_obj)
                if isinstance(res, SyftError):
                    return res

        new_syft_func = deepcopy(self)

        # This will only be used without worker_pools
        new_syft_func.worker_pool_name = None

        # We will look for subjos, and if we find any will submit them
        # to the ephemeral_node
        submit_subjobs_code(self, ep_client)

        ep_client.code.request_code_execution(new_syft_func)
        ep_client.requests[-1].approve(approve_nested=True)
        func_call = getattr(ep_client.code, new_syft_func.func_name)
        result = func_call(*args, **kwargs)

        def task() -> None:
            if "blocking" in kwargs and not kwargs["blocking"]:
                time.sleep(time_alive)
            print(SyftInfo(message="Landing the ephmeral node..."))
            ep_node.land()
            print(SyftInfo(message="Node Landed!"))

        thread = Thread(target=task)
        thread.start()

        return result

    @property
    def input_owner_verify_keys(self) -> Optional[List[str]]:
        if self.input_policy_init_kwargs is not None:
            return [x.verify_key for x in self.input_policy_init_kwargs.keys()]
        return None


@migrate(SubmitUserCode, SubmitUserCodeV2)
def downgrade_submitusercode_v3_to_v2() -> list[Callable]:
    return [
        drop("worker_pool_name"),
    ]


@migrate(SubmitUserCodeV2, SubmitUserCode)
def upgrade_submitusercode_v2_to_v3() -> list[Callable]:
    return [
        make_set_default("worker_pool_name", None),
    ]


class ArgumentType(Enum):
    REAL = 1
    MOCK = 2
    PRIVATE = 4


def debox_asset(arg: Any) -> Any:
    deboxed_arg = arg
    if isinstance(deboxed_arg, Asset):
        asset = deboxed_arg
        if asset.has_data_permission():
            return asset.data, ArgumentType.PRIVATE
        else:
            return asset.mock, ArgumentType.MOCK
    if hasattr(deboxed_arg, "syft_action_data"):
        deboxed_arg = deboxed_arg.syft_action_data
    return deboxed_arg, ArgumentType.REAL


def syft_function_single_use(
    *args: Any,
    share_results_with_owners: bool = False,
    worker_pool_name: Optional[str] = None,
    **kwargs: Any,
) -> Callable:
    return syft_function(
        input_policy=ExactMatch(*args, **kwargs),
        output_policy=SingleExecutionExactOutput(),
        share_results_with_owners=share_results_with_owners,
        worker_pool_name=worker_pool_name,
    )


def syft_function(
    input_policy: Optional[Union[InputPolicy, UID]] = None,
    output_policy: Optional[Union[OutputPolicy, UID]] = None,
    share_results_with_owners: bool = False,
    worker_pool_name: Optional[str] = None,
) -> Callable:
    if input_policy is None:
        input_policy = EmpyInputPolicy()

    if isinstance(input_policy, CustomInputPolicy):
        input_policy_type = SubmitUserPolicy.from_obj(input_policy)
    else:
        input_policy_type = type(input_policy)

    if output_policy is None:
        output_policy = SingleExecutionExactOutput()

    if isinstance(output_policy, CustomOutputPolicy):
        output_policy_type = SubmitUserPolicy.from_obj(output_policy)
    else:
        output_policy_type = type(output_policy)

    def decorator(f: Any) -> SubmitUserCode:
        res = SubmitUserCode(
            code=inspect.getsource(f),
            func_name=f.__name__,
            signature=inspect.signature(f),
            input_policy_type=input_policy_type,
            input_policy_init_kwargs=getattr(input_policy, "init_kwargs", {}),
            output_policy_type=output_policy_type,
            output_policy_init_kwargs=getattr(output_policy, "init_kwargs", {}),
            local_function=f,
            input_kwargs=f.__code__.co_varnames[: f.__code__.co_argcount],
            worker_pool_name=worker_pool_name,
        )

        if share_results_with_owners and res.output_policy_init_kwargs is not None:
            res.output_policy_init_kwargs[
                "output_readers"
            ] = res.input_owner_verify_keys

        success_message = SyftSuccess(
            message=f"Syft function '{f.__name__}' successfully created. "
            f"To add a code request, please create a project using `project = syft.Project(...)`, "
            f"then use command `project.create_code_request`."
        )
        display(success_message)

        return res

    return decorator


def generate_unique_func_name(context: TransformContext) -> TransformContext:
    if context.output is not None:
        code_hash = context.output["code_hash"]
        service_func_name = context.output["func_name"]
        context.output["service_func_name"] = service_func_name
        func_name = f"user_func_{service_func_name}_{context.credentials}_{code_hash}"
        user_unique_func_name = (
            f"user_func_{service_func_name}_{context.credentials}_{time.time()}"
        )
        context.output["unique_func_name"] = func_name
        context.output["user_unique_func_name"] = user_unique_func_name
    return context


def process_code(
    context: TransformContext,
    raw_code: str,
    func_name: str,
    original_func_name: str,
    policy_input_kwargs: List[str],
    function_input_kwargs: List[str],
) -> str:
    tree = ast.parse(raw_code)

    # check there are no globals
    v = GlobalsVisitor()
    v.visit(tree)

    f = tree.body[0]
    f.decorator_list = []

    call_args = function_input_kwargs
    if "domain" in function_input_kwargs and context.output is not None:
        context.output["uses_domain"] = True
    call_stmt_keywords = [ast.keyword(arg=i, value=[ast.Name(id=i)]) for i in call_args]
    call_stmt = ast.Assign(
        targets=[ast.Name(id="result")],
        value=ast.Call(
            func=ast.Name(id=original_func_name), args=[], keywords=call_stmt_keywords
        ),
        lineno=0,
    )

    return_stmt = ast.Return(value=ast.Name(id="result"))
    new_body = tree.body + [call_stmt, return_stmt]

    wrapper_function = ast.FunctionDef(
        name=func_name,
        args=f.args,
        body=new_body,
        decorator_list=[],
        returns=None,
        lineno=0,
    )

    return unparse(wrapper_function)


def new_check_code(context: TransformContext) -> TransformContext:
    # TODO: remove this tech debt hack
    if context.output is None:
        return context

    input_kwargs = context.output["input_policy_init_kwargs"]
    node_view_workaround = False
    for k in input_kwargs.keys():
        if isinstance(k, NodeIdentity):
            node_view_workaround = True

    if not node_view_workaround:
        input_keys = list(input_kwargs.keys())
    else:
        input_keys = []
        for d in input_kwargs.values():
            input_keys += d.keys()

    processed_code = process_code(
        context,
        raw_code=context.output["raw_code"],
        func_name=context.output["unique_func_name"],
        original_func_name=context.output["service_func_name"],
        policy_input_kwargs=input_keys,
        function_input_kwargs=context.output["input_kwargs"],
    )
    context.output["parsed_code"] = processed_code

    return context


def locate_launch_jobs(context: TransformContext) -> TransformContext:
    if context.node is None:
        raise ValueError(f"context {context}'s node is None")
    if context.output is not None:
        nested_codes = {}
        tree = ast.parse(context.output["raw_code"])
        # look for domain arg
        if "domain" in [arg.arg for arg in tree.body[0].args.args]:
            v = LaunchJobVisitor()
            v.visit(tree)
            nested_calls = v.nested_calls
            user_code_service = context.node.get_service("usercodeService")
            for call in nested_calls:
                user_codes = user_code_service.get_by_service_name(context, call)
                if isinstance(user_codes, SyftError):
                    raise Exception(user_codes.message)
                # TODO: Not great
                user_code = user_codes[-1]
                user_code_link = LinkedObject.from_obj(
                    user_code, node_uid=context.node.id
                )
                nested_codes[call] = (user_code_link, user_code.nested_codes)
        context.output["nested_codes"] = nested_codes
    return context


def compile_byte_code(parsed_code: str) -> Optional[PyCodeObject]:
    try:
        return compile(parsed_code, "<string>", "exec")
    except Exception as e:
        print("WARNING: to compile byte code", e)
    return None


def compile_code(context: TransformContext) -> TransformContext:
    if context.output is None:
        return context

    byte_code = compile_byte_code(context.output["parsed_code"])
    if byte_code is None:
        raise ValueError(
            "Unable to compile byte code from parsed code. "
            + context.output["parsed_code"]
        )
    return context


def hash_code(context: TransformContext) -> TransformContext:
    if context.output is None:
        return context

    code = context.output["code"]
    context.output["raw_code"] = code
    code_hash = hashlib.sha256(code.encode("utf8")).hexdigest()
    context.output["code_hash"] = code_hash

    return context


def add_credentials_for_key(key: str) -> Callable:
    def add_credentials(context: TransformContext) -> TransformContext:
        if context.output is not None:
            context.output[key] = context.credentials
        return context

    return add_credentials


def check_policy(policy: Any, context: TransformContext) -> TransformContext:
    if context.node is not None:
        policy_service = context.node.get_service(PolicyService)
        if isinstance(policy, SubmitUserPolicy):
            policy = policy.to(UserPolicy, context=context)
        elif isinstance(policy, UID):
            policy = policy_service.get_policy_by_uid(context, policy)
            if policy.is_ok():
                policy = policy.ok()
    return policy


def check_input_policy(context: TransformContext) -> TransformContext:
    if context.output is None:
        return context

    ip = context.output["input_policy_type"]
    ip = check_policy(policy=ip, context=context)
    context.output["input_policy_type"] = ip

    return context


def check_output_policy(context: TransformContext) -> TransformContext:
    if context.output is not None:
        op = context.output["output_policy_type"]
        op = check_policy(policy=op, context=context)
        context.output["output_policy_type"] = op
    return context


def create_code_status(context: TransformContext) -> TransformContext:
    # relative
    from .user_code_service import UserCodeService

    if context.node is None:
        raise ValueError(f"{context}'s node is None")

    if context.output is None:
        return context

    input_keys = list(context.output["input_policy_init_kwargs"].keys())
    code_link = LinkedObject.from_uid(
        context.output["id"],
        UserCode,
        service_type=UserCodeService,
        node_uid=context.node.id,
    )
    if context.node.node_type == NodeType.DOMAIN:
        node_identity = NodeIdentity(
            node_name=context.node.name,
            node_id=context.node.id,
            verify_key=context.node.signing_key.verify_key,
        )
        status = UserCodeStatusCollection(
            status_dict={node_identity: (UserCodeStatus.PENDING, "")},
            user_code_link=code_link,
        )

    elif context.node.node_type == NodeType.ENCLAVE:
        status_dict = {key: (UserCodeStatus.PENDING, "") for key in input_keys}
        status = UserCodeStatusCollection(
            status_dict=status_dict,
            user_code_link=code_link,
        )
    else:
        raise NotImplementedError(
            f"Invalid node type:{context.node.node_type} for code submission"
        )

    res = context.node.get_service("usercodestatusservice").create(context, status)
    # relative
    from .status_service import UserCodeStatusService

    # TODO error handling in transform functions
    if not isinstance(res, SyftError):
        context.output["status_link"] = LinkedObject.from_uid(
            res.id,
            UserCodeStatusCollection,
            service_type=UserCodeStatusService,
            node_uid=context.node.id,
        )
    return context


def add_submit_time(context: TransformContext) -> TransformContext:
    if context.output:
        context.output["submit_time"] = DateTime.now()
    return context


def set_default_pool_if_empty(context: TransformContext) -> TransformContext:
    if (
        context.node
        and context.output
        and context.output.get("worker_pool_name", None) is None
    ):
        default_pool = context.node.get_default_worker_pool()
        context.output["worker_pool_name"] = default_pool.name
    return context


@transform(SubmitUserCode, UserCode)
def submit_user_code_to_user_code() -> List[Callable]:
    return [
        generate_id,
        hash_code,
        generate_unique_func_name,
        check_input_policy,
        check_output_policy,
        new_check_code,
        locate_launch_jobs,
        add_credentials_for_key("user_verify_key"),
        create_code_status,
        add_node_uid_for_key("node_uid"),
        add_submit_time,
        set_default_pool_if_empty,
    ]


@serializable()
class UserCodeExecutionResult(SyftObject):
    # version
    __canonical_name__ = "UserCodeExecutionResult"
    __version__ = SYFT_OBJECT_VERSION_1

    id: UID
    user_code_id: UID
    stdout: str
    stderr: str
    result: Any


@serializable()
class UserCodeExecutionOutput(SyftObject):
    # version
    __canonical_name__ = "UserCodeExecutionOutput"
    __version__ = SYFT_OBJECT_VERSION_1

    id: UID
    user_code_id: UID
    stdout: str
    stderr: str
    result: Any


class SecureContext:
    def __init__(self, context: AuthedServiceContext) -> None:
        node = context.node
        if node is None:
            raise ValueError(f"{context}'s node is None")

        job_service = node.get_service("jobservice")
        action_service = node.get_service("actionservice")
        # user_service = node.get_service("userservice")

        def job_set_n_iters(n_iters: int) -> None:
            job = context.job
            job.n_iters = n_iters
            job_service.update(context, job)

        def job_set_current_iter(current_iter: int) -> None:
            job = context.job
            job.current_iter = current_iter
            job_service.update(context, job)

        def job_increase_current_iter(current_iter: int) -> None:
            job = context.job
            job.current_iter += current_iter
            job_service.update(context, job)

        # def set_api_registry():
        #     user_signing_key = [
        #         x.signing_key
        #         for x in user_service.stash.partition.data.values()
        #         if x.verify_key == context.credentials
        #     ][0]
        #     data_protcol = get_data_protocol()
        #     user_api = node.get_api(context.credentials, data_protcol.latest_version)
        #     user_api.signing_key = user_signing_key
        #     # We hardcode a python connection here since we have access to the node
        #     # TODO: this is not secure
        #     user_api.connection = PythonConnection(node=node)

        #     APIRegistry.set_api_for(
        #         node_uid=node.id,
        #         user_verify_key=context.credentials,
        #         api=user_api,
        #     )

        def launch_job(func: UserCode, **kwargs: Any) -> Optional[Job]:
            # relative

            kw2id = {}
            for k, v in kwargs.items():
                value = ActionObject.from_obj(v)
                ptr = action_service._set(context, value)
                ptr = ptr.ok()
                kw2id[k] = ptr.id
            try:
                # TODO: check permissions here
                action = Action.syft_function_action_from_kwargs_and_id(kw2id, func.id)

                job = node.add_action_to_queue(
                    action=action,
                    credentials=context.credentials,
                    parent_job_id=context.job_id,
                    has_execute_permissions=True,
                    worker_pool_name=func.worker_pool_name,
                )
                # # set api in global scope to enable using .get(), .wait())
                # set_api_registry()

                return job
            except Exception as e:
                print(f"ERROR {e}")
                raise ValueError(f"error while launching job:\n{e}")

        self.job_set_n_iters = job_set_n_iters
        self.job_set_current_iter = job_set_current_iter
        self.job_increase_current_iter = job_increase_current_iter
        self.launch_job = launch_job
        self.is_async = context.job is not None


def execute_byte_code(
    code_item: UserCode, kwargs: Dict[str, Any], context: AuthedServiceContext
) -> Any:
    stdout_ = sys.stdout
    stderr_ = sys.stderr

    try:
        # stdlib
        import builtins as __builtin__

        original_print = __builtin__.print

        safe_context = SecureContext(context=context)

        class LocalDomainClient:
            def init_progress(self, n_iters: int) -> None:
                if safe_context.is_async:
                    safe_context.job_set_current_iter(0)
                    safe_context.job_set_n_iters(n_iters)

            def set_progress(self, to: int) -> None:
                self._set_progress(to)

            def increment_progress(self, n: int = 1) -> None:
                self._set_progress(by=n)

            def _set_progress(
                self, to: Optional[int] = None, by: Optional[int] = None
            ) -> None:
                if safe_context.is_async is not None:
                    if by is None and to is None:
                        by = 1
                    if to is None:
                        safe_context.job_increase_current_iter(current_iter=by)
                    else:
                        safe_context.job_set_current_iter(to)

            @final
            def launch_job(self, func: UserCode, **kwargs: Any) -> Optional[Job]:
                return safe_context.launch_job(func, **kwargs)

            def __setattr__(self, __name: str, __value: Any) -> None:
                raise Exception("Attempting to alter read-only value")

        if context.job is not None:
            job_id = context.job_id
            log_id = context.job.log_id

            def print(*args: Any, sep: str = " ", end: str = "\n") -> Optional[str]:
                def to_str(arg: Any) -> str:
                    if isinstance(arg, bytes):
                        return arg.decode("utf-8")
                    if isinstance(arg, Job):
                        return f"JOB: {arg.id}"
                    if isinstance(arg, SyftError):
                        return f"JOB: {arg.message}"
                    if isinstance(arg, ActionObject):
                        return str(arg.syft_action_data)
                    return str(arg)

                new_args = [to_str(arg) for arg in args]
                new_str = sep.join(new_args) + end
                if context.node is not None:
                    log_service = context.node.get_service("LogService")
                    log_service.append(context=context, uid=log_id, new_str=new_str)
                time = datetime.datetime.now().strftime("%d/%m/%y %H:%M:%S")
                return __builtin__.print(
                    f"{time} FUNCTION LOG ({job_id}):",
                    *new_args,
                    end=end,
                    sep=sep,
                    file=sys.stderr,
                )

        else:
            print = original_print

        if code_item.uses_domain:
            kwargs["domain"] = LocalDomainClient()

        stdout = StringIO()
        stderr = StringIO()

        # statisfy lint checker
        result = None

        # We only need access to local kwargs
        _locals = {"kwargs": kwargs}
        _globals = {}
        if code_item.nested_codes is not None:
            for service_func_name, (linked_obj, _) in code_item.nested_codes.items():
                code_obj = linked_obj.resolve_with_context(context=context)
                if isinstance(code_obj, Err):
                    raise Exception(code_obj.err())
                _globals[service_func_name] = code_obj.ok()
        _globals["print"] = print
        exec(code_item.parsed_code, _globals, _locals)  # nosec

        evil_string = f"{code_item.unique_func_name}(**kwargs)"
        try:
            result = eval(evil_string, _globals, _locals)  # nosec
        except Exception as e:
            error_msg = traceback_from_error(e, code_item)
            if context.job is not None:
                time = datetime.datetime.now().strftime("%d/%m/%y %H:%M:%S")
                original_print(
                    f"{time} EXCEPTION LOG ({job_id}):\n{error_msg}", file=sys.stderr
                )
            if context.node is not None:
                log_service = context.node.get_service("LogService")
                log_service.append(context=context, uid=log_id, new_err=error_msg)

            result_message = (
                f"Exception encountered while running {code_item.service_func_name}"
                ", please contact the Node Admin for more info."
            )
            if context.dev_mode:
                result_message += error_msg

            result = Err(result_message)

        # reset print
        print = original_print

        # restore stdout and stderr
        sys.stdout = stdout_
        sys.stderr = stderr_

        return UserCodeExecutionOutput(
            user_code_id=code_item.id,
            stdout=str(stdout.getvalue()),
            stderr=str(stderr.getvalue()),
            result=result,
        )

    except Exception as e:
        # stdlib

        print = original_print
        # print("execute_byte_code failed", e, file=stderr_)
        print(traceback.format_exc())
        print("execute_byte_code failed", e)
    finally:
        sys.stdout = stdout_
        sys.stderr = stderr_


def traceback_from_error(e: Exception, code: UserCode) -> str:
    """We do this because the normal traceback.format_exc() does not work well for exec,
    it missed the references to the actual code"""
    line_nr = 0
    tb = e.__traceback__
    while tb is not None:
        line_nr = tb.tb_lineno - 1
        tb = tb.tb_next

    lines = code.parsed_code.split("\n")
    start_line = max(0, line_nr - 2)
    end_line = min(len(lines), line_nr + 2)
    error_lines: Union[list[str], str] = [
        (
            e.replace("   ", f"    {i} ", 1)
            if i != line_nr
            else e.replace("   ", f"--> {i} ", 1)
        )
        for i, e in enumerate(lines)
        if i >= start_line and i < end_line
    ]
    error_lines = "\n".join(error_lines)

    error_msg = f"""
Encountered while executing {code.service_func_name}:
{traceback.format_exc()}
{error_lines}"""
    return error_msg


def load_approved_policy_code(
    user_code_items: List[UserCode], context: Optional[AuthedServiceContext]
) -> Any:
    """Reload the policy code in memory for user code that is approved."""
    try:
        for user_code in user_code_items:
            if context is None:
                status = user_code.status
            else:
                status = user_code.get_status(context)

            if status.approved:
                if isinstance(user_code.input_policy_type, UserPolicy):
                    load_policy_code(user_code.input_policy_type)
                if isinstance(user_code.output_policy_type, UserPolicy):
                    load_policy_code(user_code.output_policy_type)
    except Exception as e:
        raise Exception(f"Failed to load code: {user_code}: {e}")<|MERGE_RESOLUTION|>--- conflicted
+++ resolved
@@ -406,11 +406,7 @@
         "code_hash",
     ]
     __attr_unique__: ClassVar[List[str]] = []
-<<<<<<< HEAD
     __repr_attrs__: ClassVar[List[str]] = [
-=======
-    __repr_attrs__ = [
->>>>>>> 07ce75e0
         "service_func_name",
         "input_owners",
         "code_status",
