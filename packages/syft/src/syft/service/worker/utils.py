# stdlib
import contextlib
import socket
import sys
from typing import List

# third party
import docker

# relative
from ...abstract_node import AbstractNode
from ...custom_worker.config import DockerWorkerConfig
from ...node.credentials import SyftVerifyKey
from ...types.uid import UID
from ...util.util import get_queue_address
from ..response import SyftError
from .worker_image import SyftWorkerImage
<<<<<<< HEAD
=======
from .worker_image import SyftWorkerImageTag
from .worker_image_stash import SyftWorkerImageStash
>>>>>>> ee3031e9
from .worker_pool import ContainerSpawnStatus
from .worker_pool import SyftWorker
from .worker_pool import WorkerHealth
from .worker_pool import WorkerOrchestrationType
from .worker_pool import WorkerStatus
from .worker_pool import _get_healthcheck_based_on_status


def backend_container_name() -> str:
    hostname = socket.gethostname()
    return f"{hostname}-backend-1"


def get_container(docker_client: docker.DockerClient, container_name: str):
    try:
        existing_container = docker_client.containers.get(container_name)
    except docker.errors.NotFound:
        existing_container = None

    return existing_container


def extract_config_from_backend(worker_name: str, docker_client: docker.DockerClient):
    # Existing main backend container
    backend_container = get_container(
        docker_client, container_name=backend_container_name()
    )

    # Config with defaults
    extracted_config = {"volume_binds": {}, "network_mode": None, "environment": {}}

    if backend_container is None:
        return extracted_config

    # Inspect the existing container
    details = backend_container.attrs

    host_config = details["HostConfig"]
    environment = details["Config"]["Env"]

    # Extract Volume Binds
    for vol in host_config["Binds"]:
        parts = vol.split(":")
        key = parts[0]
        bind = parts[1]
        mode = parts[2]
        if "/storage" in bind:
            # we need this because otherwise we are using the same node private key
            # which will make account creation fail
            worker_postfix = worker_name.split("-", 1)[1]
            key = f"{key}-{worker_postfix}"
        extracted_config["volume_binds"][key] = {"bind": bind, "mode": mode}

    # Extract Environment Variables
    extracted_config["environment"] = dict([e.split("=", 1) for e in environment])
    extracted_config["network_mode"] = f"container:{backend_container.id}"

    return extracted_config


def run_container_using_docker(
<<<<<<< HEAD
    client: docker.DockerClient,
    worker_image: SyftWorkerImage,
=======
    docker_client: docker.DockerClient,
    image_tag: SyftWorkerImageTag,
>>>>>>> ee3031e9
    worker_name: str,
    worker_count: int,
    pool_name: str,
    queue_port: int,
    debug: bool = False,
) -> ContainerSpawnStatus:
    # Get hostname
    hostname = socket.gethostname()

    # Create a random UID for Worker
    syft_worker_uid = UID()

    # container name
    container_name = f"{hostname}-{worker_name}"

    # start container
    container = None
    error_message = None
    worker = None
    try:
<<<<<<< HEAD
        container = client.containers.run(
            worker_image.image_identifier.repo_with_tag,
            name=worker_name,
=======
        # If container with given name already exists then stop it
        # and recreate it.
        existing_container = get_container(
            docker_client=docker_client,
            container_name=container_name,
        )
        if existing_container:
            existing_container.stop()

        # Extract Config from backend container
        backend_host_config = extract_config_from_backend(
            worker_name=worker_name, docker_client=docker_client
        )

        # Create List of Envs to pass
        environment = backend_host_config["environment"]
        environment["CREATE_PRODUCER"] = "false"
        environment["N_CONSUMERS"] = 1
        environment["PORT"] = str(8003 + worker_count)
        environment["HTTP_PORT"] = str(88 + worker_count)
        environment["HTTPS_PORT"] = str(446 + worker_count)
        environment["CONSUMER_SERVICE_NAME"] = pool_name
        environment["SYFT_WORKER_UID"] = syft_worker_uid
        environment["DEV_MODE"] = debug
        environment["QUEUE_PORT"] = queue_port
        environment["CONTAINER_HOST"] = "docker"

        container = docker_client.containers.run(
            image_tag.full_tag,
            name=f"{hostname}-{worker_name}",
>>>>>>> ee3031e9
            detach=True,
            auto_remove=True,
            network_mode=backend_host_config["network_mode"],
            environment=environment,
            volumes=backend_host_config["volume_binds"],
            tty=True,
            stdin_open=True,
            labels={"orgs.openmined.syft": "this is a syft worker container"},
        )

        status = (
            WorkerStatus.STOPPED
            if container.status == "exited"
            else WorkerStatus.PENDING
        )

        healthcheck: WorkerHealth = _get_healthcheck_based_on_status(status)

        worker = SyftWorker(
            id=syft_worker_uid,
            name=worker_name,
            container_id=container.id,
            status=status,
<<<<<<< HEAD
            healthcheck=healthcheck,
            image=worker_image,
=======
            worker_pool_name=pool_name,
>>>>>>> ee3031e9
        )
    except Exception as e:
        error_message = f"Failed to run command in container. {worker_name} {worker_image}. {e}. {sys.stderr}"
        if container:
            worker = SyftWorker(
                name=worker_name,
                container_id=container.id,
                status=WorkerStatus.STOPPED,
<<<<<<< HEAD
                healthcheck=WorkerHealth.UNHEALTHY,
                image=worker_image,
=======
                worker_pool_name=pool_name,
>>>>>>> ee3031e9
            )
            container.stop()

    return ContainerSpawnStatus(
        worker_name=worker_name, worker=worker, error=error_message
    )


def run_workers_in_threads(
    node: AbstractNode,
    pool_name: str,
    number: int,
    start_idx: int = 0,
) -> List[ContainerSpawnStatus]:
    results = []

    for worker_count in range(start_idx + 1, number + 1):
        error = None
        worker_name = f"{pool_name}-{worker_count}"
        worker = SyftWorker(
            name=worker_name,
            status=WorkerStatus.RUNNING,
            worker_pool_name=pool_name,
        )
        try:
            port = node.queue_config.client_config.queue_port
            address = get_queue_address(port)
            node.add_consumer_for_service(
                service_name=pool_name,
                syft_worker_id=worker.id,
                address=address,
            )
        except Exception as e:
            print(
                f"Failed to start consumer for Pool Name: {pool_name}, Worker Name: {worker_name}"
            )
            worker.status = WorkerStatus.STOPPED
            error = str(e)

        container_status = ContainerSpawnStatus(
            worker_name=worker_name,
            worker=worker,
            error=error,
        )

        results.append(container_status)

    return results


def run_containers(
    pool_name: str,
    worker_image: SyftWorkerImage,
    number: int,
    orchestration: WorkerOrchestrationType,
    queue_port: int,
    dev_mode: bool = False,
    start_idx: int = 0,
) -> List[ContainerSpawnStatus]:
    results = []

    if orchestration not in [WorkerOrchestrationType.DOCKER]:
        return SyftError(message="Only Orchestration via Docker is supported.")

    with contextlib.closing(docker.from_env()) as client:
        for worker_count in range(start_idx + 1, number + 1):
            worker_name = f"{pool_name}-{worker_count}"
            spawn_result = run_container_using_docker(
<<<<<<< HEAD
                client=client,
                worker_image=worker_image,
                worker_name=worker_name,
=======
                docker_client=client,
                worker_name=worker_name,
                worker_count=worker_count,
                image_tag=image_tag,
                pool_name=pool_name,
                queue_port=queue_port,
                debug=dev_mode,
>>>>>>> ee3031e9
            )
            results.append(spawn_result)

    return results


def create_default_image(
    credentials: SyftVerifyKey,
    image_stash: SyftWorkerImageStash,
    dev_mode: bool,
    syft_version_tag: str,
):
    # TODO: Hardcode worker dockerfile since not able to COPY
    # worker_cpu.dockerfile to backend in backend.dockerfile.

    # default_cpu_dockerfile = get_syft_cpu_dockerfile()
    # DockerWorkerConfig.from_path(default_cpu_dockerfile)

    default_cpu_dockerfile = f"""ARG SYFT_VERSION_TAG='{syft_version_tag}' \n"""
    default_cpu_dockerfile += """FROM openmined/grid-backend:${SYFT_VERSION_TAG}
    ARG PYTHON_VERSION="3.11"
    ARG SYSTEM_PACKAGES=""
    ARG PIP_PACKAGES="pip --dry-run"
    ARG CUSTOM_CMD='echo "No custom commands passed"'

    # Worker specific environment variables go here
    ENV SYFT_WORKER="true"
    ENV DOCKER_TAG=${SYFT_VERSION_TAG}

    RUN apk update && \
        apk add ${SYSTEM_PACKAGES} && \
        pip install --user ${PIP_PACKAGES} && \
        bash -c "$CUSTOM_CMD"
    """
    worker_config = DockerWorkerConfig(dockerfile=default_cpu_dockerfile)

    result = image_stash.get_by_docker_config(credentials, worker_config)

    if result.ok() is None:
        default_syft_image = SyftWorkerImage(
            config=worker_config, created_by=credentials
        )
        result = image_stash.set(credentials, default_syft_image)

        if result.is_err():
            print(f"Failed to save image stash: {result.err()}")

    default_syft_image = result.ok()

    return default_syft_image


DEFAULT_WORKER_IMAGE_TAG = "openmined/default-worker-image-cpu:0.0.1"
DEFAULT_WORKER_POOL_NAME = "default-pool"<|MERGE_RESOLUTION|>--- conflicted
+++ resolved
@@ -15,11 +15,7 @@
 from ...util.util import get_queue_address
 from ..response import SyftError
 from .worker_image import SyftWorkerImage
-<<<<<<< HEAD
-=======
-from .worker_image import SyftWorkerImageTag
 from .worker_image_stash import SyftWorkerImageStash
->>>>>>> ee3031e9
 from .worker_pool import ContainerSpawnStatus
 from .worker_pool import SyftWorker
 from .worker_pool import WorkerHealth
@@ -81,13 +77,8 @@
 
 
 def run_container_using_docker(
-<<<<<<< HEAD
-    client: docker.DockerClient,
     worker_image: SyftWorkerImage,
-=======
     docker_client: docker.DockerClient,
-    image_tag: SyftWorkerImageTag,
->>>>>>> ee3031e9
     worker_name: str,
     worker_count: int,
     pool_name: str,
@@ -108,11 +99,6 @@
     error_message = None
     worker = None
     try:
-<<<<<<< HEAD
-        container = client.containers.run(
-            worker_image.image_identifier.repo_with_tag,
-            name=worker_name,
-=======
         # If container with given name already exists then stop it
         # and recreate it.
         existing_container = get_container(
@@ -141,9 +127,8 @@
         environment["CONTAINER_HOST"] = "docker"
 
         container = docker_client.containers.run(
-            image_tag.full_tag,
+            worker_image.image_identifier.repo_with_tag,
             name=f"{hostname}-{worker_name}",
->>>>>>> ee3031e9
             detach=True,
             auto_remove=True,
             network_mode=backend_host_config["network_mode"],
@@ -167,12 +152,9 @@
             name=worker_name,
             container_id=container.id,
             status=status,
-<<<<<<< HEAD
             healthcheck=healthcheck,
             image=worker_image,
-=======
             worker_pool_name=pool_name,
->>>>>>> ee3031e9
         )
     except Exception as e:
         error_message = f"Failed to run command in container. {worker_name} {worker_image}. {e}. {sys.stderr}"
@@ -181,12 +163,9 @@
                 name=worker_name,
                 container_id=container.id,
                 status=WorkerStatus.STOPPED,
-<<<<<<< HEAD
                 healthcheck=WorkerHealth.UNHEALTHY,
                 image=worker_image,
-=======
                 worker_pool_name=pool_name,
->>>>>>> ee3031e9
             )
             container.stop()
 
@@ -210,6 +189,7 @@
             name=worker_name,
             status=WorkerStatus.RUNNING,
             worker_pool_name=pool_name,
+            healthcheck=WorkerHealth.HEALTHY,
         )
         try:
             port = node.queue_config.client_config.queue_port
@@ -255,19 +235,13 @@
         for worker_count in range(start_idx + 1, number + 1):
             worker_name = f"{pool_name}-{worker_count}"
             spawn_result = run_container_using_docker(
-<<<<<<< HEAD
-                client=client,
-                worker_image=worker_image,
-                worker_name=worker_name,
-=======
                 docker_client=client,
                 worker_name=worker_name,
                 worker_count=worker_count,
-                image_tag=image_tag,
+                worker_image=worker_image,
                 pool_name=pool_name,
                 queue_port=queue_port,
                 debug=dev_mode,
->>>>>>> ee3031e9
             )
             results.append(spawn_result)
 
