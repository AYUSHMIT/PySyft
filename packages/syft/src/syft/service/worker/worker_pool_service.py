# stdlib
from typing import List
from typing import Optional
from typing import Tuple
from typing import Union
<<<<<<< HEAD
from typing import cast

# third party
import docker
from docker.models.containers import Container
import pydantic
=======
>>>>>>> 150e8640

# relative
from ...custom_worker.config import CustomWorkerConfig
from ...custom_worker.config import WorkerConfig
from ...serde.serializable import serializable
from ...store.document_store import DocumentStore
from ...store.linked_obj import LinkedObject
from ...types.dicttuple import DictTuple
from ...types.uid import UID
from ..context import AuthedServiceContext
from ..request.request import Change
from ..request.request import CreateCustomImageChange
from ..request.request import CreateCustomWorkerPoolChange
from ..request.request import SubmitRequest
from ..request.request_service import RequestService
from ..response import SyftError
from ..service import AbstractService
from ..service import SERVICE_TO_TYPES
from ..service import TYPE_TO_SERVICE
from ..service import service_method
from ..user.user_roles import DATA_OWNER_ROLE_LEVEL
from ..user.user_roles import DATA_SCIENTIST_ROLE_LEVEL
from .image_identifier import SyftWorkerImageIdentifier
from .utils import DEFAULT_WORKER_POOL_NAME
from .utils import run_containers
from .utils import run_workers_in_threads
from .worker_image import SyftWorkerImage
from .worker_image_stash import SyftWorkerImageStash
from .worker_pool import ContainerSpawnStatus
from .worker_pool import WorkerOrchestrationType
from .worker_pool import WorkerPool
from .worker_pool_stash import SyftWorkerPoolStash
from .worker_service import WorkerService
from .worker_stash import WorkerStash


@serializable()
class SyftWorkerPoolService(AbstractService):
    store: DocumentStore
    stash: SyftWorkerPoolStash

    def __init__(self, store: DocumentStore) -> None:
        self.store = store
        self.stash = SyftWorkerPoolStash(store=store)
        self.image_stash = SyftWorkerImageStash(store=store)

    @service_method(
        path="worker_pool.launch",
        name="launch",
        roles=DATA_OWNER_ROLE_LEVEL,
    )
    def launch(
        self,
        context: AuthedServiceContext,
        name: str,
        image_uid: Optional[UID],
        num_workers: int,
        reg_username: Optional[str] = None,
        reg_password: Optional[str] = None,
    ) -> Union[List[ContainerSpawnStatus], SyftError]:
        """Creates a pool of workers from the given SyftWorkerImage.

        - Retrieves the image for the given UID
        - Use docker to launch containers for given image
        - For each successful container instantiation create a SyftWorker object
        - Creates a SyftWorkerPool object

        Args:
            context (AuthedServiceContext): context passed to the service
            name (str): name of the pool
            image_id (UID): UID of the SyftWorkerImage against which the pool should be created
            num_workers (int): the number of SyftWorker that needs to be created in the pool
        """

        result = self.stash.get_by_name(context.credentials, pool_name=name)

        if result.is_err():
            return SyftError(message=f"{result.err()}")

        if result.ok() is not None:
            return SyftError(message=f"Worker Pool with name: {name} already exists !!")

        if image_uid is None:
            result = self.stash.get_by_name(
                context.credentials, pool_name=DEFAULT_WORKER_POOL_NAME
            )
            default_worker_pool = result.ok()
            image_uid = default_worker_pool.image_id

        result = self.image_stash.get_by_uid(
            credentials=context.credentials, uid=image_uid
        )
        if result.is_err():
            return SyftError(
                message=f"Failed to retrieve Worker Image with id: {image_uid}. Error: {result.err()}"
            )

        worker_image: SyftWorkerImage = result.ok()

        worker_service: WorkerService = context.node.get_service("WorkerService")
        worker_stash = worker_service.stash

        worker_list, container_statuses = _create_workers_in_pool(
            context=context,
            pool_name=name,
            existing_worker_cnt=0,
            worker_cnt=num_workers,
            worker_image=worker_image,
            worker_stash=worker_stash,
            reg_username=reg_username,
            reg_password=reg_password,
        )

        worker_pool = WorkerPool(
            name=name,
            max_count=num_workers,
            image_id=worker_image.id,
            worker_list=worker_list,
            syft_node_location=context.node.id,
            syft_client_verify_key=context.credentials,
        )
        result = self.stash.set(credentials=context.credentials, obj=worker_pool)

        if result.is_err():
            return SyftError(message=f"Failed to save Worker Pool: {result.err()}")

        return container_statuses

    @service_method(
        path="worker_pool.create_pool_request",
        name="pool_creation_request",
        roles=DATA_SCIENTIST_ROLE_LEVEL,
    )
    def create_pool_request(
        self,
        context: AuthedServiceContext,
        pool_name: str,
        num_workers: int,
        image_uid: UID,
        reason: Optional[str] = "",
    ) -> Union[SyftError, SyftSuccess]:
        """
        Create a request to launch the worker pool based on a built image.

        Args:
            context (AuthedServiceContext): The authenticated service context.
            pool_name (str): The name of the worker pool.
            num_workers (int): The number of workers in the pool.
            image_uid (Optional[UID]): The UID of the built image.
            reason (Optional[str], optional): The reason for creating the
                worker pool. Defaults to "".
        """

        search_result = self.image_stash.get_by_uid(
            credentials=context.credentials, uid=image_uid
        )

        if search_result.is_err():
            return SyftError(message=str(search_result.err()))

        worker_image: Optional[SyftWorkerImage] = search_result.ok()

        if worker_image is None:
            return SyftError(
                message=f"No image exists for given image uid : {image_uid}"
            )

        result = self.stash.get_by_name(context.credentials, pool_name=pool_name)

        if result.is_err():
            return SyftError(message=f"{result.err()}")

        worker_pool = result.ok()

        if worker_pool is not None:
            return SyftError(
                message=f"Worker pool already exists for given pool name: {pool_name}"
            )

        create_worker_pool_change = CreateCustomWorkerPoolChange(
            pool_name=pool_name,
            num_workers=num_workers,
            image_uid=image_uid,
        )

        changes: List[Change] = [create_worker_pool_change]
        request = SubmitRequest(changes=changes)
        method = context.node.get_service_method(RequestService.submit)
        result = method(context=context, request=request, reason=reason)

        return result

    @service_method(
        path="worker_pool.create_image_and_pool_request",
        name="create_image_and_pool_request",
        roles=DATA_SCIENTIST_ROLE_LEVEL,
    )
    def create_image_and_pool_request(
        self,
        context: AuthedServiceContext,
        pool_name: str,
        num_workers: int,
        tag: str,
        config: WorkerConfig,
        reason: Optional[str] = "",
    ) -> Union[SyftError, SyftSuccess]:
        """
        Create a request to launch the worker pool based on a built image.

        Args:
            context (AuthedServiceContext): The authenticated service context.
            pool_name (str): The name of the worker pool.
            num_workers (int): The number of workers in the pool.
            config: (WorkerConfig): Config of the image to be built.
            tag (str): human-readable manifest identifier that is typically a specific version or variant of an image
            reason (Optional[str], optional): The reason for creating the worker image and pool. Defaults to "".
        """

        if isinstance(config, CustomWorkerConfig):
            return SyftError(message="We only support DockerWorkerConfig.")

        search_result = self.image_stash.get_by_docker_config(
            credentials=context.credentials, config=config
        )

        if search_result.is_err():
            return SyftError(message=str(search_result.err()))

        worker_image: Optional[SyftWorkerImage] = search_result.ok()

        try:
            image_identifier = SyftWorkerImageIdentifier.from_str(tag=tag)
        except pydantic.ValidationError as e:
            return SyftError(message=f"Failed to create tag: {e}")

        # create a list of Change objects and submit a
        # request for these changes to the server
        changes: List[Change] = []

        if worker_image is not None:
            return SyftError(
                message="Image already exists for given config. \
                    Please use `worker_pool.create_pool_request` to request pool creation."
            )

        # Add create custom image change
        create_custom_image_change = CreateCustomImageChange(
            config=config,
            tag=image_identifier.full_name_with_tag,
        )

        result = self.stash.get_by_name(context.credentials, pool_name=pool_name)

        if result.is_err():
            return SyftError(message=f"{result.err()}")

        if result.ok() is not None:
            return SyftError(
                message=f"Worker Pool with name: {pool_name} already "
                f"exists. Please choose another name!"
            )

        # Add create worker pool change
        create_worker_pool_change = CreateCustomWorkerPoolChange(
            pool_name=pool_name,
            num_workers=num_workers,
            config=config,
        )
        changes += [create_custom_image_change, create_worker_pool_change]
        request = SubmitRequest(changes=changes)
        method = context.node.get_service_method(RequestService.submit)
        result = method(context=context, request=request, reason=reason)

        return result

    @service_method(
        path="worker_pool.get_all",
        name="get_all",
        roles=DATA_SCIENTIST_ROLE_LEVEL,
    )
    def get_all(
        self, context: AuthedServiceContext
    ) -> Union[DictTuple[str, WorkerPool], SyftError]:
        # TODO: During get_all, we should dynamically make a call to docker to get the status of the containers
        # and update the status of the workers in the pool.
        result = self.stash.get_all(credentials=context.credentials)
        if result.is_err():
            return SyftError(message=f"{result.err()}")
        worker_pools: List[WorkerPool] = result.ok()

        res: List[Tuple] = []
        for pool in worker_pools:
            res.append((pool.name, pool))
        return DictTuple(res)

    @service_method(
        path="worker_pool.add_workers",
        name="add_workers",
        roles=DATA_OWNER_ROLE_LEVEL,
    )
    def add_workers(
        self,
        context: AuthedServiceContext,
        number: int,
        pool_id: Optional[UID] = None,
        pool_name: Optional[str] = None,
    ) -> Union[List[ContainerSpawnStatus], SyftError]:
        if pool_id:
            result = self.stash.get_by_uid(credentials=context.credentials, uid=pool_id)
        elif pool_name:
            result = self.stash.get_by_name(
                credentials=context.credentials,
                pool_name=pool_name,
            )

        if result.is_err():
            return SyftError(message=f"{result.err()}")

        worker_pool = result.ok()

        existing_worker_cnt = len(worker_pool.worker_list)

        result = self.image_stash.get_by_uid(
            credentials=context.credentials,
            uid=worker_pool.image_id,
        )

        if result.is_err():
            return SyftError(
                message=f"Failed to retrieve image for worker pool: {worker_pool.name}"
            )

        worker_image: SyftWorkerImage = result.ok()

        worker_service: WorkerService = context.node.get_service("WorkerService")
        worker_stash = worker_service.stash

        worker_list, container_statuses = _create_workers_in_pool(
            context=context,
            pool_name=worker_pool.name,
            existing_worker_cnt=existing_worker_cnt,
            worker_cnt=number,
            worker_image=worker_image,
            worker_stash=worker_stash,
        )

        worker_pool.worker_list += worker_list
        worker_pool.max_count = existing_worker_cnt + number

        update_result = self.stash.update(
            credentials=context.credentials, obj=worker_pool
        )
        if update_result.is_err():
            return SyftError(
                message=f"Failed update worker pool: {worker_pool.name} with err: {result.err()}"
            )

        return container_statuses

    @service_method(
        path="worker_pool.filter_by_image_id",
        name="filter_by_image_id",
        roles=DATA_SCIENTIST_ROLE_LEVEL,
    )
    def filter_by_image_id(
        self, context: AuthedServiceContext, image_uid: UID
    ) -> Union[List[WorkerPool], SyftError]:
        result = self.stash.get_by_image_uid(context.credentials, image_uid)

        if result.is_err():
            return SyftError(message=f"Failed to get worker pool for uid: {image_uid}")

        return result.ok()

    def _get_worker_pool(
        self,
        context: AuthedServiceContext,
        worker_pool_id: UID,
    ) -> Union[WorkerPool, SyftError]:
        result = self.stash.get_by_uid(
            credentials=context.credentials, uid=worker_pool_id
        )

        if result.is_err():
            return SyftError(message=f"{result.err()}")

        worker_pool = result.ok()

        return (
            SyftError(message=f"worker pool with id {worker_pool_id} does not exist")
            if worker_pool is None
            else worker_pool
        )


def _create_workers_in_pool(
    context: AuthedServiceContext,
    pool_name: str,
    existing_worker_cnt: int,
    worker_cnt: int,
    worker_image: SyftWorkerImage,
    worker_stash: WorkerStash,
    reg_username: Optional[str] = None,
    reg_password: Optional[str] = None,
) -> Tuple[List[LinkedObject], List[ContainerSpawnStatus]]:
    queue_port = context.node.queue_config.client_config.queue_port

    # Check if workers needs to be run in memory or as containers
    start_workers_in_memory = context.node.in_memory_workers

    if start_workers_in_memory:
        # Run in-memory workers in threads
        container_statuses: List[ContainerSpawnStatus] = run_workers_in_threads(
            node=context.node,
            pool_name=pool_name,
            start_idx=existing_worker_cnt,
            number=worker_cnt + existing_worker_cnt,
        )
    else:
        container_statuses: List[ContainerSpawnStatus] = run_containers(
            pool_name=pool_name,
            worker_image=worker_image,
            start_idx=existing_worker_cnt,
            number=worker_cnt + existing_worker_cnt,
            orchestration=WorkerOrchestrationType.DOCKER,
            queue_port=queue_port,
            dev_mode=context.node.dev_mode,
            username=reg_username,
            password=reg_password,
            registry_url=worker_image.image_identifier.registry_host,
        )

    linked_worker_list = []

    for container_status in container_statuses:
        worker = container_status.worker
        if worker is None:
            continue
        result = worker_stash.set(
            credentials=context.credentials,
            obj=worker,
        )

        if result.is_ok():
            worker_obj = LinkedObject.from_obj(
                obj=result.ok(),
                service_type=WorkerService,
                node_uid=context.node.id,
            )
            linked_worker_list.append(worker_obj)
        else:
            container_status.error = result.err()

    return linked_worker_list, container_statuses


TYPE_TO_SERVICE[WorkerPool] = SyftWorkerPoolService
SERVICE_TO_TYPES[SyftWorkerPoolService] = WorkerPool<|MERGE_RESOLUTION|>--- conflicted
+++ resolved
@@ -3,15 +3,9 @@
 from typing import Optional
 from typing import Tuple
 from typing import Union
-<<<<<<< HEAD
-from typing import cast
 
 # third party
-import docker
-from docker.models.containers import Container
 import pydantic
-=======
->>>>>>> 150e8640
 
 # relative
 from ...custom_worker.config import CustomWorkerConfig
@@ -28,6 +22,7 @@
 from ..request.request import SubmitRequest
 from ..request.request_service import RequestService
 from ..response import SyftError
+from ..response import SyftSuccess
 from ..service import AbstractService
 from ..service import SERVICE_TO_TYPES
 from ..service import TYPE_TO_SERVICE
