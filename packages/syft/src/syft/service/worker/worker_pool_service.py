# stdlib
import contextlib
from typing import Any
from typing import List
from typing import Optional
from typing import Tuple
from typing import Union
from typing import cast

# third party
import docker
from docker.models.containers import Container

# relative
from ...serde.serializable import serializable
from ...store.document_store import DocumentStore
from ...store.linked_obj import LinkedObject
from ...types.dicttuple import DictTuple
from ...types.uid import UID
from ..context import AuthedServiceContext
from ..response import SyftError
from ..response import SyftSuccess
from ..service import AbstractService
from ..service import SERVICE_TO_TYPES
from ..service import TYPE_TO_SERVICE
from ..service import service_method
from ..user.user_roles import DATA_OWNER_ROLE_LEVEL
from .utils import DEFAULT_WORKER_POOL_NAME
from .utils import run_containers
from .utils import run_workers_in_threads
from .worker_image import SyftWorkerImage
from .worker_image_stash import SyftWorkerImageStash
from .worker_pool import ContainerSpawnStatus
from .worker_pool import SyftWorker
from .worker_pool import WorkerOrchestrationType
from .worker_pool import WorkerPool
from .worker_pool import WorkerStatus
from .worker_pool import _get_worker_container
from .worker_pool import _get_worker_container_status
from .worker_pool_stash import SyftWorkerPoolStash
from .worker_service import WorkerService
from .worker_stash import WorkerStash


@serializable()
class SyftWorkerPoolService(AbstractService):
    store: DocumentStore
    stash: SyftWorkerPoolStash

    def __init__(self, store: DocumentStore) -> None:
        self.store = store
        self.stash = SyftWorkerPoolStash(store=store)
        self.image_stash = SyftWorkerImageStash(store=store)
        self.worker_stash = WorkerStash(store=store)

    @service_method(
        path="worker_pool.create",
        name="create",
        roles=DATA_OWNER_ROLE_LEVEL,
    )
    def create_pool(
        self,
        context: AuthedServiceContext,
        name: str,
        image_uid: Optional[UID],
        number: int,
        reg_username: Optional[str] = None,
        reg_password: Optional[str] = None,
    ) -> Union[List[ContainerSpawnStatus], SyftError]:
        """Creates a pool of workers from the given SyftWorkerImage.

        - Retrieves the image for the given UID
        - Use docker to launch containers for given image
        - For each successful container instantiation create a SyftWorker object
        - Creates a SyftWorkerPool object

        Args:
            context (AuthedServiceContext): context passed to the service
            name (str): name of the pool
            image_id (UID): UID of the SyftWorkerImage against which the pool should be created
            number (int): number of SyftWorker that needs to be created in the pool
        """

        result = self.stash.get_by_name(context.credentials, pool_name=name)

        if result.is_err():
            return SyftError(message=f"{result.err()}")

        if result.ok() is not None:
            return SyftError(message=f"Worker Pool with name: {name} already exists !!")

        if image_uid is None:
            result = self.stash.get_by_name(
                context.credentials, pool_name=DEFAULT_WORKER_POOL_NAME
            )
            default_worker_pool = result.ok()
            image_uid = default_worker_pool.image_id

        result = self.image_stash.get_by_uid(
            credentials=context.credentials, uid=image_uid
        )
        if result.is_err():
            return SyftError(
                message=f"Failed to retrieve Worker Image with id: {image_uid}. Error: {result.err()}"
            )

        worker_image: SyftWorkerImage = result.ok()

        worker_list, container_statuses = _create_workers_in_pool(
            context=context,
            pool_name=name,
            existing_worker_cnt=0,
            worker_cnt=number,
            worker_image=worker_image,
            worker_stash=self.worker_stash,
            reg_username=reg_username,
            reg_password=reg_password,
        )

        worker_pool = WorkerPool(
            name=name,
            max_count=number,
            image_id=worker_image.id,
            worker_list=worker_list,
            syft_node_location=context.node.id,
            syft_client_verify_key=context.credentials,
        )
        result = self.stash.set(credentials=context.credentials, obj=worker_pool)

        if result.is_err():
            return SyftError(message=f"Failed to save Worker Pool: {result.err()}")

        return container_statuses

    @service_method(
        path="worker_pool.get_all",
        name="get_all",
        roles=DATA_OWNER_ROLE_LEVEL,
    )
    def get_all(
        self, context: AuthedServiceContext
    ) -> Union[DictTuple[str, WorkerPool], SyftError]:
        # TODO: During get_all, we should dynamically make a call to docker to get the status of the containers
        # and update the status of the workers in the pool.
        result = self.stash.get_all(credentials=context.credentials)
        if result.is_err():
            return SyftError(message=f"{result.err()}")
        worker_pools: List[WorkerPool] = result.ok()

        res: List[Tuple] = []
        for pool in worker_pools:
            res.append((pool.name, pool))
<<<<<<< HEAD

=======
>>>>>>> 837f0a72
        return DictTuple(res)

    @service_method(
        path="worker_pool.add_workers",
        name="add_workers",
        roles=DATA_OWNER_ROLE_LEVEL,
    )
    def add_workers(
        self,
        context: AuthedServiceContext,
        number: int,
        pool_id: Optional[UID] = None,
        pool_name: Optional[str] = None,
    ) -> Union[List[ContainerSpawnStatus], SyftError]:
        if pool_id:
            result = self.stash.get_by_uid(credentials=context.credentials, uid=pool_id)
        elif pool_name:
            result = self.stash.get_by_name(
                credentials=context.credentials,
                pool_name=pool_name,
            )

        if result.is_err():
            return SyftError(message=f"{result.err()}")

        worker_pool = result.ok()

        existing_worker_cnt = len(worker_pool.worker_list)

        result = self.image_stash.get_by_uid(
            credentials=context.credentials,
            uid=worker_pool.image_id,
        )

        if result.is_err():
            return SyftError(
                message=f"Failed to retrieve image for worker pool: {worker_pool.name}"
            )

        worker_image: SyftWorkerImage = result.ok()

        worker_list, container_statuses = _create_workers_in_pool(
            context=context,
            pool_name=worker_pool.name,
            existing_worker_cnt=existing_worker_cnt,
            worker_cnt=number,
            worker_image=worker_image,
            worker_stash=self.worker_stash,
        )

        worker_pool.worker_list += worker_list
        worker_pool.max_count = existing_worker_cnt + number

        update_result = self.stash.update(
            credentials=context.credentials, obj=worker_pool
        )
        if update_result.is_err():
            return SyftError(
                message=f"Failed update worker pool: {worker_pool.name} with err: {result.err()}"
            )

        return container_statuses

    @service_method(
        path="worker_pool.delete_worker",
        name="delete_worker",
        roles=DATA_OWNER_ROLE_LEVEL,
    )
    def delete_worker(
        self,
        context: AuthedServiceContext,
        worker_pool_id: UID,
        worker_id: UID,
        force: bool = False,
    ) -> Union[SyftSuccess, SyftError]:
        worker_pool_worker = self._get_worker_pool_and_worker(
            context, worker_pool_id, worker_id
        )
        if isinstance(worker_pool_worker, SyftError):
            return worker_pool_worker

        worker_pool, linked_worker = worker_pool_worker

        result = linked_worker.resolve_with_context(context=context)

        if result.is_err():
            return SyftError(
                message=f"Failed to retrieve Linked SyftWorker {linked_worker.object_uid}"
            )

        worker = result.ok()

        if not context.node.in_memory_workers:
            # delete the worker using docker client sdk
            with contextlib.closing(docker.from_env()) as client:
                docker_container = _get_worker_container(client, worker)
                if isinstance(docker_container, SyftError):
                    return docker_container

                stopped = _stop_worker_container(worker, docker_container, force)
                if stopped is not None:
                    return stopped

        # remove the worker from the pool
        worker_pool.worker_list.remove(linked_worker)

        # Delete worker from worker stash
        result = self.worker_stash.delete_by_uid(
            credentials=context.credentials, uid=worker.id
        )
        if result.is_err():
            return SyftError(message=f"Failed to delete worker with uid: {worker.id}")

        # Update worker pool
        result = self.stash.update(context.credentials, obj=worker_pool)
        if result.is_err():
            return SyftError(message=f"Failed to update worker pool: {result.err()}")

        return SyftSuccess(
            message=f"Worker with id: {worker_id} deleted successfully from pool: {worker_pool.name}"
        )

    @service_method(
        path="worker_pool.filter_by_image_id",
        name="filter_by_image_id",
        roles=DATA_OWNER_ROLE_LEVEL,
    )
    def filter_by_image_id(
        self, context: AuthedServiceContext, image_uid: UID
    ) -> Union[List[WorkerPool], SyftError]:
        result = self.stash.get_by_image_uid(context.credentials, image_uid)

        if result.is_err():
            return SyftError(message=f"Failed to get worker pool for uid: {image_uid}")

        return result.ok()

    @service_method(
        path="worker_pool.get_worker",
        name="get_worker",
        roles=DATA_OWNER_ROLE_LEVEL,
    )
    def get_worker(
        self, context: AuthedServiceContext, worker_pool_id: UID, worker_id: UID
    ) -> Union[SyftWorker, SyftError]:
        worker_pool_worker = self._get_worker_pool_and_worker(
            context, worker_pool_id, worker_id
        )
        if isinstance(worker_pool_worker, SyftError):
            return worker_pool_worker

        _, linked_worker = worker_pool_worker

        result = linked_worker.resolve_with_context(context=context)

        if result.is_err():
            return SyftError(
                message=f"Failed to retrieve Linked SyftWorker {linked_worker.object_uid}"
            )

        worker = result.ok()

        if context.node.in_memory_workers:
            return worker

        with contextlib.closing(docker.from_env()) as client:
            worker_status = _get_worker_container_status(client, worker)

        if isinstance(worker_status, SyftError):
            return worker_status

        if worker_status != WorkerStatus.PENDING:
            worker.status = worker_status

            result = self.worker_stash.update(
                credentials=context.credentials,
                obj=worker,
            )

            return (
                SyftError(
                    message=f"Failed to update worker status. Error: {result.err()}"
                )
                if result.is_err()
                else worker
            )

        return worker

    @service_method(
        path="worker_pool.get_worker_status",
        name="get_worker_status",
        roles=DATA_OWNER_ROLE_LEVEL,
    )
    def get_worker_status(
        self, context: AuthedServiceContext, worker_pool_id: UID, worker_id: UID
    ) -> Union[WorkerStatus, SyftError]:
        worker = self.get_worker(context, worker_pool_id, worker_id)
        return worker if isinstance(worker, SyftError) else worker.status

    @service_method(
        path="worker_pool.worker_logs",
        name="worker_logs",
        roles=DATA_OWNER_ROLE_LEVEL,
    )
    def worker_logs(
        self,
        context: AuthedServiceContext,
        worker_pool_id: UID,
        worker_id: UID,
        raw: bool = False,
    ) -> Union[bytes, str, SyftError]:
        worker_pool_worker = self._get_worker_pool_and_worker(
            context, worker_pool_id, worker_id
        )
        if isinstance(worker_pool_worker, SyftError):
            return worker_pool_worker

        _, linked_worker = worker_pool_worker

        result = linked_worker.resolve_with_context(context)

        if result.is_err():
            return SyftError(
                message=f"Failed to retrieve Linked SyftWorker {linked_worker.object_uid}"
            )

        worker = result.ok()

        if context.node.in_memory_workers:
            logs = b"Logs not implemented for In Memory Workers"
        else:
            with contextlib.closing(docker.from_env()) as client:
                docker_container = _get_worker_container(client, worker)
                if isinstance(docker_container, SyftError):
                    return docker_container

                try:
                    logs = cast(bytes, docker_container.logs())
                except docker.errors.APIError as e:
                    return SyftError(
                        f"Failed to get worker {worker.id} container logs. Error {e}"
                    )

        return logs if raw else logs.decode(errors="ignore")

    def _get_worker_pool(
        self,
        context: AuthedServiceContext,
        worker_pool_id: UID,
    ) -> Union[WorkerPool, SyftError]:
        result = self.stash.get_by_uid(
            credentials=context.credentials, uid=worker_pool_id
        )

        if result.is_err():
            return SyftError(message=f"{result.err()}")

        worker_pool = result.ok()

        return (
            SyftError(message=f"worker pool with id {worker_pool_id} does not exist")
            if worker_pool is None
            else worker_pool
        )

    def _get_worker_pool_and_worker(
        self, context: AuthedServiceContext, worker_pool_id: UID, worker_id: UID
    ) -> Union[Tuple[WorkerPool, LinkedObject], SyftError]:
        worker_pool = self._get_worker_pool(context, worker_pool_id)
        if isinstance(worker_pool, SyftError):
            return worker_pool

        worker = _get_worker(worker_pool, worker_id)
        if isinstance(worker, SyftError):
            return worker

        return worker_pool, worker


def _get_worker_opt(worker_pool: WorkerPool, worker_id: UID) -> Optional[SyftWorker]:
    try:
        return next(
            worker
            for worker in worker_pool.worker_list
            if worker.object_uid == worker_id
        )
    except StopIteration:
        return None


def _get_worker(
    worker_pool: WorkerPool, worker_id: UID
) -> Union[LinkedObject, SyftError]:
    linked_worker = _get_worker_opt(worker_pool, worker_id)
    return (
        linked_worker
        if linked_worker is not None
        else SyftError(
            message=f"Worker with id: {worker_id} not found in pool: {worker_pool.name}"
        )
    )


def _stop_worker_container(
    worker: SyftWorker,
    container: Container,
    force: bool,
) -> Optional[SyftError]:
    try:
        # stop the container
        container.stop()
        # Remove the container and its volumes
        _remove_worker_container(container, force=force, v=True)
    except Exception as e:
        return SyftError(
            message=f"Failed to delete worker with id: {worker.id}. Error: {e}"
        )


def _remove_worker_container(container: Container, **kwargs: Any) -> None:
    try:
        container.remove(**kwargs)
    except docker.errors.NotFound:
        return
    except docker.errors.APIError as e:
        if "removal of container" in str(e) and "is already in progress" in str(e):
            # If the container is already being removed, ignore the error
            return


def _create_workers_in_pool(
    context: AuthedServiceContext,
    pool_name: str,
    existing_worker_cnt: int,
    worker_cnt: int,
    worker_image: SyftWorkerImage,
    worker_stash: WorkerStash,
    reg_username: Optional[str] = None,
    reg_password: Optional[str] = None,
) -> Tuple[List[LinkedObject], List[ContainerSpawnStatus]]:
    queue_port = context.node.queue_config.client_config.queue_port

    # Check if workers needs to be run in memory or as containers
    start_workers_in_memory = context.node.in_memory_workers

    if start_workers_in_memory:
        # Run in-memory workers in threads
        container_statuses: List[ContainerSpawnStatus] = run_workers_in_threads(
            node=context.node,
            pool_name=pool_name,
            start_idx=existing_worker_cnt,
            number=worker_cnt + existing_worker_cnt,
        )
    else:
        container_statuses: List[ContainerSpawnStatus] = run_containers(
            pool_name=pool_name,
            worker_image=worker_image,
            start_idx=existing_worker_cnt,
            number=worker_cnt + existing_worker_cnt,
            orchestration=WorkerOrchestrationType.DOCKER,
            queue_port=queue_port,
            dev_mode=context.node.dev_mode,
            username=reg_username,
            password=reg_password,
            registry_url=worker_image.image_identifier.registry_host,
        )

    linked_worker_list = []

    for container_status in container_statuses:
        worker = container_status.worker
        if worker is None:
            continue
        result = worker_stash.set(
            credentials=context.credentials,
            obj=worker,
        )

        if result.is_ok():
            worker_obj = LinkedObject.from_obj(
                obj=result.ok(),
                service_type=WorkerService,
                node_uid=context.node.id,
            )
            linked_worker_list.append(worker_obj)
        else:
            container_status.error = result.err()

    return linked_worker_list, container_statuses


TYPE_TO_SERVICE[WorkerPool] = SyftWorkerPoolService
SERVICE_TO_TYPES[SyftWorkerPoolService] = WorkerPool<|MERGE_RESOLUTION|>--- conflicted
+++ resolved
@@ -150,10 +150,6 @@
         res: List[Tuple] = []
         for pool in worker_pools:
             res.append((pool.name, pool))
-<<<<<<< HEAD
-
-=======
->>>>>>> 837f0a72
         return DictTuple(res)
 
     @service_method(
