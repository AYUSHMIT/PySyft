# stdlib
import contextlib
from typing import Any
from typing import Dict
from typing import List
from typing import Optional
from typing import Tuple
from typing import Union
from typing import cast

# third party
import docker
from docker.models.containers import Container

# relative
from ...serde.serializable import serializable
from ...store.document_store import DocumentStore
from ...store.linked_obj import LinkedObject
from ...types.uid import UID
from ..context import AuthedServiceContext
from ..response import SyftError
from ..response import SyftSuccess
from ..service import AbstractService
from ..service import TYPE_TO_SERVICE
from ..service import service_method
from ..user.user_roles import DATA_OWNER_ROLE_LEVEL
from .utils import DEFAULT_WORKER_POOL_NAME
from .utils import backend_container_name
from .utils import get_container
from .utils import run_containers
from .utils import run_workers_in_threads
from .worker_image_stash import SyftWorkerImageStash
from .worker_pool import ContainerSpawnStatus
from .worker_pool import SyftWorker
from .worker_pool import WorkerOrchestrationType
from .worker_pool import WorkerPool
from .worker_pool import WorkerStatus
from .worker_pool_stash import SyftWorkerPoolStash
from .worker_service import WorkerService
from .worker_stash import WorkerStash


@serializable()
class SyftWorkerPoolService(AbstractService):
    store: DocumentStore
    stash: SyftWorkerPoolStash

    def __init__(self, store: DocumentStore) -> None:
        self.store = store
        self.stash = SyftWorkerPoolStash(store=store)
        self.image_stash = SyftWorkerImageStash(store=store)
        self.worker_stash = WorkerStash(store=store)

    @service_method(
        path="worker_pool.create",
        name="create",
        roles=DATA_OWNER_ROLE_LEVEL,
    )
    def create_pool(
        self,
        context: AuthedServiceContext,
        name: str,
        image_uid: Optional[UID],
        number: int,
    ) -> Union[List[ContainerSpawnStatus], SyftError]:
        """Creates a pool of workers from the given SyftWorkerImage.

        - Retrieves the image for the given UID
        - Use docker to launch containers for given image
        - For each successful container instantiation create a SyftWorker object
        - Creates a SyftWorkerPool object

        Args:
            context (AuthedServiceContext): context passed to the service
            name (str): name of the pool
            image_id (UID): UID of the SyftWorkerImage against which the pool should be created
            number (int): number of SyftWorker that needs to be created in the pool
        """

        result = self.stash.get_by_name(context.credentials, pool_name=name)

        if result.is_err():
            return SyftError(message=f"{result.err()}")

        if result.ok() is not None:
            return SyftError(message=f"Worker Pool with name: {name} already exists !!")

        if image_uid is None:
            result = self.stash.get_by_name(
                context.credentials, pool_name=DEFAULT_WORKER_POOL_NAME
            )
            default_worker_pool = result.ok()
            image_uid = default_worker_pool.syft_worker_image_id

        result = self.image_stash.get_by_uid(
            credentials=context.credentials, uid=image_uid
        )
        if result.is_err():
            return SyftError(
                message=f"Failed to retrieve Worker Image with id: {image_uid}. Error: {result.err()}"
            )

        worker_image = result.ok()

        queue_port = context.node.queue_config.client_config.queue_port

        # Check if workers needs to be run in memory or as containers
        existing_backend_container = get_container(
            docker_client=docker.from_env(),
            container_name=backend_container_name(),
        )
        start_workers_in_memory = (
            existing_backend_container is None or context.node.in_memory_workers
        )

        if start_workers_in_memory:
            # Run in-memory workers in threads
            container_statuses: List[ContainerSpawnStatus] = run_workers_in_threads(
                node=context.node,
                pool_name=name,
                number=number,
            )
        else:
            container_statuses: List[ContainerSpawnStatus] = run_containers(
                pool_name=name,
                worker_image=worker_image,
                number=number,
                orchestration=WorkerOrchestrationType.DOCKER,
                queue_port=queue_port,
                dev_mode=context.node.dev_mode,
            )

        worker_list = []

        for container_status in container_statuses:
            worker = container_status.worker
            if worker is None:
                continue
            result = self.worker_stash.set(
                credentials=context.credentials,
                obj=worker,
            )

            if result.is_ok():
                worker_obj = LinkedObject.from_obj(
                    obj=result.ok(),
                    service_type=WorkerService,
                    node_uid=context.node.id,
                )
                worker_list.append(worker_obj)
            else:
                container_status.error = result.err()

        worker_pool = WorkerPool(
            name=name,
            syft_worker_image_id=image_uid,
            max_count=number,
            worker_list=worker_list,
        )
        result = self.stash.set(credentials=context.credentials, obj=worker_pool)

        if result.is_err():
            return SyftError(message=f"Failed to save Worker Pool: {result.err()}")

        return container_statuses

    @service_method(
        path="worker_pool.get_all",
        name="get_all",
        roles=DATA_OWNER_ROLE_LEVEL,
    )
    def get_all(
        self, context: AuthedServiceContext
    ) -> Union[List[WorkerPool], SyftError]:
        # TODO: During get_all, we should dynamically make a call to docker to get the status of the containers
        # and update the status of the workers in the pool.
        result = self.stash.get_all(credentials=context.credentials)
        if result.is_err():
            return SyftError(message=f"{result.err()}")

        return result.ok()

    @service_method(
        path="worker_pool.delete_worker",
        name="delete_worker",
        roles=DATA_OWNER_ROLE_LEVEL,
    )
    def delete_worker(
        self,
        context: AuthedServiceContext,
        worker_pool_id: UID,
        worker_id: UID,
        force: bool = False,
    ) -> Union[SyftSuccess, SyftError]:
        worker_pool_worker = self._get_worker_pool_and_worker(
            context, worker_pool_id, worker_id
        )
        if isinstance(worker_pool_worker, SyftError):
            return worker_pool_worker

<<<<<<< HEAD
        worker_pool, linked_worker = worker_pool_worker

        result = linked_worker.resolve_with_context(context=context)

        if result.is_err():
            return SyftError(
                message=f"Failed to retrieve Linked SyftWorker {linked_worker.object_uid}"
            )

        worker = result.ok()

        if not context.node.in_memory_workers:
            # delete the worker using docker client sdk
            docker_container = _get_worker_container(worker)
            if isinstance(docker_container, SyftError):
                return docker_container

            try:
                # stop the container
                docker_container.stop()
                # Remove the container and its volumes
                docker_container.remove(force=force, v=True)
            except docker.errors.APIError as e:
                if "removal of container" in str(e) and "is already in progress" in str(
                    e
                ):
                    # If the container is already being removed, ignore the error
                    pass
                else:
                    # If it's a different error, return it
                    return SyftError(
                        message=f"Failed to delete worker with id: {worker_id}. Error: {e}"
                    )
            except Exception as e:
                return SyftError(
                    message=f"Failed to delete worker with id: {worker_id}. Error: {e}"
                )
=======
        worker_pool, worker = worker_pool_worker

        # delete the worker using docker client sdk
        with contextlib.closing(docker.from_env()) as client:
            docker_container = _get_worker_container(client, worker)
            if isinstance(docker_container, SyftError):
                return docker_container

            stopped = _stop_worker_container(worker, docker_container, force)
            if stopped is not None:
                return stopped
>>>>>>> 8e6d948f

        # remove the worker from the pool
        worker_pool.worker_list.remove(linked_worker)

        # Delete worker from worker stash
        result = self.worker_stash.delete_by_uid(
            credentials=context.credentials, uid=worker.id
        )
        if result.is_err():
            return SyftError(message=f"Failed to delete worker with uid: {worker.id}")

        # Update worker pool
        result = self.stash.update(context.credentials, obj=worker_pool)
        if result.is_err():
            return SyftError(message=f"Failed to update worker pool: {result.err()}")

        return SyftSuccess(
            message=f"Worker with id: {worker_id} deleted successfully from pool: {worker_pool.name}"
        )

    @service_method(
<<<<<<< HEAD
        path="worker_pool.filter_by_image_id",
        name="filter_by_image_id",
        roles=DATA_OWNER_ROLE_LEVEL,
    )
    def filter_by_image_id(
        self, context: AuthedServiceContext, image_uid: UID
    ) -> Union[List[WorkerPool], SyftError]:
        result = self.stash.get_by_image_uid(context.credentials, image_uid)

        if result.is_err():
            return SyftError(message=f"Failed to get worker pool for uid: {image_uid}")

        return result.ok()
=======
        path="worker_pool.get_worker",
        name="get_worker",
        roles=DATA_OWNER_ROLE_LEVEL,
    )
    def get_worker(
        self, context: AuthedServiceContext, worker_pool_id: UID, worker_id: UID
    ) -> Union[SyftWorker, SyftError]:
        worker_pool_worker = self._get_worker_pool_and_worker(
            context, worker_pool_id, worker_id
        )
        if isinstance(worker_pool_worker, SyftError):
            return worker_pool_worker

        worker_pool, worker = worker_pool_worker

        with contextlib.closing(docker.from_env()) as client:
            container = _get_worker_container(client, worker)
            if isinstance(container, SyftError):
                return container

            container_status = container.status

        worker_status = _CONTAINER_STATUS_TO_WORKER_STATUS.get(container_status)
        if worker_status is None:
            return SyftError(message=f"Unknown container status: {container_status}")

        if isinstance(worker_status, SyftError):
            return worker_status

        if worker_status != WorkerStatus.PENDING:
            worker.status = worker_status

            result = self.stash.update(
                credentials=context.credentials,
                obj=worker_pool,
            )

            return (
                SyftError(
                    message=f"Failed to update worker status. Error: {result.err()}"
                )
                if result.is_err()
                else worker
            )

        return worker

    @service_method(
        path="worker_pool.get_worker_status",
        name="get_worker_status",
        roles=DATA_OWNER_ROLE_LEVEL,
    )
    def get_worker_status(
        self, context: AuthedServiceContext, worker_pool_id: UID, worker_id: UID
    ) -> Union[WorkerStatus, SyftError]:
        worker = self.get_worker(context, worker_pool_id, worker_id)
        return worker if isinstance(worker, SyftError) else worker.status
>>>>>>> 8e6d948f

    @service_method(
        path="worker_pool.worker_logs",
        name="worker_logs",
        roles=DATA_OWNER_ROLE_LEVEL,
    )
    def worker_logs(
        self,
        context: AuthedServiceContext,
        worker_pool_id: UID,
        worker_id: UID,
        raw: bool = False,
    ) -> Union[bytes, str, SyftError]:
        worker_pool_worker = self._get_worker_pool_and_worker(
            context, worker_pool_id, worker_id
        )
        if isinstance(worker_pool_worker, SyftError):
            return worker_pool_worker

        _, linked_worker = worker_pool_worker

<<<<<<< HEAD
        result = linked_worker.resolve_with_context(context)

        if result.is_err():
            return SyftError(
                message=f"Failed to retrieve Linked SyftWorker {linked_worker.object_uid}"
            )
=======
        with contextlib.closing(docker.from_env()) as client:
            docker_container = _get_worker_container(client, worker)
            if isinstance(docker_container, SyftError):
                return docker_container

            try:
                logs = cast(bytes, docker_container.logs())
            except docker.errors.APIError as e:
                return SyftError(
                    f"Failed to get worker {worker.id} container logs. Error {e}"
                )
>>>>>>> 8e6d948f

        worker = result.ok()

        if context.node.in_memory_workers:
            logs = b"Logs not implemented for In Memory Workers"
        else:
            docker_container = _get_worker_container(worker)
            if isinstance(docker_container, SyftError):
                return docker_container

            try:
                logs = cast(bytes, docker_container.logs())
            except docker.errors.APIError as e:
                return SyftError(
                    f"Failed to get worker {worker.id} container logs. Error {e}"
                )

        return logs if raw else logs.decode(errors="ignore")

    def _get_worker_pool(
        self,
        context: AuthedServiceContext,
        worker_pool_id: UID,
    ) -> Union[WorkerPool, SyftError]:
        worker_pool = self.stash.get_by_uid(
            credentials=context.credentials, uid=worker_pool_id
        )

        return (
            SyftError(message=f"{worker_pool.err()}")
            if worker_pool.is_err()
            else cast(WorkerPool, worker_pool.ok())
        )

    def _get_worker_pool_and_worker(
        self, context: AuthedServiceContext, worker_pool_id: UID, worker_id: UID
    ) -> Union[Tuple[WorkerPool, LinkedObject], SyftError]:
        worker_pool = self._get_worker_pool(context, worker_pool_id)
        if isinstance(worker_pool, SyftError):
            return worker_pool

        worker = _get_worker(worker_pool, worker_id)
        if isinstance(worker, SyftError):
            return worker

        return worker_pool, worker


def _get_worker_opt(worker_pool: WorkerPool, worker_id: UID) -> Optional[SyftWorker]:
    try:
        return next(
            worker
            for worker in worker_pool.worker_list
            if worker.object_uid == worker_id
        )
    except StopIteration:
        return None


def _get_worker(
    worker_pool: WorkerPool, worker_id: UID
) -> Union[LinkedObject, SyftError]:
    linked_worker = _get_worker_opt(worker_pool, worker_id)
    return (
        linked_worker
        if linked_worker is not None
        else SyftError(
            message=f"Worker with id: {worker_id} not found in pool: {worker_pool.name}"
        )
    )


def _get_worker_container(
    client: docker.DockerClient,
    worker: SyftWorker,
) -> Union[Container, SyftError]:
    try:
        return cast(Container, client.containers.get(worker.container_id))
    except docker.errors.NotFound as e:
        return SyftError(f"Worker {worker.id} container not found. Error {e}")
    except docker.errors.APIError as e:
        return SyftError(
            f"Unable to access worker {worker.id} container. "
            + f"Container server error {e}"
        )


<<<<<<< HEAD
TYPE_TO_SERVICE[WorkerPool] = SyftWorkerPoolService
=======
_CONTAINER_STATUS_TO_WORKER_STATUS: Dict[str, WorkerStatus] = dict(
    [
        ("running", WorkerStatus.RUNNING),
        *(
            (status, WorkerStatus.STOPPED)
            for status in ["paused", "removing", "exited", "dead"]
        ),
        ("restarting", WorkerStatus.RESTARTED),
        ("created", WorkerStatus.PENDING),
    ]
)


def _stop_worker_container(
    worker: SyftWorker,
    container: Container,
    force: bool,
) -> Optional[SyftError]:
    try:
        # stop the container
        container.stop()
        # Remove the container and its volumes
        _remove_worker_container(container, force=force, v=True)
    except Exception as e:
        return SyftError(
            message=f"Failed to delete worker with id: {worker.id}. Error: {e}"
        )


def _remove_worker_container(container: Container, **kwargs: Any) -> None:
    try:
        container.remove(**kwargs)
    except docker.errors.NotFound:
        return
    except docker.errors.APIError as e:
        if "removal of container" in str(e) and "is already in progress" in str(e):
            # If the container is already being removed, ignore the error
            return
>>>>>>> 8e6d948f
<|MERGE_RESOLUTION|>--- conflicted
+++ resolved
@@ -198,7 +198,6 @@
         if isinstance(worker_pool_worker, SyftError):
             return worker_pool_worker
 
-<<<<<<< HEAD
         worker_pool, linked_worker = worker_pool_worker
 
         result = linked_worker.resolve_with_context(context=context)
@@ -212,43 +211,14 @@
 
         if not context.node.in_memory_workers:
             # delete the worker using docker client sdk
-            docker_container = _get_worker_container(worker)
-            if isinstance(docker_container, SyftError):
-                return docker_container
-
-            try:
-                # stop the container
-                docker_container.stop()
-                # Remove the container and its volumes
-                docker_container.remove(force=force, v=True)
-            except docker.errors.APIError as e:
-                if "removal of container" in str(e) and "is already in progress" in str(
-                    e
-                ):
-                    # If the container is already being removed, ignore the error
-                    pass
-                else:
-                    # If it's a different error, return it
-                    return SyftError(
-                        message=f"Failed to delete worker with id: {worker_id}. Error: {e}"
-                    )
-            except Exception as e:
-                return SyftError(
-                    message=f"Failed to delete worker with id: {worker_id}. Error: {e}"
-                )
-=======
-        worker_pool, worker = worker_pool_worker
-
-        # delete the worker using docker client sdk
-        with contextlib.closing(docker.from_env()) as client:
-            docker_container = _get_worker_container(client, worker)
-            if isinstance(docker_container, SyftError):
-                return docker_container
-
-            stopped = _stop_worker_container(worker, docker_container, force)
-            if stopped is not None:
-                return stopped
->>>>>>> 8e6d948f
+            with contextlib.closing(docker.from_env()) as client:
+                docker_container = _get_worker_container(client, worker)
+                if isinstance(docker_container, SyftError):
+                    return docker_container
+
+                stopped = _stop_worker_container(worker, docker_container, force)
+                if stopped is not None:
+                    return stopped
 
         # remove the worker from the pool
         worker_pool.worker_list.remove(linked_worker)
@@ -270,7 +240,6 @@
         )
 
     @service_method(
-<<<<<<< HEAD
         path="worker_pool.filter_by_image_id",
         name="filter_by_image_id",
         roles=DATA_OWNER_ROLE_LEVEL,
@@ -284,7 +253,8 @@
             return SyftError(message=f"Failed to get worker pool for uid: {image_uid}")
 
         return result.ok()
-=======
+
+    @service_method(
         path="worker_pool.get_worker",
         name="get_worker",
         roles=DATA_OWNER_ROLE_LEVEL,
@@ -298,7 +268,19 @@
         if isinstance(worker_pool_worker, SyftError):
             return worker_pool_worker
 
-        worker_pool, worker = worker_pool_worker
+        _, linked_worker = worker_pool_worker
+
+        result = linked_worker.resolve_with_context(context=context)
+
+        if result.is_err():
+            return SyftError(
+                message=f"Failed to retrieve Linked SyftWorker {linked_worker.object_uid}"
+            )
+
+        worker = result.ok()
+
+        if context.node.in_memory_workers:
+            return worker
 
         with contextlib.closing(docker.from_env()) as client:
             container = _get_worker_container(client, worker)
@@ -317,9 +299,9 @@
         if worker_status != WorkerStatus.PENDING:
             worker.status = worker_status
 
-            result = self.stash.update(
+            result = self.worker_stash.update(
                 credentials=context.credentials,
-                obj=worker_pool,
+                obj=worker,
             )
 
             return (
@@ -342,7 +324,6 @@
     ) -> Union[WorkerStatus, SyftError]:
         worker = self.get_worker(context, worker_pool_id, worker_id)
         return worker if isinstance(worker, SyftError) else worker.status
->>>>>>> 8e6d948f
 
     @service_method(
         path="worker_pool.worker_logs",
@@ -364,42 +345,29 @@
 
         _, linked_worker = worker_pool_worker
 
-<<<<<<< HEAD
         result = linked_worker.resolve_with_context(context)
 
         if result.is_err():
             return SyftError(
                 message=f"Failed to retrieve Linked SyftWorker {linked_worker.object_uid}"
             )
-=======
-        with contextlib.closing(docker.from_env()) as client:
-            docker_container = _get_worker_container(client, worker)
-            if isinstance(docker_container, SyftError):
-                return docker_container
-
-            try:
-                logs = cast(bytes, docker_container.logs())
-            except docker.errors.APIError as e:
-                return SyftError(
-                    f"Failed to get worker {worker.id} container logs. Error {e}"
-                )
->>>>>>> 8e6d948f
 
         worker = result.ok()
 
         if context.node.in_memory_workers:
             logs = b"Logs not implemented for In Memory Workers"
         else:
-            docker_container = _get_worker_container(worker)
-            if isinstance(docker_container, SyftError):
-                return docker_container
-
-            try:
-                logs = cast(bytes, docker_container.logs())
-            except docker.errors.APIError as e:
-                return SyftError(
-                    f"Failed to get worker {worker.id} container logs. Error {e}"
-                )
+            with contextlib.closing(docker.from_env()) as client:
+                docker_container = _get_worker_container(client, worker)
+                if isinstance(docker_container, SyftError):
+                    return docker_container
+
+                try:
+                    logs = cast(bytes, docker_container.logs())
+                except docker.errors.APIError as e:
+                    return SyftError(
+                        f"Failed to get worker {worker.id} container logs. Error {e}"
+                    )
 
         return logs if raw else logs.decode(errors="ignore")
 
@@ -471,9 +439,6 @@
         )
 
 
-<<<<<<< HEAD
-TYPE_TO_SERVICE[WorkerPool] = SyftWorkerPoolService
-=======
 _CONTAINER_STATUS_TO_WORKER_STATUS: Dict[str, WorkerStatus] = dict(
     [
         ("running", WorkerStatus.RUNNING),
@@ -512,4 +477,6 @@
         if "removal of container" in str(e) and "is already in progress" in str(e):
             # If the container is already being removed, ignore the error
             return
->>>>>>> 8e6d948f
+
+
+TYPE_TO_SERVICE[WorkerPool] = SyftWorkerPoolService