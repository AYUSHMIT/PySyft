--- conflicted
+++ resolved
@@ -14,11 +14,8 @@
 # relative
 from ...serde.serializable import serializable
 from ...store.document_store import DocumentStore
-<<<<<<< HEAD
+from ...store.linked_obj import LinkedObject
 from ...types.dicttuple import DictTuple
-=======
-from ...store.linked_obj import LinkedObject
->>>>>>> ee3031e9
 from ...types.uid import UID
 from ..context import AuthedServiceContext
 from ..response import SyftError
@@ -119,12 +116,8 @@
         worker_pool = WorkerPool(
             name=name,
             max_count=number,
-<<<<<<< HEAD
-            workers=workers,
             image=worker_image,
-=======
             worker_list=worker_list,
->>>>>>> ee3031e9
         )
         result = self.stash.set(credentials=context.credentials, obj=worker_pool)
 
