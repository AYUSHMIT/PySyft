# stdlib

# third party

# relative
from ...serde.serializable import serializable
from ...server.credentials import SyftVerifyKey
from ...store.document_store import DocumentStore
from ...store.document_store import NewBaseUIDStoreStash
from ...store.document_store import PartitionKey
from ...store.document_store import PartitionSettings
from ...store.document_store import QueryKeys
from ...store.document_store_errors import NotFoundException
from ...store.document_store_errors import StashException
from ...types.result import as_result
from ...types.uid import UID
from ...util.telemetry import instrument
from ..action.action_permissions import ActionObjectPermission
from ..action.action_permissions import ActionPermission
from .worker_pool import ConsumerState
from .worker_pool import SyftWorker

WorkerContainerNamePartitionKey = PartitionKey(key="container_name", type_=str)


@instrument
<<<<<<< HEAD
@serializable()
class WorkerStash(NewBaseUIDStoreStash):
=======
@serializable(canonical_name="WorkerStash", version=1)
class WorkerStash(BaseUIDStoreStash):
>>>>>>> d0e0ea41
    object_type = SyftWorker
    settings: PartitionSettings = PartitionSettings(
        name=SyftWorker.__canonical_name__, object_type=SyftWorker
    )

    def __init__(self, store: DocumentStore) -> None:
        super().__init__(store=store)

    @as_result(StashException)
    def set(
        self,
        credentials: SyftVerifyKey,
        obj: SyftWorker,
        add_permissions: list[ActionObjectPermission] | None = None,
        add_storage_permission: bool = True,
        ignore_duplicates: bool = False,
    ) -> SyftWorker:
        # By default all worker pools have all read permission
        add_permissions = [] if add_permissions is None else add_permissions
        add_permissions.append(
            ActionObjectPermission(uid=obj.id, permission=ActionPermission.ALL_READ)
        )
        return (
            super()
            .set(
                credentials,
                obj,
                add_permissions=add_permissions,
                ignore_duplicates=ignore_duplicates,
                add_storage_permission=add_storage_permission,
            )
            .unwrap()
        )

    @as_result(StashException, NotFoundException)
    def get_worker_by_name(
        self, credentials: SyftVerifyKey, worker_name: str
    ) -> SyftWorker:
        qks = QueryKeys(qks=[WorkerContainerNamePartitionKey.with_obj(worker_name)])
        return self.query_one(credentials=credentials, qks=qks).unwrap()

    @as_result(StashException, NotFoundException)
    def update_consumer_state(
        self, credentials: SyftVerifyKey, worker_uid: UID, consumer_state: ConsumerState
    ) -> SyftWorker:
        worker = self.get_by_uid(credentials=credentials, uid=worker_uid).unwrap()
        worker.consumer_state = consumer_state
        return self.update(credentials=credentials, obj=worker).unwrap()<|MERGE_RESOLUTION|>--- conflicted
+++ resolved
@@ -24,13 +24,8 @@
 
 
 @instrument
-<<<<<<< HEAD
-@serializable()
+@serializable(canonical_name="WorkerStash", version=1)
 class WorkerStash(NewBaseUIDStoreStash):
-=======
-@serializable(canonical_name="WorkerStash", version=1)
-class WorkerStash(BaseUIDStoreStash):
->>>>>>> d0e0ea41
     object_type = SyftWorker
     settings: PartitionSettings = PartitionSettings(
         name=SyftWorker.__canonical_name__, object_type=SyftWorker
