# stdlib
from enum import Enum
from typing import Any
from typing import Dict
from typing import List
from typing import Optional
from typing import Union
from typing import cast

# third party
import docker
from docker.models.containers import Container

# relative
from ...client.api import APIRegistry
from ...serde.serializable import serializable
from ...store.linked_obj import LinkedObject
from ...types.base import SyftBaseModel
from ...types.datetime import DateTime
from ...types.syft_object import SYFT_OBJECT_VERSION_1
from ...types.syft_object import SyftObject
from ...types.syft_object import short_uid
from ...types.uid import UID
from ...util import options
from ...util.colors import SURFACE
from ...util.fonts import ITABLES_CSS
from ...util.fonts import fonts_css
from ..response import SyftError
from .worker_image import SyftWorkerImage


@serializable()
class WorkerStatus(Enum):
    PENDING = "Pending"
    RUNNING = "Running"
    STOPPED = "Stopped"
    RESTARTED = "Restarted"


@serializable()
class ConsumerState(Enum):
    IDLE = "Idle"
    CONSUMING = "Consuming"
    DETACHED = "Detached"


@serializable()
class WorkerHealth(Enum):
    HEALTHY = "✅"
    UNHEALTHY = "❌"


@serializable()
class SyftWorker(SyftObject):
    __canonical_name__ = "SyftWorker"
    __version__ = SYFT_OBJECT_VERSION_1

    __attr_unique__ = ["name"]
    __attr_searchable__ = ["name", "container_id"]
    __repr_attrs__ = [
        "name",
        "container_id",
        "image",
        "status",
        "healthcheck",
        "worker_pool_name",
        "created_at",
    ]

    id: UID
    name: str
    container_id: Optional[str]
    created_at: DateTime = DateTime.now()
    healthcheck: Optional[WorkerHealth]
    status: WorkerStatus
    image: Optional[SyftWorkerImage]
    worker_pool_name: str
    consumer_state: ConsumerState = ConsumerState.DETACHED
    job_id: Optional[UID]

    @property
    def logs(self) -> Union[str, SyftError]:
        api = APIRegistry.api_for(
            node_uid=self.syft_node_location,
            user_verify_key=self.syft_client_verify_key,
        )
        if api is None:
            return SyftError(message=f"You must login to {self.node_uid}")
        if api.services is None:
            return SyftError(message=f"Services for {api} is None")
        return api.services.worker.logs(uid=self.id)

    def get_job_repr(self) -> str:
        if self.job_id is not None:
            api = APIRegistry.api_for(
                node_uid=self.syft_node_location,
                user_verify_key=self.syft_client_verify_key,
            )
            if api is None:
                return SyftError(message=f"You must login to {self.node_uid}")
            if api.services is None:
                return f"Services for api {api} is None"
            job = api.services.job.get(self.job_id)
            if job.action.user_code_id is not None:
                func_name = api.services.code.get_by_id(
                    job.action.user_code_id
                ).service_func_name
                return f"{func_name} ({short_uid(self.job_id)})"
            else:
                return f"action ({short_uid(self.job_id)})"
        else:
            return ""

    def refresh_status(self) -> Optional[SyftError]:
        api = APIRegistry.api_for(
            node_uid=self.syft_node_location,
            user_verify_key=self.syft_client_verify_key,
        )
<<<<<<< HEAD
=======
        if api is None:
            return SyftError(message=f"You must login to {self.node_uid}")
        if api.services is None:
            return SyftError(message=f"Services for {api} is None")

>>>>>>> 22feeb58
        res = api.services.worker.status(uid=self.id)
        if isinstance(res, SyftError):
            return res

        self.status, self.healthcheck = res
        return None

        return None

    def _coll_repr_(self) -> Dict[str, Any]:
        self.refresh_status()

        if self.image and self.image.image_identifier:
            image_name_with_tag = self.image.image_identifier.full_name_with_tag
        else:
            image_name_with_tag = "In Memory Worker"

        healthcheck = self.healthcheck.value if self.healthcheck is not None else ""

        return {
            "Name": self.name,
            "Image": image_name_with_tag,
            "Healthcheck (health / unhealthy)": f"{healthcheck}",
            "Status": f"{self.status.value}",
            "Job": self.get_job_repr(),
            "Created at": str(self.created_at),
            "Container id": self.container_id,
            "Consumer state": str(self.consumer_state.value.lower()),
        }


@serializable()
class WorkerPool(SyftObject):
    __canonical_name__ = "WorkerPool"
    __version__ = SYFT_OBJECT_VERSION_1

    __attr_unique__ = ["name"]
    __attr_searchable__ = ["name", "image_id"]
    __repr_attrs__ = [
        "name",
        "image",
        "max_count",
        "workers",
        "created_at",
    ]

    name: str
    image_id: Optional[UID]
    max_count: int
    worker_list: List[LinkedObject]
    created_at: DateTime = DateTime.now()

    @property
    def image(self) -> Optional[Union[SyftWorkerImage, SyftError]]:
        """
        Get the pool's image using the worker_image service API. This way we
        get the latest state of the image from the SyftWorkerImageStash
        """
        api = APIRegistry.api_for(
            node_uid=self.syft_node_location,
            user_verify_key=self.syft_client_verify_key,
        )
        if api is not None and api.services is not None:
            return api.services.worker_image.get_by_uid(uid=self.image_id)
        else:
            return None

    @property
    def running_workers(self) -> Union[List[UID], SyftError]:
        """Query the running workers using an API call to the server"""
        _running_workers = []
        for worker in self.workers:
            if worker.status == WorkerStatus.RUNNING:
                _running_workers.append(worker)

        return _running_workers

    @property
    def healthy_workers(self) -> Union[List[UID], SyftError]:
        """
        Query the healthy workers using an API call to the server
        """
        _healthy_workers = []

        for worker in self.workers:
            if worker.healthcheck == WorkerHealth.HEALTHY:
                _healthy_workers.append(worker)

        return _healthy_workers

    def _coll_repr_(self) -> Dict[str, Any]:
        if self.image and self.image.image_identifier:
            image_name_with_tag = self.image.image_identifier.full_name_with_tag
        else:
            image_name_with_tag = "In Memory Worker"
        return {
            "Pool Name": self.name,
            "Workers": len(self.workers),
            "Healthy (healthy / all)": f"{len(self.healthy_workers)} / {self.max_count}",
            "Running (running / all)": f"{len(self.running_workers)} / {self.max_count}",
            "Image": image_name_with_tag,
            "Created at": str(self.created_at),
        }

    def _repr_html_(self) -> Any:
        return f"""
            <style>
            {fonts_css}
            .syft-dataset {{color: {SURFACE[options.color_theme]};}}
            .syft-dataset h3,
            .syft-dataset p
              {{font-family: 'Open Sans';}}
              {ITABLES_CSS}
            </style>
            <div class='syft-dataset'>
            <h3>{self.name}</h3>
            <p class='paragraph-sm'>
                <strong><span class='pr-8'>Created on: </span></strong>
                {self.created_at}
            </p>
            <p class='paragraph-sm'>
                <strong><span class='pr-8'>Healthy Workers:</span></strong>
                {len(self.healthy_workers)} / {self.max_count}
            </p>
            <p class='paragraph-sm'>
                <strong><span class='pr-8'>Running Workers:</span></strong>
                {len(self.running_workers)} / {self.max_count}
            </p>
            {self.workers._repr_html_()}
            """

    @property
    def workers(self) -> List[SyftWorker]:
        resolved_workers = []
        for worker in self.worker_list:
            resolved_worker = worker.resolve
            if resolved_worker is None:
                continue
            resolved_worker.refresh_status()
            resolved_workers.append(resolved_worker)
        return resolved_workers


@serializable()
class WorkerOrchestrationType(Enum):
    DOCKER = "docker"
    KUBERNETES = "k8s"
    PYTHON = "python"


@serializable()
class ContainerSpawnStatus(SyftBaseModel):
    __repr_attrs__ = ["worker_name", "worker", "error"]

    worker_name: str
    worker: Optional[SyftWorker]
    error: Optional[str]


def _get_worker_container(
    client: docker.DockerClient,
    worker: SyftWorker,
) -> Union[Container, SyftError]:
    try:
        return cast(Container, client.containers.get(worker.container_id))
    except docker.errors.NotFound as e:
        return SyftError(message=f"Worker {worker.id} container not found. Error {e}")
    except docker.errors.APIError as e:
        return SyftError(
            message=f"Unable to access worker {worker.id} container. "
            + f"Container server error {e}"
        )


_CONTAINER_STATUS_TO_WORKER_STATUS: Dict[str, WorkerStatus] = dict(
    [
        ("running", WorkerStatus.RUNNING),
        *(
            (status, WorkerStatus.STOPPED)
            for status in ["paused", "removing", "exited", "dead"]
        ),
        ("restarting", WorkerStatus.RESTARTED),
        ("created", WorkerStatus.PENDING),
    ]
)


def _get_worker_container_status(
    client: docker.DockerClient,
    worker: SyftWorker,
    container: Optional[Container] = None,
) -> Union[Container, SyftError]:
    if container is None:
        container = _get_worker_container(client, worker)

    if isinstance(container, SyftError):
        return container

    container_status = container.status

    return _CONTAINER_STATUS_TO_WORKER_STATUS.get(
        container_status,
        SyftError(message=f"Unknown container status: {container_status}"),
    )<|MERGE_RESOLUTION|>--- conflicted
+++ resolved
@@ -116,21 +116,16 @@
             node_uid=self.syft_node_location,
             user_verify_key=self.syft_client_verify_key,
         )
-<<<<<<< HEAD
-=======
         if api is None:
             return SyftError(message=f"You must login to {self.node_uid}")
         if api.services is None:
             return SyftError(message=f"Services for {api} is None")
 
->>>>>>> 22feeb58
         res = api.services.worker.status(uid=self.id)
         if isinstance(res, SyftError):
             return res
 
         self.status, self.healthcheck = res
-        return None
-
         return None
 
     def _coll_repr_(self) -> Dict[str, Any]:
