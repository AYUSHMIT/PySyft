--- conflicted
+++ resolved
@@ -97,16 +97,9 @@
         roles=DATA_SCIENTIST_ROLE_LEVEL,
     )
     def get(self, context: AuthedServiceContext, uid: UID) -> SyftWorker | SyftError:
-<<<<<<< HEAD
         worker = self._get_worker(context=context, uid=uid).unwrap()
-        if context.node is not None and context.node.in_memory_workers:
-=======
-        worker = self._get_worker(context=context, uid=uid)
-        if isinstance(worker, SyftError):
-            return worker
 
         if context.server is not None and context.server.in_memory_workers:
->>>>>>> fbc11879
             return worker
         else:
             return refresh_worker_status([worker], self.stash, context.credentials)[0]
