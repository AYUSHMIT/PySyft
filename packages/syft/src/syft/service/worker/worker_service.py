--- conflicted
+++ resolved
@@ -120,7 +120,6 @@
 
 def start_worker_container(worker_num: int, context: AuthedServiceContext):
     client = docker.from_env()
-<<<<<<< HEAD
     existing_container_name = get_main_backend()
     hostname = socket.gethostname()
     worker_name = f"{hostname}-worker-{worker_num}"
@@ -179,58 +178,10 @@
         command=command,
         environment=environment,
         ports=ports,
-=======
-    volumes = {
-        "/var/run/docker.sock": {"bind": "/var/run/docker.sock"},
-    }
-    if context.node.dev_mode:
-        extra_volumes = {
-            f"{context.node.host_syft_location}/packages/syft": {
-                "bind": "/app/syft",
-                "mode": "rw",
-            },
-            # "/dev/null": {
-            #     "bind": "/app/syft/src/syft.egg-info/entry_points.txt",
-            #     "mode": "rw",
-            # },
-            # "/dev/null": {
-            #     "bind": "/app/syft/src/syft.egg-info/PKG-INFO",
-            #     "mode": "rw",
-            # },
-            # "/dev/null": {
-            #     "bind": "/app/syft/src/syft.egg-info/requires.txt",
-            #     "mode": "rw",
-            # },
-            # "/dev/null": {
-            #     "bind": "/app/syft/src/syft.egg-info/SOURCES.txt",
-            #     "mode": "rw",
-            # },
-            # "/dev/null": {
-            #     "bind": "/app/syft/src/syft.egg-info/top_level.txt",
-            #     "mode": "rw",
-            # },
-            # "/dev/null": {
-            #     "bind": "/app/syft/src/__pycache__/",
-            #     "mode": "rw",
-            # },
-            "/dev/null": {
-                "bind": "/app/syft/src/syft/protocol/protocol_version.json",
-                "mode": "rw",
-            },
-            f"{context.node.host_syft_location}/packages/grid/backend/grid": {
-                "bind": "/app/grid",
-                "mode": "rw",
-            },
-        }
-        volumes = {**volumes, **extra_volumes}
-    env_vars = get_env_vars(context)
-    res = client.containers.run(
-        image=BACKEND_CONTAINER,
-        volumes=volumes,
-        environment=env_vars,
->>>>>>> 3504b2bf
         detach=True,
         volumes=volumes,
+        tty=True,
+        stdin_open=True,
         network_mode=f"container:{existing_container.id}",
     )
 
