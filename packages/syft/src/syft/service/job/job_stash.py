# stdlib
from datetime import datetime
from datetime import timedelta
from datetime import timezone
from enum import Enum
import random
from string import Template
from time import sleep
from typing import Any

# third party
from pydantic import Field
from pydantic import model_validator
from result import Err
from result import Ok
from result import Result
from typing_extensions import Self

# relative
from ...client.api import APIRegistry
from ...client.api import SyftAPICall
from ...node.credentials import SyftVerifyKey
from ...serde.serializable import serializable
from ...service.context import AuthedServiceContext
from ...service.worker.worker_pool import SyftWorker
from ...store.document_store import BaseStash
from ...store.document_store import DocumentStore
from ...store.document_store import PartitionKey
from ...store.document_store import PartitionSettings
from ...store.document_store import QueryKeys
from ...store.document_store import UIDPartitionKey
from ...types.datetime import DateTime
from ...types.datetime import format_timedelta
from ...types.syft_object import SYFT_OBJECT_VERSION_2
from ...types.syft_object import SYFT_OBJECT_VERSION_6
from ...types.syft_object import SyftObject
from ...types.syncable_object import SyncableSyftObject
from ...types.uid import UID
from ...util import options
from ...util.colors import SURFACE
from ...util.markdown import as_markdown_code
from ...util.telemetry import instrument
from ...util.util import prompt_warning_message
from ..action.action_object import Action
from ..action.action_object import ActionObject
from ..action.action_permissions import ActionObjectPermission
from ..log.log import SyftLog
from ..response import SyftError
from ..response import SyftNotReady
from ..response import SyftSuccess
from ..user.user import UserView
from .html_template import job_repr_template


@serializable()
class JobStatus(str, Enum):
    CREATED = "created"
    PROCESSING = "processing"
    ERRORED = "errored"
    COMPLETED = "completed"
    TERMINATING = "terminating"
    INTERRUPTED = "interrupted"


def center_content(text: Any) -> str:
    if isinstance(text, str):
        text = text.replace("\n", "<br>")
    center_div = f"""
    <div style="
        display: flex;
        justify-content: center;
        align-items: center; width: 100%; height: 100%;">
        {text}
    </div>
    """
    center_div = center_div.replace("\n", "")
    return center_div


@serializable()
class JobType(str, Enum):
    JOB = "job"
    TWINAPIJOB = "twinapijob"

    def __str__(self) -> str:
        return self.value


@serializable()
class Job(SyncableSyftObject):
    __canonical_name__ = "JobItem"
    __version__ = SYFT_OBJECT_VERSION_6

    id: UID
    node_uid: UID
    result: Any | None = None
    resolved: bool = False
    status: JobStatus = JobStatus.CREATED
    log_id: UID | None = None
    parent_job_id: UID | None = None
    n_iters: int | None = 0
    current_iter: int | None = None
    creation_time: str | None = Field(
        default_factory=lambda: str(datetime.now(tz=timezone.utc))
    )
    action: Action | None = None
    job_pid: int | None = None
    job_worker_id: UID | None = None
    updated_at: DateTime | None = None
    user_code_id: UID | None = None
    requested_by: UID | None = None
    job_type: JobType = JobType.JOB

    __attr_searchable__ = ["parent_job_id", "job_worker_id", "status", "user_code_id"]
    __repr_attrs__ = [
        "id",
        "result",
        "resolved",
        "progress",
        "creation_time",
        "user_code_name",
    ]
    __exclude_sync_diff_attrs__ = ["action", "node_uid"]
    __table_coll_widths__ = [
        "min-content",
        "auto",
        "auto",
        "auto",
        "auto",
        "auto",
        "auto",
    ]
    __syft_include_id_coll_repr__ = False

    @model_validator(mode="after")
    def check_user_code_id(self) -> Self:
        if self.action is not None:
            if self.user_code_id is None:
                self.user_code_id = self.action.user_code_id
            elif self.action.user_code_id != self.user_code_id:
                raise ValueError(
                    "user_code_id does not match the action's user_code_id",
                    self.__class__,
                )

        return self

    @property
    def action_display_name(self) -> str:
        if self.action is None:
            return "action"
        else:
            # hacky
            self.action.syft_node_location = self.syft_node_location
            self.action.syft_client_verify_key = self.syft_client_verify_key
            return self.action.job_display_name

    @property
    def user_code_name(self) -> str | None:
        if self.user_code_id is not None:
            api = APIRegistry.api_for(
                node_uid=self.syft_node_location,
                user_verify_key=self.syft_client_verify_key,
            )
            if api is None:
                return None
            user_code = api.services.code.get_by_id(self.user_code_id)
            return user_code.service_func_name
        return None

    @property
    def time_remaining_string(self) -> str | None:
        # update state
        self.fetch()
        if (
            self.current_iter is not None
            and self.n_iters is not None
            and self.n_iters != 0
        ):
            percentage = round((self.current_iter / self.n_iters) * 100)
            blocks_filled = round(percentage / 20)
            blocks_empty = 5 - blocks_filled
            blocks_filled_str = "█" * blocks_filled
            blocks_empty_str = "&nbsp;&nbsp;" * blocks_empty
            return f"{percentage}% |{blocks_filled_str}{blocks_empty_str}|\n{self.current_iter}/{self.n_iters}\n"
        return None

    @property
    def worker(self) -> SyftWorker | SyftError:
        api = APIRegistry.api_for(
            node_uid=self.syft_node_location,
            user_verify_key=self.syft_client_verify_key,
        )
        if api is None:
            return SyftError(
                message=f"Can't access Syft API. You must login to {self.syft_node_location}"
            )
        return api.services.worker.get(self.job_worker_id)

    @property
    def eta_string(self) -> str | None:
        if (
            self.current_iter is None
            or self.current_iter == 0
            or self.n_iters is None
            or self.creation_time is None
        ):
            return None

        now = datetime.now(tz=timezone.utc)
        time_passed = now - datetime.fromisoformat(self.creation_time)
        iter_duration_seconds: float = time_passed.total_seconds() / self.current_iter
        iters_remaining = self.n_iters - self.current_iter

        # TODO: Adjust by the number of consumers
        time_remaining = timedelta(seconds=iters_remaining * iter_duration_seconds)
        time_passed_str = format_timedelta(time_passed)
        time_remaining_str = format_timedelta(time_remaining)

        if iter_duration_seconds >= 1:
            iter_duration: timedelta = timedelta(seconds=iter_duration_seconds)
            iter_duration_str = f"{format_timedelta(iter_duration)}s/it"
        else:
            iters_per_second = round(1 / iter_duration_seconds)
            iter_duration_str = f"{iters_per_second}it/s"

        return f"[{time_passed_str}<{time_remaining_str}]\n{iter_duration_str}"

    @property
    def progress(self) -> str | None:
        if self.status in [JobStatus.PROCESSING, JobStatus.COMPLETED]:
            if self.current_iter is None:
                return ""
            else:
                if self.n_iters is not None:
                    return self.time_remaining_string
                # if self.current_iter !=0
                # we can compute the remaining time

                # we cannot compute the remaining time
                else:
                    n_iters_str = "?" if self.n_iters is None else str(self.n_iters)
                    return f"{self.current_iter}/{n_iters_str}"
        else:
            return ""

    def info(
        self,
        public_metadata: bool = True,
        result: bool = False,
    ) -> "JobInfo":
        return JobInfo.from_job(self, public_metadata, result)

    def apply_info(self, info: "JobInfo") -> None:
        if info.includes_metadata:
            for attr in info.__public_metadata_attrs__:
                setattr(self, attr, getattr(info, attr))

        if info.includes_result:
            self.result = info.result

    def restart(self, kill: bool = False) -> None:
        api = APIRegistry.api_for(
            node_uid=self.syft_node_location,
            user_verify_key=self.syft_client_verify_key,
        )
        if api is None:
            raise ValueError(
                f"Can't access Syft API. You must login to {self.syft_node_location}"
            )
        call = SyftAPICall(
            node_uid=self.node_uid,
            path="job.restart",
            args=[],
            kwargs={"uid": self.id},
            blocking=True,
        )
        res = api.make_call(call)
        self.fetch()
        return res

    def kill(self) -> SyftError | SyftSuccess:
        api = APIRegistry.api_for(
            node_uid=self.syft_node_location,
            user_verify_key=self.syft_client_verify_key,
        )
        if api is None:
            return SyftError(
                message=f"Can't access Syft API. You must login to {self.syft_node_location}"
            )
        call = SyftAPICall(
            node_uid=self.node_uid,
            path="job.kill",
            args=[],
            kwargs={"id": self.id},
            blocking=True,
        )
        res = api.make_call(call)
        self.fetch()
        return res

    def fetch(self) -> None:
        api = APIRegistry.api_for(
            node_uid=self.syft_node_location,
            user_verify_key=self.syft_client_verify_key,
        )
        if api is None:
            raise ValueError(
                f"Can't access Syft API. You must login to {self.syft_node_location}"
            )
        call = SyftAPICall(
            node_uid=self.node_uid,
            path="job.get",
            args=[],
            kwargs={"uid": self.id},
            blocking=True,
        )
        job: Job | None = api.make_call(call)
        if job is None:
            return
        self.resolved = job.resolved
        if job.resolved:
            self.result = job.result

        self.status = job.status
        self.n_iters = job.n_iters
        self.current_iter = job.current_iter

    @property
    def subjobs(self) -> list["Job"] | SyftError:
        api = APIRegistry.api_for(
            node_uid=self.syft_node_location,
            user_verify_key=self.syft_client_verify_key,
        )
        if api is None:
            return SyftError(
                message=f"Can't access Syft API. You must login to {self.syft_node_location}"
            )
        return api.services.job.get_subjobs(self.id)

    def get_subjobs(self, context: AuthedServiceContext) -> list["Job"] | SyftError:
        job_service = context.node.get_service("jobservice")
        return job_service.get_subjobs(context, self.id)

    @property
    def owner(self) -> UserView | SyftError:
        api = APIRegistry.api_for(
            node_uid=self.syft_node_location,
            user_verify_key=self.syft_client_verify_key,
        )
        if api is None:
            return SyftError(
                message=f"Can't access Syft API. You must login to {self.syft_node_location}"
            )
        return api.services.user.get_current_user(self.id)

    def _get_log_objs(self) -> SyftLog | SyftError:
        api = APIRegistry.api_for(
            node_uid=self.node_uid,
            user_verify_key=self.syft_client_verify_key,
        )
        if api is None:
            raise ValueError(f"api is None. You must login to {self.node_uid}")
        return api.services.log.get(self.log_id)

    def logs(
        self, stdout: bool = True, stderr: bool = True, _print: bool = True
    ) -> str | None:
        api = APIRegistry.api_for(
            node_uid=self.syft_node_location,
            user_verify_key=self.syft_client_verify_key,
        )
        if api is None:
            return f"Can't access Syft API. You must login to {self.syft_node_location}"

        has_permissions = True

        results = []
        if stdout:
            stdout_log = api.services.log.get_stdout(self.log_id)
            if isinstance(stdout_log, SyftError):
                results.append(f"Log {self.log_id} not available")
                has_permissions = False
            else:
                results.append(stdout_log)

        if stderr:
            try:
                stderr_log = api.services.log.get_stderr(self.log_id)
                if isinstance(stderr_log, SyftError):
                    results.append(f"Error log {self.log_id} not available")
                    has_permissions = False
                else:
                    results.append(stderr_log)
            except Exception:
                # no access
                if isinstance(self.result, Err):
                    results.append(self.result.value)
        else:
            # add short error
            if isinstance(self.result, Err):
                results.append(self.result.value)

        if has_permissions:
            has_storage_permission = api.services.log.has_storage_permission(
                self.log_id
            )
            if not has_storage_permission:
                prompt_warning_message(
                    message="This is a placeholder object, the real data lives on a different node and is not synced."
                )

        results_str = "\n".join(results)
        if not _print:
            return results_str
        else:
            print(results_str)
            return None

    # def __repr__(self) -> str:
    #     return f"<Job: {self.id}>: {self.status}"

    def status_badge(self) -> dict[str, str]:
        status = self.status
        if status in [JobStatus.COMPLETED]:
            badge_color = "label-green"
        elif status in [JobStatus.PROCESSING]:
            badge_color = "label-orange"
        elif status in [JobStatus.CREATED]:
            badge_color = "label-gray"
        elif status in [JobStatus.ERRORED, JobStatus.INTERRUPTED]:
            badge_color = "label-red"
        else:
            badge_color = "label-orange"
        return {"value": status.upper(), "type": badge_color}

    def summary_html(self) -> str:
        # TODO: Fix id for buttons
        # relative
        from ...util.notebook_ui.components.sync import CopyIDButton

        try:
            # type_html = f'<div class="label {self.type_badge_class()}">{self.object_type_name.upper()}</div>'
            description_html = (
                f"<span class='syncstate-description'>{self.user_code_name}</span>"
            )
            worker_summary = ""
            if self.job_worker_id:
                worker_copy_button = CopyIDButton(
                    copy_text=str(self.job_worker_id), max_width=60
                )
                worker_summary = f"""
                <div style="display: table-row">
                    <span class='syncstate-col-footer'>{'on worker'}
                    {worker_copy_button.to_html()}</span>
                </div>
                """

            summary_html = f"""
                <div style="display: flex; gap: 8px; justify-content: start; width: 100%;">
                    {description_html}
                    <div style="display: flex; gap: 8px; justify-content: end; width: 100%;">
                        {CopyIDButton(copy_text=str(self.id), max_width=60).to_html()}
                    </div>
                </div>
                <div style="display: table-row">
                <span class='syncstate-col-footer'>{self.creation_time[:-7] if self.creation_time else ''}</span>
                </div>
                {worker_summary}
                """
            summary_html = summary_html.replace("\n", "")
        except Exception as e:
            print("Failed to build table", e)
            raise
        return summary_html

    def _coll_repr_(self) -> dict[str, Any]:
        logs = self.logs(_print=False, stderr=False)
        if logs is not None:
            log_lines = logs.split("\n")
        subjobs = self.subjobs
        if len(log_lines) > 2:
            logs = f"... ({len(log_lines)} lines)\n" + "\n".join(log_lines[-2:])

        def default_value(value: str) -> str:
            return value if value else "--"

        return {
            "Status": self.status_badge(),
            "Job": self.summary_html(),
            "# Subjobs": default_value(len(subjobs)),
            "Progress": default_value(self.progress),
            "ETA": default_value(self.eta_string),
            "Logs": default_value(logs),
        }

    @property
    def has_parent(self) -> bool:
        return self.parent_job_id is not None

    def _repr_markdown_(self, wrap_as_python: bool = True, indent: int = 0) -> str:
        _ = self.resolve
        logs = self.logs(_print=False)
        if logs is not None:
            logs_w_linenr = "\n".join(
                [f"{i} {line}" for i, line in enumerate(logs.rstrip().split("\n"))]
            )

        if self.status == JobStatus.COMPLETED:
            logs_w_linenr += "\nJOB COMPLETED"

        md = f"""class Job:
    id: UID = {self.id}
    status: {self.status}
    has_parent: {self.has_parent}
    result: {self.result.__str__()}
    logs:

{logs_w_linenr}
    """
        return as_markdown_code(md)

    @property
    def fetched_status(self) -> JobStatus:
        self.fetch()
        return self.status

    @property
    def requesting_user(self) -> UserView | SyftError:
        api = APIRegistry.api_for(
            node_uid=self.syft_node_location,
            user_verify_key=self.syft_client_verify_key,
        )
        if api is None:
            return SyftError(
                message=f"Can't access Syft API. You must login to {self.syft_node_location}"
            )
        return api.services.user.view(self.requested_by)

    @property
    def node_name(self) -> str | SyftError | None:
        api = APIRegistry.api_for(
            node_uid=self.syft_node_location,
            user_verify_key=self.syft_client_verify_key,
        )
        if api is None:
            return SyftError(
                message=f"Can't access Syft API. You must login to {self.syft_node_location}"
            )
        return api.node_name

    @property
    def parent(self) -> Self | SyftError:
        api = APIRegistry.api_for(
            node_uid=self.syft_node_location,
            user_verify_key=self.syft_client_verify_key,
        )
        if api is None:
            return SyftError(
                message=f"Can't access Syft API. You must login to {self.syft_node_location}"
            )
        return api.services.job.get(self.parent_job_id)

    @property
    def ancestors_name_list(self) -> list[str] | SyftError:
        if self.parent_job_id:
            parent = self.parent
            if isinstance(parent, SyftError):
                return parent
            parent_name_list = parent.ancestors_name_list
            if isinstance(parent_name_list, SyftError):
                return parent_name_list
            parent_name_list.append(parent.user_code_name)
            return parent_name_list
        return []

    def _repr_html_(self) -> str:
        # relative
        from ...util.notebook_ui.components.sync import CopyIDButton

        identifier = random.randint(1, 2**32)  # nosec
        result_tab_id = f"Result_{identifier}"
        logs_tab_id = f"Logs_{identifier}"
        job_type = "JOB" if not self.parent_job_id else "SUBJOB"
        ancestor_name_list = self.ancestors_name_list
        if isinstance(ancestor_name_list, SyftError):
            return ancestor_name_list
        api_header = f"{self.node_name}/jobs/" + "/".join(ancestor_name_list)
        copy_id_button = CopyIDButton(copy_text=str(self.id), max_width=60)
        button_html = copy_id_button.to_html()
        creation_time = self.creation_time[:-7] if self.creation_time else "--"
        updated_at = str(self.updated_at)[:-7] if self.updated_at else "--"

        user_repr = "--"
        if self.requested_by:
            requesting_user = self.requesting_user
            user_repr = f"{requesting_user.name} {requesting_user.email}"

        worker_attr = ""
        if self.job_worker_id:
            worker = self.worker
            if not isinstance(worker, SyftError):
                worker_pool_id_button = CopyIDButton(
                    copy_text=str(worker.worker_pool_name), max_width=60
                )
                worker_attr = f"""
                    <div style="margin-top: 6px; margin-bottom: 6px;">
                    <span style="font-weight: 700; line-weight: 19.6px; font-size: 14px; font: 'Open Sans'">
                        Worker Pool:</span>
                        {worker.name} on worker {worker_pool_id_button.to_html()}
                    </div>
                """

        logs = self.logs(_print=False)
        logs_lines = logs.strip().split("\n") if logs else []
        logs_lines.insert(0, "<strong>Message</strong>")

        logs_lines = [f"<code>{line}</code>" for line in logs_lines]
        logs_lines_html = "\n".join(logs_lines)

        template = Template(job_repr_template)
        return template.substitute(
            uid=str(UID()),
            grid_template_columns=None,
            grid_template_cell_columns=None,
            cols=0,
            job_type=job_type,
            api_header=api_header,
            user_code_name=self.user_code_name,
            button_html=button_html,
            status=self.status.value.title(),
            creation_time=creation_time,
            user_rerp=user_repr,
            updated_at=updated_at,
            worker_attr=worker_attr,
            no_subjobs=len(self.subjobs),
            logs_tab_id=logs_tab_id,
            result_tab_id=result_tab_id,
            identifier=identifier,
            logs_lines_html=logs_lines_html,
            result=self.result,
            user_repr=user_repr,
        )

    def wait(
        self, job_only: bool = False, timeout: int | None = None
    ) -> Any | SyftNotReady:
        self.fetch()
        if self.resolved:
            return self.resolve

        api = APIRegistry.api_for(
            node_uid=self.syft_node_location,
            user_verify_key=self.syft_client_verify_key,
        )
<<<<<<< HEAD
        if self.resolved:
            return self.resolve

=======
>>>>>>> 1e99b6a8
        if api is None:
            raise ValueError(
                f"Can't access Syft API. You must login to {self.syft_node_location}"
            )

        workers = api.services.worker.get_all()
        if not isinstance(workers, SyftError) and len(workers) == 0:
            return SyftError(
                message="This node has no workers. "
                "You need to start a worker to run jobs "
                "by setting n_consumers > 0."
            )

        if not job_only and self.result is not None:
            self.result.wait(timeout)

        print_warning = True
        counter = 0
        while True:
            self.fetch()
            if isinstance(self.result, (SyftError, Err)) or self.status in [JobStatus.ERRORED, JobStatus.INTERRUPTED]:
                return self.result
            if print_warning and self.result is not None:
                result_obj = api.services.action.get(
                    self.result.id, resolve_nested=False
                )
                if result_obj.is_link and job_only:
                    print(
                        "You're trying to wait on a job that has a link as a result."
                        "This means that the job may be ready but the linked result may not."
                        "Use job.wait().get() instead to wait for the linked result."
                    )
                    print_warning = False
            sleep(1)
            if self.resolved:
                break  # type: ignore[unreachable]
            # TODO: fix the mypy issue
            if timeout is not None:
                counter += 1
                if counter > timeout:
                    return SyftError(message="Reached Timeout!")
                
        if not job_only and self.result is not None:
            self.result.wait(timeout)

        return self.resolve  # type: ignore[unreachable]

    @property
    def resolve(self) -> Any | SyftNotReady:
        if not self.resolved:
            self.fetch()

        if self.resolved:
            return self.result
        return SyftNotReady(message=f"{self.id} not ready yet.")

    def get_sync_dependencies(self, context: AuthedServiceContext) -> list[UID]:  # type: ignore
        dependencies = []
        if self.result is not None and isinstance(self.result, ActionObject):
            dependencies.append(self.result.id.id)

        if self.log_id:
            dependencies.append(self.log_id)

        subjobs = self.get_subjobs(context)
        if isinstance(subjobs, SyftError):
            return subjobs

        subjob_ids = [subjob.id for subjob in subjobs]
        dependencies.extend(subjob_ids)

        if self.user_code_id is not None:
            dependencies.append(self.user_code_id)

        output = context.node.get_service("outputservice").get_by_job_id(  # type: ignore
            context, self.id
        )
        if isinstance(output, SyftError):
            return output
        elif output is not None:
            dependencies.append(output.id)

        return dependencies


class JobInfo(SyftObject):
    __canonical_name__ = "JobInfo"
    __version__ = SYFT_OBJECT_VERSION_2

    __repr_attrs__ = [
        "resolved",
        "status",
        "n_iters",
        "current_iter",
        "creation_time",
    ]
    __public_metadata_attrs__ = [
        "resolved",
        "status",
        "n_iters",
        "current_iter",
        "creation_time",
    ]
    # Separate check if the job has logs, result, or metadata
    # None check is not enough because the values we set could be None
    includes_metadata: bool
    includes_result: bool
    # TODO add logs (error reporting PRD)

    user_code_id: UID | None = None
    resolved: bool | None = None
    status: JobStatus | None = None
    n_iters: int | None = None
    current_iter: int | None = None
    creation_time: str | None = None

    result: ActionObject | None = None

    def _repr_html_(self) -> str:
        metadata_str = ""
        if self.includes_metadata:
            metadata_str += "<h4>Public metadata</h4>"
            for attr in self.__public_metadata_attrs__:
                value = getattr(self, attr, None)
                if value is not None:
                    metadata_str += f"<p style='margin-left: 10px;'><strong>{attr}:</strong> {value}</p>"

        result_str = "<h4>Result</h4>"
        if self.includes_result:
            result_str += f"<p style='margin-left: 10px;'>{str(self.result)}</p>"
        else:
            result_str += "<p style='margin-left: 10px;'><i>No result included</i></p>"

        return f"""
            <style>
            .job-info {{color: {SURFACE[options.color_theme]};}}
            </style>
            <div class='job-info'>
                <h3>JobInfo</h3>
                {metadata_str}
                {result_str}
            </div>
        """

    @classmethod
    def from_job(
        cls,
        job: Job,
        metadata: bool = False,
        result: bool = False,
    ) -> Self:
        info = cls(
            includes_metadata=metadata,
            includes_result=result,
            user_code_id=job.user_code_id,
        )

        if metadata:
            for attr in cls.__public_metadata_attrs__:
                setattr(info, attr, getattr(job, attr))

        if result:
            if not job.resolved:
                raise ValueError("Cannot sync result of unresolved job")
            if not isinstance(job.result, ActionObject):
                raise ValueError("Could not sync result of job")
            info.result = job.result

        return info


@instrument
@serializable()
class JobStash(BaseStash):
    object_type = Job
    settings: PartitionSettings = PartitionSettings(
        name=Job.__canonical_name__, object_type=Job
    )

    def __init__(self, store: DocumentStore) -> None:
        super().__init__(store=store)

    def set_result(
        self,
        credentials: SyftVerifyKey,
        item: Job,
        add_permissions: list[ActionObjectPermission] | None = None,
    ) -> Result[Job | None, str]:
        valid = self.check_type(item, self.object_type)
        if valid.is_err():
            return SyftError(message=valid.err())
        return super().update(credentials, item, add_permissions)

    def get_by_result_id(
        self,
        credentials: SyftVerifyKey,
        res_id: UID,
    ) -> Result[Job | None, str]:
        res = self.get_all(credentials)
        if res.is_err():
            return res
        else:
            res = res.ok()
            # beautiful query
            res = [
                x
                for x in res
                if isinstance(x.result, ActionObject) and x.result.id.id == res_id
            ]
            if len(res) == 0:
                return Ok(None)
            elif len(res) > 1:
                return Err("multiple Jobs found")
            else:
                return Ok(res[0])

    def set_placeholder(
        self,
        credentials: SyftVerifyKey,
        item: Job,
        add_permissions: list[ActionObjectPermission] | None = None,
    ) -> Result[Job, str]:
        # 🟡 TODO 36: Needs distributed lock
        if not item.resolved:
            exists = self.get_by_uid(credentials, item.id)
            if exists.is_ok() and exists.ok() is None:
                valid = self.check_type(item, self.object_type)
                if valid.is_err():
                    return SyftError(message=valid.err())
                return super().set(credentials, item, add_permissions)
        return item

    def get_by_uid(
        self, credentials: SyftVerifyKey, uid: UID
    ) -> Result[Job | None, str]:
        qks = QueryKeys(qks=[UIDPartitionKey.with_obj(uid)])
        item = self.query_one(credentials=credentials, qks=qks)
        return item

    def get_by_parent_id(
        self, credentials: SyftVerifyKey, uid: UID
    ) -> Result[Job | None, str]:
        qks = QueryKeys(
            qks=[PartitionKey(key="parent_job_id", type_=UID).with_obj(uid)]
        )
        item = self.query_all(credentials=credentials, qks=qks)
        return item

    def delete_by_uid(
        self, credentials: SyftVerifyKey, uid: UID
    ) -> Result[SyftSuccess, str]:
        qk = UIDPartitionKey.with_obj(uid)
        result = super().delete(credentials=credentials, qk=qk)
        if result.is_ok():
            return Ok(SyftSuccess(message=f"ID: {uid} deleted"))
        return result

    def get_active(self, credentials: SyftVerifyKey) -> Result[SyftSuccess, str]:
        qks = QueryKeys(
            qks=[
                PartitionKey(key="status", type_=JobStatus).with_obj(
                    JobStatus.PROCESSING
                )
            ]
        )
        return self.query_all(credentials=credentials, qks=qks)

    def get_by_worker(
        self, credentials: SyftVerifyKey, worker_id: str
    ) -> Result[list[Job], str]:
        qks = QueryKeys(
            qks=[PartitionKey(key="job_worker_id", type_=str).with_obj(worker_id)]
        )
        return self.query_all(credentials=credentials, qks=qks)

    def get_by_user_code_id(
        self, credentials: SyftVerifyKey, user_code_id: UID
    ) -> Result[list[Job], str]:
        qks = QueryKeys(
            qks=[PartitionKey(key="user_code_id", type_=UID).with_obj(user_code_id)]
        )

        return self.query_all(credentials=credentials, qks=qks)<|MERGE_RESOLUTION|>--- conflicted
+++ resolved
@@ -653,12 +653,7 @@
             node_uid=self.syft_node_location,
             user_verify_key=self.syft_client_verify_key,
         )
-<<<<<<< HEAD
-        if self.resolved:
-            return self.resolve
-
-=======
->>>>>>> 1e99b6a8
+
         if api is None:
             raise ValueError(
                 f"Can't access Syft API. You must login to {self.syft_node_location}"
@@ -679,7 +674,10 @@
         counter = 0
         while True:
             self.fetch()
-            if isinstance(self.result, (SyftError, Err)) or self.status in [JobStatus.ERRORED, JobStatus.INTERRUPTED]:
+            if isinstance(self.result, SyftError | Err) or self.status in [
+                JobStatus.ERRORED,
+                JobStatus.INTERRUPTED,
+            ]:
                 return self.result
             if print_warning and self.result is not None:
                 result_obj = api.services.action.get(
@@ -700,8 +698,8 @@
                 counter += 1
                 if counter > timeout:
                     return SyftError(message="Reached Timeout!")
-                
-        if not job_only and self.result is not None:
+
+        if not job_only and self.result is not None:  # type: ignore[unreachable]
             self.result.wait(timeout)
 
         return self.resolve  # type: ignore[unreachable]
