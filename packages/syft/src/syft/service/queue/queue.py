--- conflicted
+++ resolved
@@ -115,7 +115,8 @@
         return self._client.consumers
 
 
-def handle_message_multiprocessing(worker_settings, queue_item, credentials, job_item):
+def handle_message_multiprocessing(worker_settings, queue_item, credentials):
+    pass
     queue_config = worker_settings.queue_config
     queue_config.client_config.create_producer = False
     queue_config.client_config.n_consumers = 0
@@ -134,6 +135,8 @@
         migrate=False,
     )
 
+    job_item = worker.job_stash.get_by_uid(credentials, queue_item.job_id).ok()
+
     # Set monitor thread for this job.
     monitor_thread = MonitorThread(queue_item, worker, credentials)
     monitor_thread.start()
@@ -149,6 +152,7 @@
             credentials=credentials,
             role=role,
             job_id=queue_item.job_id,
+            has_execute_permissions=queue_item.has_execute_permissions,
         )
 
         result: Any = call_method(context, *queue_item.args, **queue_item.kwargs)
@@ -233,65 +237,12 @@
         worker.queue_stash.set_result(credentials, queue_item)
         worker.job_stash.set_result(credentials, job_item)
 
-<<<<<<< HEAD
         p = multiprocessing.Process(
             target=handle_message_multiprocessing,
-            args=(worker_settings, queue_item, credentials, job_item),
+            args=(worker_settings, queue_item, credentials),
         )
         p.start()
         job_item.job_pid = p.pid
+
         worker.job_stash.set_result(credentials, job_item)
-        p.join()
-=======
-        status = Status.COMPLETED
-        job_status = JobStatus.COMPLETED
-
-        try:
-            call_method = getattr(
-                worker.get_service(queue_item.service), queue_item.method
-            )
-
-            role = worker.get_role_for_credentials(credentials=credentials)
-            context = AuthedServiceContext(
-                node=worker,
-                credentials=credentials,
-                role=role,
-                job_id=queue_item.job_id,
-                has_execute_permissions=queue_item.has_execute_permissions,
-            )
-
-            result: Any = call_method(context, *queue_item.args, **queue_item.kwargs)
-
-            if isinstance(result, Ok):
-                result = result.ok()
-            elif isinstance(result, SyftError) or isinstance(result, Err):
-                status = Status.ERRORED
-                job_status = JobStatus.ERRORED
-        except Exception as e:  # nosec
-            status = Status.ERRORED
-            job_status = JobStatus.ERRORED
-            # stdlib
-
-            raise e
-            # result = SyftError(
-            #     message=f"Failed with exception: {e}, {traceback.format_exc()}"
-            # )
-            # print("HAD AN ERROR WHILE HANDLING MESSAGE", result.message)
-
-        queue_item.result = result
-        queue_item.resolved = True
-        queue_item.status = status
-
-        # get new job item to get latest iter status
-        job_item = worker.job_stash.get_by_uid(credentials, job_item.id).ok()
-
-        # if result.is_ok():
-
-        job_item.node_uid = worker.id
-        job_item.result = result
-        job_item.resolved = True
-        job_item.status = job_status
-
-        worker.queue_stash.set_result(credentials, queue_item)
-        worker.job_stash.set_result(credentials, job_item)
->>>>>>> c4884d7f
+        p.join()