--- conflicted
+++ resolved
@@ -45,13 +45,8 @@
         context: AuthedServiceContext,
         code: SubmitUserCode | UserCode,
         comment: str | None = None,
-<<<<<<< HEAD
     ) -> SyftSuccess:
-        user_code_service = context.node.get_service("usercodeservice")
-=======
-    ) -> SyftSuccess | SyftError:
         user_code_service = context.server.get_service("usercodeservice")
->>>>>>> fbc11879
         if isinstance(code, SubmitUserCode):
             code = user_code_service._submit(context=context, code=code).unwrap()
 
@@ -99,15 +94,9 @@
         self, context: AuthedServiceContext, user_verify_key: SyftVerifyKey
     ) -> CodeHistoriesDict:
         if context.role in [ServiceRole.DATA_OWNER, ServiceRole.ADMIN]:
-<<<<<<< HEAD
             code_histories = self.stash.get_by_verify_key(
-                credentials=context.node.verify_key, user_verify_key=user_verify_key
-            ).unwrap()
-=======
-            result = self.stash.get_by_verify_key(
                 credentials=context.server.verify_key, user_verify_key=user_verify_key
-            )
->>>>>>> fbc11879
+            ).unwrap()
         else:
             code_histories = self.stash.get_by_verify_key(
                 credentials=context.credentials, user_verify_key=user_verify_key
@@ -154,15 +143,9 @@
     )
     def get_history_for_user(
         self, context: AuthedServiceContext, email: str
-<<<<<<< HEAD
     ) -> CodeHistoriesDict:
-        user_service = context.node.get_service("userservice")
+        user_service = context.server.get_service("userservice")
         user = user_service.stash.get_by_email(
-=======
-    ) -> CodeHistoriesDict | SyftError:
-        user_service = context.server.get_service("userservice")
-        result = user_service.stash.get_by_email(
->>>>>>> fbc11879
             credentials=context.credentials, email=email
         ).unwrap()
         return self.fetch_histories_for_user(
@@ -184,19 +167,9 @@
         else:
             code_histories = self.stash.get_all(context.credentials).unwrap()
 
-<<<<<<< HEAD
-        user_service = context.node.get_service("userservice")
+        user_service = context.server.get_service("userservice")
         users = user_service.stash.get_all(context.credentials).unwrap()
-        user_code_histories = UsersCodeHistoriesDict(node_uid=context.node.id)
-=======
-        user_service = context.server.get_service("userservice")
-        result = user_service.stash.get_all(context.credentials)
-        if result.is_err():
-            return SyftError(message=result.err())
-        users = result.ok()
-
         user_code_histories = UsersCodeHistoriesDict(server_uid=context.server.id)
->>>>>>> fbc11879
 
         verify_key_2_user_email = {}
         for user in users:
@@ -221,18 +194,9 @@
         service_func_name: str,
         user_email: str,
         user_id: UID,
-<<<<<<< HEAD
     ) -> list[CodeHistory]:
-        user_service = context.node.get_service("userservice")
+        user_service = context.server.get_service("userservice")
         user_verify_key = user_service.user_verify_key(user_email).unwrap()
-=======
-    ) -> list[CodeHistory] | SyftError:
-        user_service = context.server.get_service("userservice")
-        user_verify_key = user_service.user_verify_key(user_email)
-
-        if isinstance(user_verify_key, SyftError):
-            return user_verify_key
->>>>>>> fbc11879
 
         kwargs = {
             "id": user_id,
