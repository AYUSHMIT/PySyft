--- conflicted
+++ resolved
@@ -23,12 +23,7 @@
 from .code_history_stash import CodeHistoryStash
 
 
-<<<<<<< HEAD
-@serializable()
-=======
-@instrument
 @serializable(canonical_name="CodeHistoryService", version=1)
->>>>>>> a97e1224
 class CodeHistoryService(AbstractService):
     store: DocumentStore
     stash: CodeHistoryStash
