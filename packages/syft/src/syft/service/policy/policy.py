--- conflicted
+++ resolved
@@ -15,7 +15,6 @@
 import types
 from typing import Any
 from typing import ClassVar
-from typing import Type
 
 # third party
 from RestrictedPython import compile_restricted
@@ -25,12 +24,6 @@
 from result import Err
 from result import Ok
 from result import Result
-<<<<<<< HEAD
-
-# syft absolute
-from syft.service.action.action_endpoint import CustomEndpointActionObject
-=======
->>>>>>> 319bcc28
 
 # relative
 from ...abstract_node import NodeType
