--- conflicted
+++ resolved
@@ -293,13 +293,7 @@
         return True
 
     @as_result(SyftException)
-<<<<<<< HEAD
     def transform_kwarg(self, context: AuthedServiceContext, val: Any) -> Any:
-=======
-    def transform_kwarg(
-        self, context: AuthedServiceContext, val: Any
-    ) -> Any:
->>>>>>> 8622e419
         if isinstance(self.val, UID):
             if issubclass(self.klass, CustomEndpointActionObject):
                 obj = context.server.get_service("actionservice").get(context, self.val)
@@ -474,13 +468,9 @@
         for _, rules in self.kwarg_rules.items():
             for kw, rule in rules.items():
                 if hasattr(rule, "transform_kwarg"):
-<<<<<<< HEAD
                     kwargs[kw] = rule.transform_kwarg(
                         context, kwargs.get(kw, None)
                     ).unwrap()
-=======
-                    kwargs[kw] = rule.transform_kwarg(context, kwargs.get(kw, None)).unwrap()
->>>>>>> 8622e419
         return kwargs
 
     def find_server_identity(
