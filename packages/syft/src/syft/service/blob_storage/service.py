--- conflicted
+++ resolved
@@ -356,28 +356,15 @@
         if get_res.is_err():
             return SyftError(message=get_res.err())
 
-<<<<<<< HEAD
         obj = get_res.ok()
         if obj is None:
             return SyftError(
                 message=f"No blob storage entry exists for uid: {uid}, "
                 f"or you have no permissions to read it"
             )
-=======
-            if obj is None:
-                return SyftError(
-                    message=f"No blob storage entry exists for uid: {uid}, or you have no permissions to read it"
-                )
-
-            try:
-                with context.server.blob_storage_client.connect() as conn:
-                    file_unlinked_result = conn.delete(obj.location)
-            except Exception as e:
-                return SyftError(message=f"Failed to delete file: {e}")
->>>>>>> 5e0f2244
 
         try:
-            with context.node.blob_storage_client.connect() as conn:
+            with context.server.blob_storage_client.connect() as conn:
                 file_unlinked_result = conn.delete(obj.location)
                 if isinstance(file_unlinked_result, SyftError):
                     return file_unlinked_result
