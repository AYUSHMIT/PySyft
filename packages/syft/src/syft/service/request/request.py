--- conflicted
+++ resolved
@@ -174,11 +174,7 @@
         updated_at_line = ""
         if self.updated_at is not None:
             updated_at_line += (
-<<<<<<< HEAD
-                f"<p><strong>Created by: </strong>{self.requesting_user_verify_key}</p>"
-=======
                 f"<p><strong>Created by: </strong>{self.requesting_user_name}</p>"
->>>>>>> 721399fc
             )
         str_changes = []
         for change in self.changes:
