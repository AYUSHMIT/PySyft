# stdlib
from collections.abc import Callable
from enum import Enum
import hashlib
import inspect
import logging
from typing import Any

# third party
from pydantic import model_validator
from result import Err
from result import Ok
from result import Result
from typing_extensions import Self

# relative
from ...abstract_server import ServerSideType
from ...client.api import APIRegistry
from ...client.client import SyftClient
from ...custom_worker.config import DockerWorkerConfig
from ...custom_worker.config import WorkerConfig
from ...custom_worker.k8s import IN_KUBERNETES
from ...serde.serializable import serializable
from ...serde.serialize import _serialize
from ...server.credentials import SyftVerifyKey
from ...store.linked_obj import LinkedObject
from ...types.datetime import DateTime
from ...types.syft_object import SYFT_OBJECT_VERSION_1
from ...types.syft_object import SyftObject
from ...types.syncable_object import SyncableSyftObject
from ...types.transforms import TransformContext
<<<<<<< HEAD
from ...types.transforms import add_node_uid_for_key
=======
from ...types.transforms import add_server_uid_for_key
from ...types.transforms import drop
>>>>>>> d0e0ea41
from ...types.transforms import generate_id
from ...types.transforms import transform
from ...types.twin_object import TwinObject
from ...types.uid import LineageID
from ...types.uid import UID
from ...util import options
from ...util.colors import SURFACE
from ...util.decorators import deprecated
from ...util.markdown import markdown_as_class_with_fields
from ...util.notebook_ui.icons import Icon
from ...util.util import prompt_warning_message
from ..action.action_object import ActionObject
from ..action.action_service import ActionService
from ..action.action_store import ActionObjectPermission
from ..action.action_store import ActionPermission
from ..blob_storage.service import BlobStorageService
from ..code.user_code import UserCode
from ..code.user_code import UserCodeStatus
from ..code.user_code import UserCodeStatusCollection
from ..context import AuthedServiceContext
from ..context import ChangeContext
from ..job.job_stash import Job
from ..job.job_stash import JobStatus
from ..notification.notifications import Notification
from ..response import SyftError
from ..response import SyftSuccess
from ..user.user import UserView

logger = logging.getLogger(__name__)


@serializable(canonical_name="RequestStatus", version=1)
class RequestStatus(Enum):
    PENDING = 0
    REJECTED = 1
    APPROVED = 2

    @classmethod
    def from_usercode_status(cls, status: UserCodeStatusCollection) -> "RequestStatus":
        if status.approved:
            return RequestStatus.APPROVED
        elif status.denied:
            return RequestStatus.REJECTED
        else:
            return RequestStatus.PENDING


@serializable()
class Change(SyftObject):
    __canonical_name__ = "Change"
    __version__ = SYFT_OBJECT_VERSION_1

    linked_obj: LinkedObject | None = None

    def change_object_is_type(self, type_: type) -> bool:
        return self.linked_obj is not None and type_ == self.linked_obj.object_type


@serializable()
class ChangeStatus(SyftObject):
    __canonical_name__ = "ChangeStatus"
    __version__ = SYFT_OBJECT_VERSION_1

    id: UID | None = None  # type: ignore[assignment]
    change_id: UID
    applied: bool = False

    @classmethod
    def from_change(cls, change: Change, applied: bool) -> Self:
        return cls(change_id=change.id, applied=applied)


@serializable()
class ActionStoreChange(Change):
    __canonical_name__ = "ActionStoreChange"
    __version__ = SYFT_OBJECT_VERSION_1

    linked_obj: LinkedObject
    apply_permission_type: ActionPermission

    __repr_attrs__ = ["linked_obj", "apply_permission_type"]

    def _run(
        self, context: ChangeContext, apply: bool
    ) -> Result[SyftSuccess, SyftError]:
        try:
            action_service: ActionService = context.server.get_service(ActionService)  # type: ignore[assignment]
            blob_storage_service = context.server.get_service(BlobStorageService)
            action_store = action_service.store

            # can we ever have a lineage ID in the store?
            obj_uid = self.linked_obj.object_uid
            obj_uid = obj_uid.id if isinstance(obj_uid, LineageID) else obj_uid

            action_obj = action_store.get(
                uid=obj_uid,
                credentials=context.approving_user_credentials,
            )

            if action_obj.is_err():
                return Err(SyftError(message=f"{action_obj.err()}"))

            action_obj = action_obj.ok()

            owner_permission = ActionObjectPermission(
                uid=obj_uid,
                credentials=context.approving_user_credentials,
                permission=self.apply_permission_type,
            )
            if action_store.has_permission(permission=owner_permission):
                id_action = (
                    action_obj.id
                    if not isinstance(action_obj.id, LineageID)
                    else action_obj.id.id
                )
                requesting_permission_action_obj = ActionObjectPermission(
                    uid=id_action,
                    credentials=context.requesting_user_credentials,
                    permission=self.apply_permission_type,
                )
                if isinstance(action_obj, TwinObject):
                    uid_blob = action_obj.private.syft_blob_storage_entry_id
                else:
                    uid_blob = action_obj.syft_blob_storage_entry_id
                requesting_permission_blob_obj = (
                    ActionObjectPermission(
                        uid=uid_blob,
                        credentials=context.requesting_user_credentials,
                        permission=self.apply_permission_type,
                    )
                    if uid_blob
                    else None
                )
                if apply:
                    logger.debug(
                        "ADDING PERMISSION", requesting_permission_action_obj, id_action
                    )
                    action_store.add_permission(requesting_permission_action_obj)
                    (
                        blob_storage_service.stash.add_permission(
                            requesting_permission_blob_obj
                        )
                        if requesting_permission_blob_obj
                        else None
                    )
                else:
                    if action_store.has_permission(requesting_permission_action_obj):
                        action_store.remove_permission(requesting_permission_action_obj)
                    if (
                        requesting_permission_blob_obj
                        and blob_storage_service.stash.has_permission(
                            requesting_permission_blob_obj
                        )
                    ):
                        blob_storage_service.stash.remove_permission(
                            requesting_permission_blob_obj
                        )
            else:
                return Err(
                    SyftError(
                        message=f"No permission for approving_user_credentials {context.approving_user_credentials}"
                    )
                )
            return Ok(SyftSuccess(message=f"{type(self)} Success"))
        except Exception as e:
            logger.error(f"failed to apply {type(self)}", exc_info=e)
            return Err(SyftError(message=str(e)))

    def apply(self, context: ChangeContext) -> Result[SyftSuccess, SyftError]:
        return self._run(context=context, apply=True)

    def undo(self, context: ChangeContext) -> Result[SyftSuccess, SyftError]:
        return self._run(context=context, apply=False)

    def __repr_syft_nested__(self) -> str:
        return f"Apply <b>{self.apply_permission_type}</b> to \
<i>{self.linked_obj.object_type.__canonical_name__}:{self.linked_obj.object_uid.short()}</i>."


@serializable()
class CreateCustomImageChange(Change):
    __canonical_name__ = "CreateCustomImageChange"
    __version__ = SYFT_OBJECT_VERSION_1

    config: WorkerConfig
    tag: str | None = None
    registry_uid: UID | None = None
    pull_image: bool = True

    __repr_attrs__ = ["config", "tag"]

    @model_validator(mode="after")
    def _tag_required_for_dockerworkerconfig(self) -> Self:
        if isinstance(self.config, DockerWorkerConfig) and self.tag is None:
            raise ValueError("`tag` is required for `DockerWorkerConfig`.")
        return self

    def _run(
        self, context: ChangeContext, apply: bool
    ) -> Result[SyftSuccess, SyftError]:
        try:
            worker_image_service = context.server.get_service("SyftWorkerImageService")

            service_context = context.to_service_ctx()
            result = worker_image_service.submit(
                service_context, worker_config=self.config
            )

            if isinstance(result, SyftError):
                return Err(result)

            result = worker_image_service.stash.get_by_worker_config(
                service_context.credentials, config=self.config
            )

            if result.is_err():
                return Err(SyftError(message=f"{result.err()}"))

            if (worker_image := result.ok()) is None:
                return Err(SyftError(message="The worker image does not exist."))

            build_success_message = "Image was pre-built."

            if not worker_image.is_prebuilt:
                build_result = worker_image_service.build(
                    service_context,
                    image_uid=worker_image.id,
                    tag=self.tag,
                    registry_uid=self.registry_uid,
                    pull_image=self.pull_image,
                )

                if isinstance(build_result, SyftError):
                    return Err(build_result)

                build_success_message = build_result.message

            build_success = SyftSuccess(
                message=f"Build result: {build_success_message}"
            )

            if IN_KUBERNETES and not worker_image.is_prebuilt:
                push_result = worker_image_service.push(
                    service_context,
                    image_uid=worker_image.id,
                    username=context.extra_kwargs.get("registry_username", None),
                    password=context.extra_kwargs.get("registry_password", None),
                )

                if isinstance(push_result, SyftError):
                    return Err(push_result)

                return Ok(
                    SyftSuccess(
                        message=f"{build_success}\nPush result: {push_result.message}"
                    )
                )

            return Ok(build_success)

        except Exception as e:
            return Err(SyftError(message=f"Failed to create/build image: {e}"))

    def apply(self, context: ChangeContext) -> Result[SyftSuccess, SyftError]:
        return self._run(context=context, apply=True)

    def undo(self, context: ChangeContext) -> Result[SyftSuccess, SyftError]:
        return self._run(context=context, apply=False)

    def __repr_syft_nested__(self) -> str:
        return f"Create Image for Config: {self.config} with tag: {self.tag}"


@serializable()
class CreateCustomWorkerPoolChange(Change):
    __canonical_name__ = "CreateCustomWorkerPoolChange"
    __version__ = SYFT_OBJECT_VERSION_1

    pool_name: str
    num_workers: int
    image_uid: UID | None = None
    config: WorkerConfig | None = None
    pod_annotations: dict[str, str] | None = None
    pod_labels: dict[str, str] | None = None

    __repr_attrs__ = ["pool_name", "num_workers", "image_uid"]

    def _run(
        self, context: ChangeContext, apply: bool
    ) -> Result[SyftSuccess, SyftError]:
        """
        This function is run when the DO approves (apply=True)
        or deny (apply=False) the request.
        """
        # TODO: refactor the returned Err(SyftError) or Ok(SyftSuccess) to just
        # SyftError or SyftSuccess
        if apply:
            # get the worker pool service and try to launch a pool
            worker_pool_service = context.server.get_service("SyftWorkerPoolService")
            service_context: AuthedServiceContext = context.to_service_ctx()

            if self.config is not None:
                result = worker_pool_service.image_stash.get_by_worker_config(
                    service_context.credentials, self.config
                )
                if result.is_err():
                    return Err(SyftError(message=f"{result.err()}"))
                worker_image = result.ok()
                self.image_uid = worker_image.id

            result = worker_pool_service.launch(
                context=service_context,
                pool_name=self.pool_name,
                image_uid=self.image_uid,
                num_workers=self.num_workers,
                registry_username=context.extra_kwargs.get("registry_username", None),
                registry_password=context.extra_kwargs.get("registry_password", None),
                pod_annotations=self.pod_annotations,
                pod_labels=self.pod_labels,
            )
            if isinstance(result, SyftError):
                return Err(result)
            else:
                return Ok(result)
        else:
            return Err(
                SyftError(
                    message=f"Request to create a worker pool with name {self.name} denied"
                )
            )

    def apply(self, context: ChangeContext) -> Result[SyftSuccess, SyftError]:
        return self._run(context=context, apply=True)

    def undo(self, context: ChangeContext) -> Result[SyftSuccess, SyftError]:
        return self._run(context=context, apply=False)

    def __repr_syft_nested__(self) -> str:
        return (
            f"Create Worker Pool '{self.pool_name}' for Image with id {self.image_uid}"
        )


@serializable()
<<<<<<< HEAD
=======
class CreateCustomWorkerPoolChangeV2(Change):
    __canonical_name__ = "CreateCustomWorkerPoolChange"
    __version__ = SYFT_OBJECT_VERSION_2

    pool_name: str
    num_workers: int
    image_uid: UID | None = None
    config: WorkerConfig | None = None

    __repr_attrs__ = ["pool_name", "num_workers", "image_uid"]


@serializable()
class RequestV2(SyncableSyftObject):
    __canonical_name__ = "Request"
    __version__ = SYFT_OBJECT_VERSION_2

    requesting_user_verify_key: SyftVerifyKey
    requesting_user_name: str = ""
    requesting_user_email: str | None = ""
    requesting_user_institution: str | None = ""
    approving_user_verify_key: SyftVerifyKey | None = None
    request_time: DateTime
    updated_at: DateTime | None = None
    server_uid: UID
    request_hash: str
    changes: list[Change]
    history: list[ChangeStatus] = []
    __table_coll_widths__ = [
        "min-content",
        "auto",
        "auto",
        "auto",
        "auto",
        "auto",
    ]

    __attr_searchable__ = [
        "requesting_user_verify_key",
        "approving_user_verify_key",
    ]
    __attr_unique__ = ["request_hash"]
    __repr_attrs__ = [
        "request_time",
        "updated_at",
        "status",
        "changes",
        "requesting_user_verify_key",
    ]
    __exclude_sync_diff_attrs__ = ["server_uid", "changes", "history"]
    __table_sort_attr__ = "Request time"


@serializable()
>>>>>>> d0e0ea41
class Request(SyncableSyftObject):
    __canonical_name__ = "Request"
    __version__ = SYFT_OBJECT_VERSION_1

    requesting_user_verify_key: SyftVerifyKey
    requesting_user_name: str = ""
    requesting_user_email: str | None = ""
    requesting_user_institution: str | None = ""
    approving_user_verify_key: SyftVerifyKey | None = None
    request_time: DateTime
    updated_at: DateTime | None = None
    server_uid: UID
    request_hash: str
    changes: list[Change]
    history: list[ChangeStatus] = []
    tags: list[str] = []

    __table_coll_widths__ = [
        "min-content",
        "auto",
        "auto",
        "auto",
        "auto",
        "auto",
    ]

    __attr_searchable__ = [
        "requesting_user_verify_key",
        "approving_user_verify_key",
    ]
    __attr_unique__ = ["request_hash"]
    __repr_attrs__ = [
        "request_time",
        "updated_at",
        "status",
        "changes",
        "requesting_user_verify_key",
    ]
    __exclude_sync_diff_attrs__ = ["server_uid", "changes", "history"]
    __table_sort_attr__ = "Request time"

    def _repr_html_(self) -> Any:
        # add changes
        updated_at_line = ""
        if self.updated_at is not None:
            updated_at_line += (
                f"<p><strong>Created by: </strong>{self.requesting_user_name}</p>"
            )
        str_changes_ = []
        for change in self.changes:
            str_change = (
                change.__repr_syft_nested__()
                if hasattr(change, "__repr_syft_nested__")
                else type(change)
            )
            str_change = f"{str_change}. "
            str_changes_.append(str_change)
        str_changes = "\n".join(str_changes_)
        api = APIRegistry.api_for(
            self.server_uid,
            self.syft_client_verify_key,
        )
        shared_with_line = ""
        if self.code and len(self.code.output_readers) > 0:
            # owner_names = ["canada", "US"]
            owners_string = " and ".join(
                [f"<strong>{x}</strong>" for x in self.code.output_reader_names]  # type: ignore
            )
            shared_with_line += (
                f"<p><strong>Custom Policy: </strong> "
                f"outputs are <strong>shared</strong> with the owners of {owners_string} once computed"
            )

        server_info = ""
        if api is not None:
            metadata = api.services.metadata.get_metadata()
            server_name = (
                api.server_name.capitalize() if api.server_name is not None else ""
            )
            server_type = metadata.server_type.value.capitalize()
            server_info = f"<p><strong>Requested on: </strong> {server_name} of type <strong>{server_type}</strong></p>"

        email_str = (
            f"({self.requesting_user_email})" if self.requesting_user_email else ""
        )
        institution_str = (
            f"<strong>Institution:</strong> {self.requesting_user_institution}"
            if self.requesting_user_institution
            else ""
        )

        return f"""
            <style>
            .syft-request {{color: {SURFACE[options.color_theme]};}}
            </style>
            <div class='syft-request'>
                <h3>Request</h3>
                <p><strong>Id: </strong>{self.id}</p>
                <p><strong>Request time: </strong>{self.request_time}</p>
                {updated_at_line}
                {shared_with_line}
                <p><strong>Status: </strong>{self.status}</p>
                {server_info}
                <p><strong>Requested by:</strong> {self.requesting_user_name} {email_str} {institution_str}</p>
                <p><strong>Changes: </strong> {str_changes}</p>
            </div>

            """

    @property
    def html_description(self) -> str:
        desc = " ".join([x.__repr_syft_nested__() for x in self.changes])
        # desc = desc.replace('\n', '')
        # desc = desc.replace('<br>', '\n')
        desc = desc.replace(". ", ".\n\n")
        desc = desc.replace("<b>", "")
        desc = desc.replace("</b>", "")
        desc = desc.replace("<i>", "")
        desc = desc.replace("</i>", "")

        return desc

    def _coll_repr_(self) -> dict[str, str | dict[str, str]]:
        if self.status == RequestStatus.APPROVED:
            badge_color = "badge-green"
        elif self.status == RequestStatus.PENDING:
            badge_color = "badge-gray"
        else:
            badge_color = "badge-red"

        status_badge = {"value": self.status.name.capitalize(), "type": badge_color}

        user_data = [
            self.requesting_user_name,
            self.requesting_user_email,
            self.requesting_user_institution,
        ]

        return {
            "Description": self.html_description,
            "Requested By": "\n".join(user_data),
            "Creation Time": str(self.request_time),
            "Status": status_badge,
        }

    @property
    def code_id(self) -> UID:
        for change in self.changes:
            if isinstance(change, UserCodeStatusChange):
                return change.linked_user_code.object_uid
        return SyftError(
            message="This type of request does not have code associated with it."
        )

    @property
    def codes(self) -> Any:
        for change in self.changes:
            if isinstance(change, UserCodeStatusChange):
                return change.codes
        return SyftError(
            message="This type of request does not have code associated with it."
        )

    def get_user_code(self, context: AuthedServiceContext) -> UserCode | None:
        for change in self.changes:
            if isinstance(change, UserCodeStatusChange):
                return change.get_user_code(context)
        return None

    @property
    def code(self) -> UserCode | SyftError:
        for change in self.changes:
            if isinstance(change, UserCodeStatusChange):
                return change.code
        return SyftError(
            message="This type of request does not have code associated with it."
        )

    @property
    def current_change_state(self) -> dict[UID, bool]:
        change_applied_map = {}
        for change_status in self.history:
            # only store the last change
            change_applied_map[change_status.change_id] = change_status.applied

        return change_applied_map

    @property
    def icon(self) -> str:
        return Icon.REQUEST.svg

    def get_status(self, context: AuthedServiceContext | None = None) -> RequestStatus:
        is_l0_deployment = (
            self.get_is_l0_deployment(context) if context else self.is_l0_deployment
        )
        if is_l0_deployment:
            code_status = self.code.get_status(context) if context else self.code.status
            return RequestStatus.from_usercode_status(code_status)

        if len(self.history) == 0:
            return RequestStatus.PENDING

        all_changes_applied = all(self.current_change_state.values()) and (
            len(self.current_change_state) == len(self.changes)
        )

        request_status = (
            RequestStatus.APPROVED if all_changes_applied else RequestStatus.REJECTED
        )

        return request_status

    @property
    def status(self) -> RequestStatus:
        return self.get_status()

    def approve(
        self,
        disable_warnings: bool = False,
        approve_nested: bool = False,
        **kwargs: dict,
    ) -> Result[SyftSuccess, SyftError]:
        api = self._get_api()
        if isinstance(api, SyftError):
            return api

        if self.is_l0_deployment:
            return SyftError(
                message="This request is a low-side request. Please sync your results to approve."
            )
        # TODO: Refactor so that object can also be passed to generate warnings
        if api.connection:
            metadata = api.connection.get_server_metadata(api.signing_key)
        else:
            metadata = None
        message = None

        is_code_request = not isinstance(self.codes, SyftError)

        if is_code_request and len(self.codes) > 1 and not approve_nested:
            return SyftError(
                message="Multiple codes detected, please use approve_nested=True"
            )

        if metadata and metadata.server_side_type == ServerSideType.HIGH_SIDE.value:
            message = (
                "You're approving a request on "
                f"{metadata.server_side_type} side {metadata.server_type} "
                "which may host datasets with private information."
            )
        if message and metadata and metadata.show_warnings and not disable_warnings:
            prompt_warning_message(message=message, confirm=True)
        msg = (
            "Approving request ",
            f"on change {self.code.service_func_name} " if is_code_request else "",
            f"for datasite {api.server_name}",
        )

        print("".join(msg))
        res = api.services.request.apply(self.id, **kwargs)
        return res

    def deny(self, reason: str) -> SyftSuccess | SyftError:
        """Denies the particular request.

        Args:
            reason (str): Reason for which the request has been denied.
        """
        api = self._get_api()
        if isinstance(api, SyftError):
            return api

        if self.is_l0_deployment:
            if self.status == RequestStatus.APPROVED:
                prompt_warning_message(
                    "This request already has results published to the data scientist. "
                    "They will still be able to access those results."
                )
            result = api.code.update(id=self.code_id, l0_deny_reason=reason)
            if isinstance(result, SyftError):
                return result
            return SyftSuccess(message=f"Request denied with reason: {reason}")

        return api.services.request.undo(uid=self.id, reason=reason)

    @property
    def is_l0_deployment(self) -> bool:
        return bool(self.code) and self.code.is_l0_deployment

    def get_is_l0_deployment(self, context: AuthedServiceContext) -> bool:
        code = self.get_user_code(context)
        if code:
            return code.is_l0_deployment
        else:
            return False

    def approve_with_client(self, client: SyftClient) -> Result[SyftSuccess, SyftError]:
        if self.is_l0_deployment:
            return SyftError(
                message="This request is a low-side request. Please sync your results to approve."
            )

        print(f"Approving request for datasite {client.name}")
        return client.api.services.request.apply(self.id)

    def apply(self, context: AuthedServiceContext) -> Result[SyftSuccess, SyftError]:
        change_context: ChangeContext = ChangeContext.from_service(context)
        change_context.requesting_user_credentials = self.requesting_user_verify_key
        for change in self.changes:
            # by default change status is not applied
            change_status = ChangeStatus(change_id=change.id, applied=False)
            result = change.apply(context=change_context)
            if isinstance(result, SyftError):
                return result
            if result.is_err():
                # add to history and save history to request
                self.history.append(change_status)
                self.save(context=context)
                return result

            # If no error, then change successfully applied.
            change_status.applied = True
            self.history.append(change_status)

        self.updated_at = DateTime.now()
        self.save(context=context)

        return Ok(SyftSuccess(message=f"Request {self.id} changes applied"))

    def undo(self, context: AuthedServiceContext) -> Result[SyftSuccess, SyftError]:
        change_context: ChangeContext = ChangeContext.from_service(context)
        change_context.requesting_user_credentials = self.requesting_user_verify_key

        current_change_state = self.current_change_state
        for change in self.changes:
            # by default change status is not applied
            is_change_applied = current_change_state.get(change.id, False)
            change_status = ChangeStatus(
                change_id=change.id,
                applied=is_change_applied,
            )
            # undo here may be deny for certain Changes (UserCodeChange)
            result = change.undo(context=change_context)
            if result.is_err():
                # add to history and save history to request
                self.history.append(change_status)
                self.save(context=context)
                return result

            # If no error, then change successfully undone.
            change_status.applied = False
            self.history.append(change_status)

        self.updated_at = DateTime.now()
        result = self.save(context=context)
        if isinstance(result, SyftError):
            return Err(result)
        # override object with latest changes.
        self = result
        return Ok(SyftSuccess(message=f"Request {self.id} changes undone."))

    def save(self, context: AuthedServiceContext) -> Result[SyftSuccess, SyftError]:
        # relative
        from .request_service import RequestService

        save_method = context.server.get_service_method(RequestService.save)
        return save_method(context=context, request=self)

    def _create_action_object_for_deposited_result(
        self,
        result: Any,
    ) -> ActionObject | SyftError:
        api = self._get_api()
        if isinstance(api, SyftError):
            return api

        # Ensure result is an ActionObject
        if isinstance(result, ActionObject):
            existing_job = api.services.job.get_by_result_id(result.id.id)
            if existing_job is not None:
                return SyftError(
                    message=f"This ActionObject is already the result of Job {existing_job.id}"
                )
            action_object = result
        else:
            action_object = ActionObject.from_obj(
                result,
                syft_client_verify_key=self.syft_client_verify_key,
                syft_server_location=self.syft_server_location,
            )

        # Ensure ActionObject exists on this server
        action_object_is_from_this_server = isinstance(
            api.services.action.exists(action_object.id.id), SyftSuccess
        )
        if (
            action_object.syft_blob_storage_entry_id is None
            or not action_object_is_from_this_server
        ):
            action_object.reload_cache()
            result = action_object._send(self.server_uid, self.syft_client_verify_key)
            if isinstance(result, SyftError):
                return result

        return action_object

    def _create_output_history_for_deposited_result(
        self, job: Job, result: Any
    ) -> SyftSuccess | SyftError:
        code = self.code
        if isinstance(code, SyftError):
            return code
        api = self._get_api()
        if isinstance(api, SyftError):
            return api

        input_ids = {}
        input_policy = code.input_policy
        if input_policy is not None:
            for input_ in input_policy.inputs.values():
                input_ids.update(input_)
        res = api.services.code.store_execution_output(
            user_code_id=code.id,
            outputs=result,
            job_id=job.id,
            input_ids=input_ids,
        )

        return res

    def deposit_result(
        self,
        result: Any,
        log_stdout: str = "",
        log_stderr: str = "",
    ) -> Job | SyftError:
        """
        Adds a result to this Request:
        - Create an ActionObject from the result (if not already an ActionObject)
        - Ensure ActionObject exists on this server
        - Create Job with new result and logs
        - Update the output history

        Args:
            result (Any): ActionObject or any object to be saved as an ActionObject.
            logs (str | None, optional): Optional logs to be saved with the Job. Defaults to None.

        Returns:
            Job | SyftError: Job object if successful, else SyftError.
        """

        # TODO check if this is a low-side request. If not, SyftError

        api = self._get_api()
        if isinstance(api, SyftError):
            return api
        code = self.code
        if isinstance(code, SyftError):
            return code

        if not self.is_l0_deployment:
            return SyftError(
                message="deposit_result is only available for low side code requests. "
                "Please use request.approve() instead."
            )

        # Create ActionObject
        action_object = self._create_action_object_for_deposited_result(result)
        if isinstance(action_object, SyftError):
            return action_object

        # Create Job
        # NOTE code owner read permissions are added when syncing this Job
        job = api.services.job.create_job_for_user_code_id(
            code.id,
            result=action_object,
            log_stdout=log_stdout,
            log_stderr=log_stderr,
            status=JobStatus.COMPLETED,
            add_code_owner_read_permissions=False,
        )
        if isinstance(job, SyftError):
            return job

        # Add to output history
        res = self._create_output_history_for_deposited_result(job, result)
        if isinstance(res, SyftError):
            return res

        return job

    @deprecated(
        return_syfterror=True,
        reason="accept_by_depositing_result has been removed. Use approve instead to "
        "approve this request, or deposit_result to deposit a new result.",
    )
    def accept_by_depositing_result(self, result: Any, force: bool = False) -> Any:
        pass

    def get_sync_dependencies(
        self, context: AuthedServiceContext
    ) -> list[UID] | SyftError:
        dependencies = []
        code_id = self.code_id
        if isinstance(code_id, SyftError):
            return code_id
        dependencies.append(code_id)

        return dependencies


@serializable()
class RequestInfo(SyftObject):
    # version
    __canonical_name__ = "RequestInfo"
    __version__ = SYFT_OBJECT_VERSION_1

    user: UserView
    request: Request
    message: Notification


@serializable()
class RequestInfoFilter(SyftObject):
    # version
    __canonical_name__ = "RequestInfoFilter"
    __version__ = SYFT_OBJECT_VERSION_1

    name: str | None = None


@serializable()
class SubmitRequest(SyftObject):
    __canonical_name__ = "SubmitRequest"
    __version__ = SYFT_OBJECT_VERSION_1

    changes: list[Change]
    requesting_user_verify_key: SyftVerifyKey | None = None


def hash_changes(context: TransformContext) -> TransformContext:
    if context.output is None:
        return context

    request_time = context.output["request_time"]
    key = context.output["requesting_user_verify_key"]
    changes = context.output["changes"]

    time_hash = hashlib.sha256(
        _serialize(request_time.utc_timestamp, to_bytes=True)
    ).digest()
    key_hash = hashlib.sha256(bytes(key.verify_key)).digest()
    changes_hash = hashlib.sha256(_serialize(changes, to_bytes=True)).digest()
    final_hash = hashlib.sha256(time_hash + key_hash + changes_hash).hexdigest()

    context.output["request_hash"] = final_hash

    return context


def add_request_time(context: TransformContext) -> TransformContext:
    if context.output is not None:
        context.output["request_time"] = DateTime.now()
    return context


def check_requesting_user_verify_key(context: TransformContext) -> TransformContext:
    if context.output and context.server and context.obj:
        if context.obj.requesting_user_verify_key and context.server.is_root(
            context.credentials
        ):
            context.output["requesting_user_verify_key"] = (
                context.obj.requesting_user_verify_key
            )
        else:
            context.output["requesting_user_verify_key"] = context.credentials

    return context


def add_requesting_user_info(context: TransformContext) -> TransformContext:
    if context.output is not None and context.server is not None:
        try:
            user_key = context.output["requesting_user_verify_key"]
            user_service = context.server.get_service("UserService")
            user = user_service.get_by_verify_key(user_key)
            context.output["requesting_user_name"] = user.name
            context.output["requesting_user_email"] = user.email
            context.output["requesting_user_institution"] = (
                user.institution if user.institution else ""
            )
        except Exception:
            context.output["requesting_user_name"] = "guest_user"

    return context


@transform(SubmitRequest, Request)
def submit_request_to_request() -> list[Callable]:
    return [
        generate_id,
        add_server_uid_for_key("server_uid"),
        add_request_time,
        check_requesting_user_verify_key,
        add_requesting_user_info,
        hash_changes,
    ]


@serializable()
class ObjectMutation(Change):
    __canonical_name__ = "ObjectMutation"
    __version__ = SYFT_OBJECT_VERSION_1

    linked_obj: LinkedObject | None = None
    attr_name: str
    value: Any | None = None
    match_type: bool
    previous_value: Any | None = None

    __repr_attrs__ = ["linked_obj", "attr_name"]

    def mutate(self, obj: Any, value: Any | None = None) -> Any:
        # check if attribute is a property setter first
        # this seems necessary for pydantic types
        attr = getattr(type(obj), self.attr_name, None)
        if inspect.isdatadescriptor(attr):
            if hasattr(attr, "fget") and hasattr(attr, "fset"):
                self.previous_value = attr.fget(obj)
                attr.fset(obj, value)
        else:
            self.previous_value = getattr(obj, self.attr_name, None)
            setattr(obj, self.attr_name, value)
        return obj

    def __repr_syft_nested__(self) -> str:
        return f"Mutate <b>{self.attr_name}</b> to <b>{self.value}</b>"

    def _run(
        self, context: ChangeContext, apply: bool
    ) -> Result[SyftSuccess, SyftError]:
        if self.linked_obj is None:
            return Err(SyftError(message=f"{self}'s linked object is None"))
        try:
            obj = self.linked_obj.resolve_with_context(context)
            if obj.is_err():
                return Err(SyftError(message=obj.err()))
            obj = obj.ok()
            if apply:
                obj = self.mutate(obj, value=self.value)
                self.linked_obj.update_with_context(context, obj)
            else:
                # unset the set value
                obj = self.mutate(obj, value=self.previous_value)
                self.linked_obj.update_with_context(context, obj)

            return Ok(SyftSuccess(message=f"{type(self)} Success"))
        except Exception as e:
            print(f"failed to apply {type(self)}. {e}")
            return Err(SyftError(message=str(e)))

    def apply(self, context: ChangeContext) -> Result[SyftSuccess, SyftError]:
        return self._run(context=context, apply=True)

    def undo(self, context: ChangeContext) -> Result[SyftSuccess, SyftError]:
        return self._run(context=context, apply=False)


def type_for_field(object_type: type, attr_name: str) -> type | None:
    field_type = None
    try:
        field_type = object_type.__dict__["__annotations__"][attr_name]
    except Exception:  # nosec
        try:
            field_type = object_type.__fields__.get(attr_name, None).type_
        except Exception:  # nosec
            pass
    return field_type


@serializable()
class EnumMutation(ObjectMutation):
    __canonical_name__ = "EnumMutation"
    __version__ = SYFT_OBJECT_VERSION_1

    enum_type: type[Enum]
    value: Enum | None = None
    match_type: bool = True

    __repr_attrs__ = ["linked_obj", "attr_name", "value"]

    @property
    def valid(self) -> SyftSuccess | SyftError:
        if self.match_type and not isinstance(self.value, self.enum_type):
            return SyftError(
                message=f"{type(self.value)} must be of type: {self.enum_type}"
            )
        return SyftSuccess(message=f"{type(self)} valid")

    @staticmethod
    def from_obj(
        linked_obj: LinkedObject, attr_name: str, value: Enum | None = None
    ) -> "EnumMutation":
        enum_type = type_for_field(linked_obj.object_type, attr_name)
        return EnumMutation(
            linked_obj=linked_obj,
            attr_name=attr_name,
            enum_type=enum_type,
            value=value,
            match_type=True,
        )

    def _run(
        self, context: ChangeContext, apply: bool
    ) -> Result[SyftSuccess, SyftError]:
        try:
            valid = self.valid
            if not valid:
                return Err(valid)
            if self.linked_obj is None:
                return Err(SyftError(message=f"{self}'s linked object is None"))
            obj = self.linked_obj.resolve_with_context(context)
            if obj.is_err():
                return Err(SyftError(message=obj.err()))
            obj = obj.ok()
            if apply:
                obj = self.mutate(obj=obj)

                self.linked_obj.update_with_context(context, obj)
            else:
                raise NotImplementedError
            return Ok(SyftSuccess(message=f"{type(self)} Success"))
        except Exception as e:
            print(f"failed to apply {type(self)}. {e}")
            return Err(SyftError(message=e))

    def apply(self, context: ChangeContext) -> Result[SyftSuccess, SyftError]:
        return self._run(context=context, apply=True)

    def undo(self, context: ChangeContext) -> Result[SyftSuccess, SyftError]:
        return self._run(context=context, apply=False)

    def __repr_syft_nested__(self) -> str:
        return f"Mutate <b>{self.enum_type}</b> to <b>{self.value}</b>"

    @property
    def link(self) -> SyftObject | None:
        if self.linked_obj:
            return self.linked_obj.resolve
        return None


@serializable()
class UserCodeStatusChange(Change):
    __canonical_name__ = "UserCodeStatusChange"
    __version__ = SYFT_OBJECT_VERSION_1

    value: UserCodeStatus
    linked_obj: LinkedObject
    linked_user_code: LinkedObject
    nested_solved: bool = False
    match_type: bool = True
    __repr_attrs__ = [
        "code.service_func_name",
        "code.input_policy_type.__canonical_name__",
        "code.output_policy_type.__canonical_name__",
        "code.worker_pool_name",
        "code.status.approved",
    ]

    @property
    def code(self) -> UserCode:
        if self.linked_user_code._resolve_cache:
            return self.linked_user_code._resolve_cache
        return self.linked_user_code.resolve

    def get_user_code(self, context: AuthedServiceContext) -> UserCode:
        resolve = self.linked_user_code.resolve_with_context(context)
        return resolve.ok()

    @property
    def codes(self) -> list[UserCode]:
        def recursive_code(server: Any) -> list:
            codes = []
            for obj, new_server in server.values():
                codes.append(obj.resolve)
                codes.extend(recursive_code(new_server))
            return codes

        codes = [self.code]
        codes.extend(recursive_code(self.code.nested_codes))
        return codes

    def nested_repr(self, server: Any | None = None, level: int = 0) -> str:
        msg = ""
        if server is None:
            server = self.code.nested_codes

        for service_func_name, (_, new_server) in server.items():  # type: ignore
            msg = "├──" + "──" * level + f"{service_func_name}<br>"
            msg += self.nested_repr(server=new_server, level=level + 1)
        return msg

    def __repr_syft_nested__(self) -> str:
        msg = (
            f"Request to change <strong>{self.code.service_func_name}</strong> "
            f"(Pool Id: <strong>{self.code.worker_pool_name}</strong>) "
        )
        msg += "to permission RequestStatus.APPROVED."
        if self.code.nested_codes is None or self.code.nested_codes == {}:  # type: ignore
            msg += " No nested requests"
        else:
            if self.nested_solved:
                # else:
                msg += "<br><br>This change requests the following nested functions calls:<br>"
                msg += self.nested_repr()
            else:
                msg += " Nested Requests not resolved"
        return msg

    def _repr_markdown_(self, wrap_as_python: bool = True, indent: int = 0) -> str:
        code = self.code
        input_policy_type = (
            code.input_policy_type.__canonical_name__
            if code.input_policy_type is not None
            else None
        )
        output_policy_type = (
            code.output_policy_type.__canonical_name__
            if code.output_policy_type is not None
            else None
        )
        repr_dict = {
            "function": code.service_func_name,
            "input_policy_type": f"{input_policy_type}",
            "output_policy_type": f"{output_policy_type}",
            "approved": f"{code.status.approved}",
        }
        return markdown_as_class_with_fields(self, repr_dict)

    @property
    def approved(self) -> bool:
        return self.linked_obj.resolve.approved

    @property
    def valid(self) -> SyftSuccess | SyftError:
        if self.match_type and not isinstance(self.value, UserCodeStatus):
            # TODO: fix the mypy issue
            return SyftError(  # type: ignore[unreachable]
                message=f"{type(self.value)} must be of type: {UserCodeStatus}"
            )
        return SyftSuccess(message=f"{type(self)} valid")

    def mutate(
        self,
        status: UserCodeStatusCollection,
        context: ChangeContext,
        undo: bool,
    ) -> UserCodeStatusCollection | SyftError:
        reason: str = context.extra_kwargs.get("reason", "")

        if not undo:
            res = status.mutate(
                value=(self.value, reason),
                server_name=context.server.name,
                server_id=context.server.id,
                verify_key=context.server.signing_key.verify_key,
            )
            if isinstance(res, SyftError):
                return res
        else:
            res = status.mutate(
                value=(UserCodeStatus.DENIED, reason),
                server_name=context.server.name,
                server_id=context.server.id,
                verify_key=context.server.signing_key.verify_key,
            )
        return res

    def _run(
        self, context: ChangeContext, apply: bool
    ) -> Result[SyftSuccess, SyftError]:
        try:
            valid = self.valid
            if not valid:
                return Err(valid)
            user_code = self.linked_user_code.resolve_with_context(context)
            if user_code.is_err():
                return Err(SyftError(message=user_code.err()))
            user_code = user_code.ok()
            user_code_status = self.linked_obj.resolve_with_context(context)
            if user_code_status.is_err():
                return Err(SyftError(message=user_code_status.err()))
            user_code_status = user_code_status.ok()

            if apply:
                # Only mutate, does not write to stash
                updated_status = self.mutate(user_code_status, context, undo=False)

                if isinstance(updated_status, SyftError):
                    return Err(updated_status.message)

                self.linked_obj.update_with_context(context, updated_status)
            else:
                updated_status = self.mutate(user_code_status, context, undo=True)
                if isinstance(updated_status, SyftError):
                    return Err(updated_status.message)

                self.linked_obj.update_with_context(context, updated_status)
            return Ok(SyftSuccess(message=f"{type(self)} Success"))
        except Exception as e:
            logger.error(f"failed to apply {type(self)}", exc_info=e)
            return Err(SyftError(message=str(e)))

    def apply(self, context: ChangeContext) -> Result[SyftSuccess, SyftError]:
        return self._run(context=context, apply=True)

    def undo(self, context: ChangeContext) -> Result[SyftSuccess, SyftError]:
        return self._run(context=context, apply=False)

    @property
    def link(self) -> SyftObject | None:
        if self.linked_obj:
            return self.linked_obj.resolve
        return None


@serializable()
class SyncedUserCodeStatusChange(UserCodeStatusChange):
    __canonical_name__ = "SyncedUserCodeStatusChange"
    __version__ = SYFT_OBJECT_VERSION_1
    linked_obj: LinkedObject | None = None  # type: ignore

    @property
    def approved(self) -> bool:
        return self.code.status.approved

    def mutate(
        self,
        status: UserCodeStatusCollection,
        context: ChangeContext,
        undo: bool,
    ) -> UserCodeStatusCollection | SyftError:
        return SyftError(
            message="Synced UserCodes status is computed, and cannot be updated manually."
        )

    def _run(
        self, context: ChangeContext, apply: bool
    ) -> Result[SyftSuccess, SyftError]:
        return Ok(
            SyftError(
                message="Synced UserCodes status is computed, and cannot be updated manually."
            )
        )

    def link(self) -> Any:  # type: ignore
        return self.code.status<|MERGE_RESOLUTION|>--- conflicted
+++ resolved
@@ -29,12 +29,8 @@
 from ...types.syft_object import SyftObject
 from ...types.syncable_object import SyncableSyftObject
 from ...types.transforms import TransformContext
-<<<<<<< HEAD
-from ...types.transforms import add_node_uid_for_key
-=======
 from ...types.transforms import add_server_uid_for_key
 from ...types.transforms import drop
->>>>>>> d0e0ea41
 from ...types.transforms import generate_id
 from ...types.transforms import transform
 from ...types.twin_object import TwinObject
@@ -376,27 +372,10 @@
         return (
             f"Create Worker Pool '{self.pool_name}' for Image with id {self.image_uid}"
         )
-
-
-@serializable()
-<<<<<<< HEAD
-=======
-class CreateCustomWorkerPoolChangeV2(Change):
-    __canonical_name__ = "CreateCustomWorkerPoolChange"
-    __version__ = SYFT_OBJECT_VERSION_2
-
-    pool_name: str
-    num_workers: int
-    image_uid: UID | None = None
-    config: WorkerConfig | None = None
-
-    __repr_attrs__ = ["pool_name", "num_workers", "image_uid"]
-
-
 @serializable()
 class RequestV2(SyncableSyftObject):
     __canonical_name__ = "Request"
-    __version__ = SYFT_OBJECT_VERSION_2
+    __version__ = SYFT_OBJECT_VERSION_1
 
     requesting_user_verify_key: SyftVerifyKey
     requesting_user_name: str = ""
@@ -435,7 +414,6 @@
 
 
 @serializable()
->>>>>>> d0e0ea41
 class Request(SyncableSyftObject):
     __canonical_name__ = "Request"
     __version__ = SYFT_OBJECT_VERSION_1
