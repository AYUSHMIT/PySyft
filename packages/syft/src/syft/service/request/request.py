--- conflicted
+++ resolved
@@ -158,34 +158,20 @@
                     uid_blob = action_obj.private.syft_blob_storage_entry_id
                 else:
                     uid_blob = action_obj.syft_blob_storage_entry_id
-<<<<<<< HEAD
-                if uid_blob is not None:
-                    requesting_permission_blob_obj = ActionObjectPermission(
-=======
                 requesting_permission_blob_obj = (
                     ActionObjectPermission(
->>>>>>> e2bd35e3
                         uid=uid_blob,
                         credentials=context.requesting_user_credentials,
                         permission=self.apply_permission_type,
                     )
-<<<<<<< HEAD
-=======
                     if uid_blob
                     else None
                 )
->>>>>>> e2bd35e3
                 if apply:
                     logger.debug(
                         "ADDING PERMISSION", requesting_permission_action_obj, id_action
                     )
                     action_store.add_permission(requesting_permission_action_obj)
-<<<<<<< HEAD
-                    if uid_blob is not None:
-                        blob_storage_service.stash.add_permission(
-                            requesting_permission_blob_obj
-                        )
-=======
                     (
                         blob_storage_service.stash.add_permission(
                             requesting_permission_blob_obj
@@ -193,16 +179,11 @@
                         if requesting_permission_blob_obj
                         else None
                     )
->>>>>>> e2bd35e3
                 else:
                     if action_store.has_permission(requesting_permission_action_obj):
                         action_store.remove_permission(requesting_permission_action_obj)
                     if (
-<<<<<<< HEAD
-                        uid_blob is not None
-=======
                         requesting_permission_blob_obj
->>>>>>> e2bd35e3
                         and blob_storage_service.stash.has_permission(
                             requesting_permission_blob_obj
                         )
