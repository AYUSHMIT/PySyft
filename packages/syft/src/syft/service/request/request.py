--- conflicted
+++ resolved
@@ -117,13 +117,12 @@
 
     __repr_attrs__ = ["linked_obj", "apply_permission_type"]
 
-<<<<<<< HEAD
     @as_result(SyftException)
     def _run(self, context: ChangeContext, apply: bool) -> SyftSuccess:
         # FIX: action_service unwrap?
-        action_service: ActionService = context.node.get_service(ActionService)  # type: ignore[assignment]
+        action_service: ActionService = context.server.get_service(ActionService)  # type: ignore[assignment]
         # FIX: blob_storage_service unwrap?
-        blob_storage_service = context.node.get_service(BlobStorageService)
+        blob_storage_service = context.server.get_service(BlobStorageService)
         action_store = action_service.store
 
         # can we ever have a lineage ID in the store?
@@ -134,15 +133,6 @@
             uid=obj_uid,
             credentials=context.approving_user_credentials,
         )
-=======
-    def _run(
-        self, context: ChangeContext, apply: bool
-    ) -> Result[SyftSuccess, SyftError]:
-        try:
-            action_service: ActionService = context.server.get_service(ActionService)  # type: ignore[assignment]
-            blob_storage_service = context.server.get_service(BlobStorageService)
-            action_store = action_service.store
->>>>>>> fbc11879
 
         if action_obj.is_err():
             raise SyftException(public_message=f"{action_obj.err()}")
@@ -252,18 +242,10 @@
             raise ValueError("`tag` is required for `DockerWorkerConfig`.")
         return self
 
-<<<<<<< HEAD
     @as_result(SyftException)
     def _run(self, context: ChangeContext, apply: bool) -> SyftSuccess:
         # FIX: workerservice unwrap
-        worker_image_service = context.node.get_service("SyftWorkerImageService")
-=======
-    def _run(
-        self, context: ChangeContext, apply: bool
-    ) -> Result[SyftSuccess, SyftError]:
-        try:
-            worker_image_service = context.server.get_service("SyftWorkerImageService")
->>>>>>> fbc11879
+        worker_image_service = context.server.get_service("SyftWorkerImageService")
 
         service_context = context.to_service_ctx()
         result = worker_image_service.submit(service_context, worker_config=self.config)
@@ -1027,13 +1009,8 @@
     if context.output is not None and context.server is not None:
         try:
             user_key = context.output["requesting_user_verify_key"]
-<<<<<<< HEAD
-            user_service = context.node.get_service("UserService")
-            user = user_service.get_by_verify_key(user_key).unwrap()
-=======
             user_service = context.server.get_service("UserService")
             user = user_service.get_by_verify_key(user_key)
->>>>>>> fbc11879
             context.output["requesting_user_name"] = user.name
             context.output["requesting_user_email"] = user.email
             context.output["requesting_user_institution"] = (
