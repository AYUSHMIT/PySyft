--- conflicted
+++ resolved
@@ -757,16 +757,10 @@
             return obj
         return res
 
-<<<<<<< HEAD
-    def is_enclave_request(self, req_enclave_metadata):
-        return (
-            req_enclave_metadata is not None and self.value == UserCodeStatus.APPROVED
-=======
     def is_enclave_request(self, user_code: UserCode):
         return (
             user_code.is_enclave_code is not None
-            and self.value == UserCodeStatus.EXECUTE
->>>>>>> 81fb2564
+            and self.value == UserCodeStatus.APPROVED
         )
 
     def _run(
