--- conflicted
+++ resolved
@@ -76,15 +76,10 @@
 
                 root_verify_key = admin_verify_key()
                 if send_message:
-<<<<<<< HEAD
-                    message = CreateNotification(
-                        subject="Approval Request" if not reason else reason,
-=======
                     subject_msg = f"Result to request {str(request.id)[:4]}...{str(request.id)[-3:]}\
                         has been successfully deposited."
-                    message = CreateMessage(
+                    message = CreateNotification(
                         subject=subject_msg if not reason else reason,
->>>>>>> dc0a7410
                         from_user_verify_key=context.credentials,
                         to_user_verify_key=root_verify_key,
                         linked_obj=link,
@@ -250,12 +245,12 @@
             f"Reason specified by Data Owner: {reason}."
         )
 
-        notification = CreateMessage(
+        notification = CreateNotification(
             subject=message_subject,
             to_user_verify_key=request.requesting_user_verify_key,
             linked_obj=link,
         )
-        send_notification = context.node.get_service_method(MessageService.send)
+        send_notification = context.node.get_service_method(NotificationService.send)
 
         result = send_notification(context=context, message=notification)
         return SyftSuccess(message=f"Request {uid} successfully denied !")
