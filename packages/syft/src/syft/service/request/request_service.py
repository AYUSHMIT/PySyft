# stdlib

# third party

# relative
from ...serde.serializable import serializable
from ...store.document_store import DocumentStore
from ...store.linked_obj import LinkedObject
from ...types.uid import UID
from ..action.action_permissions import ActionObjectPermission
from ..action.action_permissions import ActionPermission
from ..context import AuthedServiceContext
from ..notification.email_templates import RequestEmailTemplate
from ..notification.email_templates import RequestUpdateEmailTemplate
from ..notification.notification_service import CreateNotification
from ..notification.notification_service import NotificationService
from ..notification.notifications import Notification
from ..notifier.notifier_enums import NOTIFIERS
from ..response import SyftError
from ..response import SyftSuccess
from ..service import AbstractService
from ..service import SERVICE_TO_TYPES
from ..service import TYPE_TO_SERVICE
from ..service import service_method
from ..user.user import UserView
from ..user.user_roles import ADMIN_ROLE_LEVEL
from ..user.user_roles import DATA_SCIENTIST_ROLE_LEVEL
from ..user.user_roles import GUEST_ROLE_LEVEL
from ..user.user_service import UserService
from .request import Change
from .request import Request
from .request import RequestInfo
from .request import RequestInfoFilter
from .request import RequestStatus
from .request import SubmitRequest
from .request_stash import RequestStash


<<<<<<< HEAD
@serializable()
=======
@instrument
@serializable(canonical_name="RequestService", version=1)
>>>>>>> a97e1224
class RequestService(AbstractService):
    store: DocumentStore
    stash: RequestStash

    def __init__(self, store: DocumentStore) -> None:
        self.store = store
        self.stash = RequestStash(store=store)

    @service_method(path="request.submit", name="submit", roles=GUEST_ROLE_LEVEL)
    def submit(
        self,
        context: AuthedServiceContext,
        request: SubmitRequest,
        send_message: bool = True,
        reason: str | None = "",
    ) -> Request | SyftError:
        """Submit a Request"""
        try:
            req = request.to(Request, context=context)
            result = self.stash.set(
                context.credentials,
                req,
                add_permissions=[
                    ActionObjectPermission(
                        uid=req.id, permission=ActionPermission.ALL_READ
                    ),
                ],
            )
            if result.is_ok():
                request = result.ok()
                link = LinkedObject.with_context(request, context=context)

                admin_verify_key = context.server.get_service_method(
                    UserService.admin_verify_key
                )

                root_verify_key = admin_verify_key()
                if send_message:
                    subject_msg = f"Result to request {str(request.id)[:4]}...{str(request.id)[-3:]}\
                        has been successfully deposited."
                    message = CreateNotification(
                        subject=subject_msg if not reason else reason,
                        from_user_verify_key=context.credentials,
                        to_user_verify_key=root_verify_key,
                        linked_obj=link,
                        notifier_types=[NOTIFIERS.EMAIL],
                        email_template=RequestEmailTemplate,
                    )
                    method = context.server.get_service_method(NotificationService.send)
                    result = method(context=context, notification=message)
                    if isinstance(result, Notification):
                        return request
                    else:
                        return SyftError(
                            message=f"Failed to send notification: {result.err()}"
                        )

                return request

            if result.is_err():
                return SyftError(message=str(result.err()))
            return result.ok()
        except Exception as e:
            print("Failed to submit Request", e)
            raise e

    @service_method(
        path="request.get_by_uid", name="get_by_uid", roles=DATA_SCIENTIST_ROLE_LEVEL
    )
    def get_by_uid(
        self, context: AuthedServiceContext, uid: UID
    ) -> Request | None | SyftError:
        result = self.stash.get_by_uid(context.credentials, uid)
        if result.is_err():
            return SyftError(message=str(result.err()))
        return result.ok()

    @service_method(
        path="request.get_all", name="get_all", roles=DATA_SCIENTIST_ROLE_LEVEL
    )
    def get_all(self, context: AuthedServiceContext) -> list[Request] | SyftError:
        result = self.stash.get_all(context.credentials)
        if result.is_err():
            return SyftError(message=str(result.err()))
        requests = result.ok()
        # return [self.resolve_nested_requests(context, request) for request in requests]
        return requests

    @service_method(path="request.get_all_info", name="get_all_info")
    def get_all_info(
        self,
        context: AuthedServiceContext,
        page_index: int | None = 0,
        page_size: int | None = 0,
    ) -> list[list[RequestInfo]] | list[RequestInfo] | SyftError:
        """Get the information of all requests"""

        result = self.stash.get_all(context.credentials)
        if result.is_err():
            return SyftError(message=result.err())

        method = context.server.get_service_method(UserService.get_by_verify_key)
        get_message = context.server.get_service_method(
            NotificationService.filter_by_obj
        )

        requests: list[RequestInfo] = []
        for req in result.ok():
            user = method(req.requesting_user_verify_key).to(UserView)
            message = get_message(context=context, obj_uid=req.id)
            requests.append(RequestInfo(user=user, request=req, notification=message))
        if not page_size:
            return requests

        # If chunk size is defined, then split list into evenly sized chunks
        chunked_requests: list[list[RequestInfo]] = [
            requests[i : i + page_size] for i in range(0, len(requests), page_size)
        ]
        if page_index:
            return chunked_requests[page_index]
        else:
            return chunked_requests

    @service_method(path="request.add_changes", name="add_changes")
    def add_changes(
        self, context: AuthedServiceContext, uid: UID, changes: list[Change]
    ) -> Request | SyftError:
        result = self.stash.get_by_uid(credentials=context.credentials, uid=uid)

        if result.is_err():
            return SyftError(
                message=f"Failed to retrieve request with uid: {uid}. Error: {result.err()}"
            )

        request = result.ok()
        request.changes.extend(changes)
        return self.save(context=context, request=request)

    @service_method(path="request.filter_all_info", name="filter_all_info")
    def filter_all_info(
        self,
        context: AuthedServiceContext,
        request_filter: RequestInfoFilter,
        page_index: int | None = 0,
        page_size: int | None = 0,
    ) -> list[RequestInfo] | SyftError:
        """Get a Dataset"""
        result = self.get_all_info(context)
        requests = list(
            filter(lambda res: (request_filter.name in res.user.name), result)
        )

        # If chunk size is defined, then split list into evenly sized chunks
        if page_size:
            requests = [
                requests[i : i + page_size] for i in range(0, len(requests), page_size)
            ]
            if page_index is not None:
                # Return the proper slice using chunk_index
                requests = requests[page_index]

        return requests

    @service_method(
        path="request.apply",
        name="apply",
    )
    def apply(
        self,
        context: AuthedServiceContext,
        uid: UID,
        **kwargs: dict,
    ) -> SyftSuccess | SyftError:
        request = self.stash.get_by_uid(context.credentials, uid)
        if request.is_ok():
            request = request.ok()

            context.extra_kwargs = kwargs
            result = request.apply(context=context)

            filter_by_obj = context.server.get_service_method(
                NotificationService.filter_by_obj
            )
            request_notification = filter_by_obj(context=context, obj_uid=uid)

            link = LinkedObject.with_context(request, context=context)
            if not request.get_status(context) == RequestStatus.PENDING:
                if request_notification is not None and not isinstance(
                    request_notification, SyftError
                ):
                    mark_as_read = context.server.get_service_method(
                        NotificationService.mark_as_read
                    )
                    mark_as_read(context=context, uid=request_notification.id)

                    notification = CreateNotification(
                        subject=f"Your request ({str(uid)[:4]}) has been approved!",
                        from_user_verify_key=context.credentials,
                        to_user_verify_key=request.requesting_user_verify_key,
                        linked_obj=link,
                        notifier_types=[NOTIFIERS.EMAIL],
                        email_template=RequestUpdateEmailTemplate,
                    )
                    send_notification = context.server.get_service_method(
                        NotificationService.send
                    )
                    send_notification(context=context, notification=notification)

            # TODO: check whereever we're return SyftError encapsulate it in Result.
            if hasattr(result, "value"):
                return result.value
            return result
        return request.value

    @service_method(path="request.undo", name="undo")
    def undo(
        self, context: AuthedServiceContext, uid: UID, reason: str
    ) -> SyftSuccess | SyftError:
        result = self.stash.get_by_uid(credentials=context.credentials, uid=uid)
        if result.is_err():
            return SyftError(
                message=f"Failed to update request: {uid} with error: {result.err()}"
            )

        request = result.ok()
        if request is None:
            return SyftError(message=f"Request with uid: {uid} does not exists.")

        context.extra_kwargs["reason"] = reason
        result = request.undo(context=context)

        if result.is_err():
            return SyftError(
                message=f"Failed to undo Request: <{uid}> with error: {result.err()}"
            )

        link = LinkedObject.with_context(request, context=context)
        message_subject = f"Your request ({str(uid)[:4]}) has been denied. "

        notification = CreateNotification(
            subject=message_subject,
            from_user_verify_key=context.credentials,
            to_user_verify_key=request.requesting_user_verify_key,
            linked_obj=link,
            notifier_types=[NOTIFIERS.EMAIL],
            email_template=RequestUpdateEmailTemplate,
        )

        send_notification = context.server.get_service_method(NotificationService.send)
        send_notification(context=context, notification=notification)

        return SyftSuccess(message=f"Request {uid} successfully denied !")

    def save(
        self, context: AuthedServiceContext, request: Request
    ) -> Request | SyftError:
        result = self.stash.update(context.credentials, request)
        if result.is_ok():
            return result.ok()
        return SyftError(
            message=f"Failed to update Request: <{request.id}>. Error: {result.err()}"
        )

    @service_method(
        path="request.delete_by_uid",
        name="delete_by_uid",
    )
    def delete_by_uid(
        self, context: AuthedServiceContext, uid: UID
    ) -> SyftSuccess | SyftError:
        """Delete the request with the given uid."""
        result = self.stash.delete_by_uid(context.credentials, uid)
        if result.is_err():
            return SyftError(message=str(result.err()))
        return SyftSuccess(message=f"Request with id {uid} deleted.")

    @service_method(
        path="request.set_tags",
        name="set_tags",
        roles=ADMIN_ROLE_LEVEL,
    )
    def set_tags(
        self,
        context: AuthedServiceContext,
        request: Request,
        tags: list[str],
    ) -> Request | SyftError:
        request = self.stash.get_by_uid(context.credentials, request.id)
        if request.is_err():
            return SyftError(message=str(request.err()))
        if request.ok() is None:
            return SyftError(message="Request does not exist.")
        request = request.ok()

        request.tags = tags
        return self.save(context, request)

    @service_method(path="request.get_by_usercode_id", name="get_by_usercode_id")
    def get_by_usercode_id(
        self, context: AuthedServiceContext, usercode_id: UID
    ) -> list[Request] | SyftError:
        result = self.stash.get_by_usercode_id(context.credentials, usercode_id)
        if result.is_err():
            return SyftError(message=str(result.err()))
        return result.ok()


TYPE_TO_SERVICE[Request] = RequestService
SERVICE_TO_TYPES[RequestService].update({Request})<|MERGE_RESOLUTION|>--- conflicted
+++ resolved
@@ -36,12 +36,7 @@
 from .request_stash import RequestStash
 
 
-<<<<<<< HEAD
-@serializable()
-=======
-@instrument
 @serializable(canonical_name="RequestService", version=1)
->>>>>>> a97e1224
 class RequestService(AbstractService):
     store: DocumentStore
     stash: RequestStash
