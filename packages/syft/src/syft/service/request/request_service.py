--- conflicted
+++ resolved
@@ -223,30 +223,18 @@
                     )
                     mark_as_read(context=context, uid=request_notification.id)
 
-<<<<<<< HEAD
-                notification = CreateNotification(
-                    subject=f"Your request ({str(uid)[:4]}) has been approved!",
-                    from_user_verify_key=context.credentials,
-                    to_user_verify_key=request.requesting_user_verify_key,
-                    linked_obj=link,
-                    notifier_types=[NOTIFIERS.EMAIL],
-                    email_template=RequestUpdateEmailTemplate,
-                )
-                send_notification = context.node.get_service_method(
-                    NotificationService.send
-                )
-                send_notification(context=context, notification=notification)
-=======
                     notification = CreateNotification(
-                        subject=f"{request.changes} for Request id: {uid} has status updated to {request.status}",
+                        subject=f"Your request ({str(uid)[:4]}) has been approved!",
+                        from_user_verify_key=context.credentials,
                         to_user_verify_key=request.requesting_user_verify_key,
                         linked_obj=link,
+                        notifier_types=[NOTIFIERS.EMAIL],
+                        email_template=RequestUpdateEmailTemplate,
                     )
                     send_notification = context.node.get_service_method(
                         NotificationService.send
                     )
                     send_notification(context=context, notification=notification)
->>>>>>> 07ce75e0
 
             # TODO: check whereever we're return SyftError encapsulate it in Result.
             if hasattr(result, "value"):
