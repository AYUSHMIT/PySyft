# stdlib
import importlib
import logging
from typing import Any

# third party
import numpy as np

# relative
from ...serde.serializable import serializable
from ...server.credentials import SyftVerifyKey
from ...store.document_store_errors import NotFoundException
from ...store.document_store_errors import StashException
from ...types.datetime import DateTime
from ...types.errors import SyftException
from ...types.result import as_result
from ...types.syft_object import SyftObject
from ...types.twin_object import TwinObject
from ...types.uid import UID
from ..blob_storage.service import BlobStorageService
from ..code.user_code import UserCode
from ..code.user_code import execute_byte_code
from ..context import AuthedServiceContext
from ..policy.policy import OutputPolicy
from ..policy.policy import retrieve_from_db
from ..response import SyftResponseMessage
from ..response import SyftSuccess
from ..response import SyftWarning
from ..service import AbstractService
from ..service import SERVICE_TO_TYPES
from ..service import TYPE_TO_SERVICE
from ..service import UserLibConfigRegistry
from ..service import service_method
from ..user.user_roles import ADMIN_ROLE_LEVEL
from ..user.user_roles import GUEST_ROLE_LEVEL
from ..user.user_roles import ServiceRole
from .action_endpoint import CustomEndpointActionObject
from .action_object import Action
from .action_object import ActionObject
from .action_object import ActionObjectPointer
from .action_object import ActionType
from .action_object import AnyActionObject
from .action_object import TwinMode
from .action_permissions import ActionObjectPermission
from .action_permissions import ActionObjectREAD
from .action_permissions import ActionPermission
from .action_store import ActionStore
from .action_store import KeyValueActionStore
from .action_types import action_type_for_type
from .numpy import NumpyArrayObject
from .pandas import PandasDataFrameObject  # noqa: F401
from .pandas import PandasSeriesObject  # noqa: F401

logger = logging.getLogger(__name__)


@serializable(canonical_name="ActionService", version=1)
class ActionService(AbstractService):
    store_type = ActionStore

    def __init__(self, store: KeyValueActionStore) -> None:
        self.store = store

    @service_method(path="action.np_array", name="np_array")
    def np_array(self, context: AuthedServiceContext, data: Any) -> Any:
        # TODO: REMOVE!
        if not isinstance(data, np.ndarray):
            data = np.array(data)
        # cast here since we are sure that AuthedServiceContext has a server

        np_obj = NumpyArrayObject(
            dtype=data.dtype,
            shape=data.shape,
            syft_action_data_cache=data,
            syft_server_location=context.server.id,
            syft_client_verify_key=context.credentials,
        )
        blob_store_result = np_obj._save_to_blob_storage().unwrap()
        if isinstance(blob_store_result, SyftWarning):
            logger.debug(blob_store_result.message)

        np_pointer = self._set(context, np_obj)
        return np_pointer

    @service_method(
        path="action.set",
        name="set",
        roles=GUEST_ROLE_LEVEL,
    )
    def set(
        self,
        context: AuthedServiceContext,
        action_object: ActionObject | TwinObject,
        add_storage_permission: bool = True,
        ignore_detached_objs: bool = False,
    ) -> ActionObject:
        return self._set(
            context,
            action_object,
            has_result_read_permission=True,
            add_storage_permission=add_storage_permission,
            ignore_detached_objs=ignore_detached_objs,
        ).unwrap()

    def is_detached_obj(
        self,
        action_object: ActionObject | TwinObject,
        ignore_detached_obj: bool = False,
    ) -> bool:
        """
        A detached object is an object that is not yet saved to the blob storage.
        """
        if (
            isinstance(action_object, TwinObject)
            and (
                (
                    action_object.mock_obj.syft_action_saved_to_blob_store
                    and action_object.mock_obj.syft_blob_storage_entry_id is None
                )
                or (
                    action_object.private_obj.syft_action_saved_to_blob_store
                    and action_object.private_obj.syft_blob_storage_entry_id is None
                )
            )
            and not ignore_detached_obj
        ):
            return True
        if isinstance(action_object, ActionObject) and (
            action_object.syft_action_saved_to_blob_store
            and action_object.syft_blob_storage_entry_id is None
            and not ignore_detached_obj
        ):
            return True
        return False

    @as_result(StashException, SyftException)
    def _set(
        self,
        context: AuthedServiceContext,
        action_object: ActionObject | TwinObject,
        has_result_read_permission: bool = False,
        add_storage_permission: bool = True,
        ignore_detached_objs: bool = False,
    ) -> ActionObject:
        if self.is_detached_obj(action_object, ignore_detached_objs):
            raise SyftException(
                public_message="You uploaded an ActionObject that is not yet in the blob storage"
            )

        """Save an object to the action store"""
        # 🟡 TODO 9: Create some kind of type checking / protocol for SyftSerializable

        if isinstance(action_object, ActionObject):
            action_object.syft_created_at = DateTime.now()
            (
                action_object._clear_cache()
                if action_object.syft_action_saved_to_blob_store
                else None
            )
        else:  # TwinObject
            action_object.private_obj.syft_created_at = DateTime.now()  # type: ignore[unreachable]
            action_object.mock_obj.syft_created_at = DateTime.now()

            # Clear cache if data is saved to blob storage
            (
                action_object.private_obj._clear_cache()
                if action_object.private_obj.syft_action_saved_to_blob_store
                else None
            )
            (
                action_object.mock_obj._clear_cache()
                if action_object.mock_obj.syft_action_saved_to_blob_store
                else None
            )

        # If either context or argument is True, has_result_read_permission is True
        has_result_read_permission = (
            context.extra_kwargs.get("has_result_read_permission", False)
            or has_result_read_permission
        )

        self.store.set(
            uid=action_object.id,
            credentials=context.credentials,
            syft_object=action_object,
            has_result_read_permission=has_result_read_permission,
            add_storage_permission=add_storage_permission,
        ).unwrap()

        if isinstance(action_object, TwinObject):
            # give read permission to the mock
            # if mock is saved to blob store, then add READ permission
            if action_object.mock_obj.syft_action_saved_to_blob_store:
                blob_id = action_object.mock_obj.syft_blob_storage_entry_id
                permission = ActionObjectPermission(blob_id, ActionPermission.ALL_READ)
                blob_storage_service: BlobStorageService = context.server.get_service( BlobStorageService)
                # add_permission is not resultified.
                blob_storage_service.stash.add_permission(permission)

            if has_result_read_permission:
                action_object = action_object.private
            else:
                action_object = action_object.mock

        action_object.syft_point_to(context.server.id)

        return action_object

    @as_result(StashException, NotFoundException)
    def is_resolved(
        self,
        context: AuthedServiceContext,
        uid: UID,
    ) -> bool:
        """Get an object from the action store"""
        obj = self._get(context, uid).unwrap()

        if obj.is_link:
            result = self.resolve_links(
                context, obj.syft_action_data.action_object_id.id
            ).unwrap()
            return result.syft_resolved

        # If it's a leaf but not resolved yet, return false
        if not obj.syft_resolved:
            return False

        # If it's not an action data link or non resolved (empty). It's resolved
        return True

    @as_result(StashException, NotFoundException)
    def resolve_links(
        self,
        context: AuthedServiceContext,
        uid: UID,
        twin_mode: TwinMode = TwinMode.PRIVATE,
    ) -> ActionObject:
        """Get an object from the action store"""
        # If user has permission to get the object / object exists
        result = self.store.get(uid=uid, credentials=context.credentials).unwrap()

        # If it's not a leaf
        if result.is_link:
            return self.resolve_links(
                context, result.syft_action_data.action_object_id.id, twin_mode
            ).unwrap()

        # If it's a leaf
        return result

    @service_method(path="action.get", name="get", roles=GUEST_ROLE_LEVEL)
    def get(
        self,
        context: AuthedServiceContext,
        uid: UID,
        twin_mode: TwinMode = TwinMode.PRIVATE,
        resolve_nested: bool = True,
    ) -> ActionObject | TwinObject:
        """Get an object from the action store"""
        return self._get(
            context, uid, twin_mode, resolve_nested=resolve_nested
        ).unwrap()

    @as_result(StashException, NotFoundException, SyftException)
    def _get(
        self,
        context: AuthedServiceContext,
        uid: UID,
        twin_mode: TwinMode = TwinMode.PRIVATE,
        has_permission: bool = False,
        resolve_nested: bool = True,
    ) -> ActionObject | TwinObject:
        """Get an object from the action store"""
        obj: TwinObject | ActionObject = self.store.get(
            uid=uid, credentials=context.credentials, has_permission=has_permission
        ).unwrap()

        # TODO: Is this necessary?
        if context.server is None:
            raise SyftException(public_message=f"Server not found. Context: {context}")

        obj._set_obj_location_(
            context.server.id,
            context.credentials,
        )

        # Resolve graph links
        if (
            not isinstance(obj, TwinObject)
            and resolve_nested
            and obj.is_link
        ):
            if not self.is_resolved(
                context, obj.syft_action_data.action_object_id.id
            ).unwrap():
                raise SyftException(public_message="This object is not resolved yet.")

            return self.resolve_links(
                context, obj.syft_action_data.action_object_id.id, twin_mode
            ).unwrap()

        if isinstance(obj, TwinObject):
            if twin_mode == TwinMode.PRIVATE:
                obj = obj.private
                obj.syft_point_to(context.server.id)
            elif twin_mode == TwinMode.MOCK:
                obj = obj.mock
                obj.syft_point_to(context.server.id)
            else:
                obj.mock.syft_point_to(context.server.id)
                obj.private.syft_point_to(context.server.id)

        return obj

    @service_method(
        path="action.get_pointer", name="get_pointer", roles=GUEST_ROLE_LEVEL
    )
    def get_pointer(
        self, context: AuthedServiceContext, uid: UID
    ) -> ActionObjectPointer:
        """Get a pointer from the action store"""
        obj = self.store.get_pointer(
            uid=uid, credentials=context.credentials, server_uid=context.server.id
        ).unwrap()

        obj._set_obj_location_(
            context.server.id,
            context.credentials,
        )

        return obj

    @service_method(path="action.get_mock", name="get_mock", roles=GUEST_ROLE_LEVEL)
    def get_mock(self, context: AuthedServiceContext, uid: UID) -> SyftObject:
        """Get a pointer from the action store"""
        return self.store.get_mock(uid=uid).unwrap()

    @service_method(
        path="action.has_storage_permission",
        name="has_storage_permission",
        roles=GUEST_ROLE_LEVEL,
    )
    def has_storage_permission(self, context: AuthedServiceContext, uid: UID) -> bool:
        return self.store.has_storage_permission(uid)

    def has_read_permission(self, context: AuthedServiceContext, uid: UID) -> bool:
        return self.store.has_permissions(
            [ActionObjectREAD(uid=uid, credentials=context.credentials)]
        )

    # not a public service endpoint
    @as_result(SyftException)
    def _user_code_execute(
        self,
        context: AuthedServiceContext,
        code_item: UserCode,
        kwargs: dict[str, Any],
        result_id: UID | None = None,
    ) -> ActionObjectPointer:
        override_execution_permission = (
            context.has_execute_permissions or context.role == ServiceRole.ADMIN
        )
        if context.server:
            user_code_service = context.server.get_service("usercodeservice")

        input_policy = code_item.get_input_policy(context)
        output_policy = code_item.get_output_policy(context)

        # Unwrap nested ActionObjects
        for _, arg in kwargs.items():
            self.flatten_action_arg(context, arg) if isinstance(arg, UID) else None

        if not override_execution_permission:
            if input_policy is None:
                if not code_item.is_output_policy_approved(context).unwrap():
                    raise SyftException(
                        public_message="Execution denied: Your code is waiting for approval"
                    )
                raise SyftException(
                    public_message=f"No input policy defined for user code: {code_item.id}"
                )

            # Filter input kwargs based on policy
            filtered_kwargs = input_policy.filter_kwargs(
                kwargs=kwargs, context=context, code_item_id=code_item.id
            ).unwrap()

            print(f"filtered_kwargs #1: {filtered_kwargs}")
            # validate input policy, raises if not valid
            input_policy._is_valid(
                context=context,
                usr_input_kwargs=kwargs,
                code_item_id=code_item.id,
            ).unwrap()
        else:
            filtered_kwargs = retrieve_from_db(code_item.id, kwargs, context).unwrap()

        if hasattr(input_policy, "transform_kwargs"):
            filtered_kwargs = input_policy.transform_kwargs(  # type: ignore
                context,
                filtered_kwargs,
            ).unwrap()

        # update input policy to track any input state
        has_twin_inputs = False

        real_kwargs = {}
        for key, kwarg_value in filtered_kwargs.items():
            if isinstance(kwarg_value, TwinObject):
                has_twin_inputs = True
            real_kwargs[key] = kwarg_value

        result_id = UID() if result_id is None else result_id

        try:
            if not has_twin_inputs:
                # no twins
                # allow python types from inputpolicy
                filtered_kwargs = filter_twin_kwargs(
                    real_kwargs, twin_mode=TwinMode.NONE, allow_python_types=True
                ).unwrap()
                exec_result = execute_byte_code(code_item, filtered_kwargs, context)

                if output_policy:
                    exec_result.result = output_policy.apply_to_output(
                        context,
                        exec_result.result,
                        update_policy=not override_execution_permission,
                    )
                code_item.output_policy = output_policy  # type: ignore
                user_code_service.update_code_state(context, code_item)
                if isinstance(exec_result.result, ActionObject):
                    result_action_object = ActionObject.link(
                        result_id=result_id, pointer_id=exec_result.result.id
                    )
                else:
                    result_action_object = wrap_result(result_id, exec_result.result)
            else:
                # twins
                private_kwargs = filter_twin_kwargs(
                    real_kwargs, twin_mode=TwinMode.PRIVATE, allow_python_types=True
                ).unwrap()
                private_exec_result = execute_byte_code(
                    code_item, private_kwargs, context
                )

                if output_policy:
                    private_exec_result.result = output_policy.apply_to_output(
                        context,
                        private_exec_result.result,
                        update_policy=not override_execution_permission,
                    )
                code_item.output_policy = output_policy  # type: ignore
                user_code_service.update_code_state(context, code_item)
                result_action_object_private = wrap_result(
                    result_id, private_exec_result.result
                )

                mock_kwargs = filter_twin_kwargs(
                    real_kwargs, twin_mode=TwinMode.MOCK, allow_python_types=True
                ).unwrap()
                # relative
                from .action_data_empty import ActionDataEmpty

                if any(isinstance(v, ActionDataEmpty) for v in mock_kwargs.values()):
                    mock_exec_result_obj = ActionDataEmpty()
                else:
                    mock_exec_result = execute_byte_code(
                        code_item, mock_kwargs, context
                    )
                    if output_policy:
                        mock_exec_result.result = output_policy.apply_to_output(
                            context, mock_exec_result.result, update_policy=False
                        )
                    mock_exec_result_obj = mock_exec_result.result

                result_action_object_mock = wrap_result(result_id, mock_exec_result_obj)

                result_action_object = TwinObject(
                    id=result_id,
                    private_obj=result_action_object_private,
                    mock_obj=result_action_object_mock,
                )
        except Exception as e:
            print('\n\n\nkakakkaak\n\n\n\n', str(e))
            import traceback
            traceback.format_exc()
            # third party
            raise SyftException.from_exception(
                exc=e, public_message="_user_code_execute failed"
            )

        return result_action_object

    # def raise_for_failed_execution(self, output: ExecutionOutput):
    #     if output.errored:
    #         raise SyftException(public_message="Execution of usercode failed, ask admin",
    #                                 private_message=output.stdout + "\n" + output.stderr)

    @as_result(SyftException)
    def set_result_to_store(
        self,
        result_action_object: ActionObject | TwinObject,
        context: AuthedServiceContext,
        output_policy: OutputPolicy | None = None,
        has_result_read_permission: bool = False,
    ) -> ActionObject:
        result_id = result_action_object.id
        # result_blob_id = result_action_object.syft_blob_storage_entry_id

        if output_policy is not None:
            output_readers = (
                output_policy.output_readers
                if not context.has_execute_permissions
                else []
            )
        else:
            output_readers = []

        # If flag is True, user has read permissions to the results in BlobStore
        if has_result_read_permission:
            output_readers.append(context.credentials)

        read_permission = ActionPermission.READ

        result_action_object._set_obj_location_(
            context.server.id,
            context.credentials,
        )
<<<<<<< HEAD
        blob_store_result: SyftResponseMessage = (
            result_action_object._save_to_blob_storage().unwrap()
        )
=======
        blob_store_result = result_action_object._save_to_blob_storage().unwrap()

>>>>>>> 8622e419
        if isinstance(blob_store_result, SyftWarning):
            logger.debug(blob_store_result.message)

        # IMPORTANT: DO THIS ONLY AFTER ._save_to_blob_storage
        if isinstance(result_action_object, TwinObject):
            result_blob_id = result_action_object.private.syft_blob_storage_entry_id
        else:
            result_blob_id = result_action_object.syft_blob_storage_entry_id  # type: ignore[unreachable]

        # pass permission information to the action store as extra kwargs
        # context.extra_kwargs = {"has_result_read_permission": True}

        # Since this just meta data about the result, they always have access to it.
        set_result = self._set(
            context,
            result_action_object,
            has_result_read_permission=True,
        ).unwrap()

        blob_storage_service: AbstractService = context.server.get_service(
            BlobStorageService
        )

        def store_permission(
            x: SyftVerifyKey | None = None,
        ) -> ActionObjectPermission:
            return ActionObjectPermission(result_id, read_permission, x)

        def blob_permission(
            x: SyftVerifyKey | None = None,
        ) -> ActionObjectPermission:
            return ActionObjectPermission(result_blob_id, read_permission, x)

        if len(output_readers) > 0:
            store_permissions = [store_permission(x) for x in output_readers]
            self.store.add_permissions(store_permissions)

            if result_blob_id is not None:
                blob_permissions = [blob_permission(x) for x in output_readers]
                blob_storage_service.stash.add_permissions(blob_permissions)

        return set_result

    @as_result(SyftException)
    def execute_plan(
        self,
        plan: Any,
        context: AuthedServiceContext,
        plan_kwargs: dict[str, ActionObject],
    ) -> ActionObject:
        id2inpkey = {v.id: k for k, v in plan.inputs.items()}

        for plan_action in plan.actions:
            if (
                hasattr(plan_action.remote_self, "id")
                and plan_action.remote_self.id in id2inpkey
            ):
                plan_action.remote_self = plan_kwargs[
                    id2inpkey[plan_action.remote_self.id]
                ]
            for i, arg in enumerate(plan_action.args):
                if arg in id2inpkey:
                    plan_action.args[i] = plan_kwargs[id2inpkey[arg]]

            for k, arg in enumerate(plan_action.kwargs):
                if arg in id2inpkey:
                    plan_action.kwargs[k] = plan_kwargs[id2inpkey[arg]]

        for plan_action in plan.actions:
            self.execute(context, plan_action)
        result_id = plan.outputs[0].id
        return self._get(
            context, result_id, TwinMode.NONE, has_permission=True
        ).unwrap()

    @as_result(SyftException)
    def call_function(
        self, context: AuthedServiceContext, action: Action
    ) -> ActionObject:
        # run function/class init
        _user_lib_config_registry = UserLibConfigRegistry.from_user(context.credentials)
        absolute_path = f"{action.path}.{action.op}"
        if absolute_path in _user_lib_config_registry:
            # TODO: implement properly
            # Now we are assuming its a function/class
            return execute_callable(self, context, action).unwrap()
        else:
            raise SyftException(
                public_message=f"Failed executing {action}. You have no permission for {absolute_path}"
            )

    @as_result(SyftException)
    def set_attribute(
        self,
        context: AuthedServiceContext,
        action: Action,
        resolved_self: ActionObject | TwinObject,
    ) -> TwinObject:
        args, _ = resolve_action_args(action, context, self).unwrap(
            public_message=f"Failed executing action {action} (could not resolve args)"
        )
        if not isinstance(args[0], ActionObject):
            raise SyftException(
                public_message=(
                    f"Failed executing action {action} setattribute requires"
                    " a non-twin string as first argument"
                )
            )
        name = args[0].syft_action_data
        # dont do the whole filtering dance with the name
        args = [args[1]]

        if isinstance(resolved_self, TwinObject):
            # todo, create copy?
            private_args = filter_twin_args(args, twin_mode=TwinMode.PRIVATE).unwrap()
            private_val = private_args[0]
            setattr(resolved_self.private.syft_action_data, name, private_val)
            # todo: what do we use as data for the mock here?
            # depending on permisisons?
            public_args = filter_twin_args(args, twin_mode=TwinMode.MOCK).unwrap()
            public_val = public_args[0]
            setattr(resolved_self.mock.syft_action_data, name, public_val)
            return TwinObject(
                id=action.result_id,
                private_obj=ActionObject.from_obj(
                    resolved_self.private.syft_action_data
                ),
                private_obj_id=action.result_id,
                mock_obj=ActionObject.from_obj(resolved_self.mock.syft_action_data),
                mock_obj_id=action.result_id,
            )

        else:
            # TODO: Implement for twinobject args
            args = filter_twin_args(args, twin_mode=TwinMode.NONE).unwrap()  # type: ignore[unreachable]
            val = args[0]
            setattr(resolved_self.syft_action_data, name, val)
            return (ActionObject.from_obj(resolved_self.syft_action_data),)
            # todo: permissions
            # setattr(resolved_self.syft_action_data, name, val)
            # val = resolved_self.syft_action_data
            # result_action_object = Ok(wrap_result(action.result_id, val))

    @as_result(SyftException)
    def get_attribute(
        self, action: Action, resolved_self: ActionObject | TwinObject
    ) -> TwinObject | ActionObject:
        if isinstance(resolved_self, TwinObject):
            private_result = getattr(resolved_self.private.syft_action_data, action.op)
            mock_result = getattr(resolved_self.mock.syft_action_data, action.op)
            return TwinObject(
                id=action.result_id,
                private_obj=ActionObject.from_obj(private_result),
                private_obj_id=action.result_id,
                mock_obj=ActionObject.from_obj(mock_result),
                mock_obj_id=action.result_id,
            )
        else:
            val = getattr(resolved_self.syft_action_data, action.op)  # type: ignore[unreachable]
            return wrap_result(action.result_id, val)

    @as_result(SyftException)
    def call_method(
        self,
        context: AuthedServiceContext,
        action: Action,
        resolved_self: ActionObject | TwinObject,
    ) -> TwinObject | Any:
        if isinstance(resolved_self, TwinObject):
            # method
            private_result = execute_object(
                self,
                context,
                resolved_self.private,
                action,
                twin_mode=TwinMode.PRIVATE,
            ).unwrap(public_message=f"Failed executing action {action}")
            mock_result = execute_object(
                self, context, resolved_self.mock, action, twin_mode=TwinMode.MOCK
            ).unwrap(public_message=f"Failed executing action {action}")

            return TwinObject(
                id=action.result_id,
                private_obj=private_result,
                private_obj_id=action.result_id,
                mock_obj=mock_result,
                mock_obj_id=action.result_id,
            )
        else:
            return execute_object(self, context, resolved_self, action).unwrap()  # type:ignore[unreachable]

    def unwrap_nested_actionobjects(
        self, context: AuthedServiceContext, data: Any
    ) -> Any:
        """recursively unwraps nested action objects"""

        if isinstance(data, list):
            return [self.unwrap_nested_actionobjects(context, obj) for obj in data]
        if isinstance(data, dict):
            return {
                key: self.unwrap_nested_actionobjects(context, obj)
                for key, obj in data.items()
            }
        if isinstance(data, ActionObject):
            res = self.get(context=context, uid=data.id)
            res = res.ok() if res.is_ok() else res.err()
            if not isinstance(res, ActionObject):
                return SyftError(message=f"{res}")
            else:
                nested_res = res.syft_action_data
                if isinstance(nested_res, ActionObject):
                    raise ValueError(
                        "More than double nesting of ActionObjects is currently not supported"
                    )
                return nested_res
        return data

    def contains_nested_actionobjects(self, data: Any) -> bool:
        """
        returns if this is a list/set/dict that contains ActionObjects
        """
        def unwrap_collection(col: set | dict | list) -> [Any]:  # type: ignore
            return_values = []
            if isinstance(col, dict):
                values = list(col.values()) + list(col.keys())
            else:
                values = list(col)
            for v in values:
                if isinstance(v, list | dict | set):
                    return_values += unwrap_collection(v)
                else:
                    return_values.append(v)
            return return_values

        if isinstance(data, list | dict | set):
            values = unwrap_collection(data)
            has_action_object = any(isinstance(x, ActionObject) for x in values)
            return has_action_object
        elif isinstance(data, ActionObject):
            return True
        return False

    def flatten_action_arg(self, context: AuthedServiceContext, arg: UID) -> UID | None:
        """ "If the argument is a collection (of collections) of ActionObjects,
        We want to flatten the collection and upload a new ActionObject that contains
        its values. E.g. [[ActionObject1, ActionObject2],[ActionObject3, ActionObject4]]
        -> [[value1, value2],[value3, value4]]
        """
        action_object = self.get(context=context, uid=arg)
        data = action_object.syft_action_data

        if self.contains_nested_actionobjects(data):
            new_data = self.unwrap_nested_actionobjects(context, data)
            # Update existing action object with the new flattened data
            action_object.syft_action_data_cache = new_data
            action_object._save_to_blob_storage().unwrap()
            self._set(
                context=context,
                action_object=action_object,
            )

        return None

    @service_method(path="action.execute", name="execute", roles=GUEST_ROLE_LEVEL)
    def execute(self, context: AuthedServiceContext, action: Action) -> ActionObject:
        """Execute an operation on objects in the action store"""
        # relative
        from .plan import Plan

        if action.action_type == ActionType.CREATEOBJECT:
            result_action_object = action.create_object
        elif action.action_type == ActionType.SYFTFUNCTION:
            usercode_service = context.server.get_service("usercodeservice")
            kwarg_ids = {}
            for k, v in action.kwargs.items():
                # transform lineage ids into ids
                kwarg_ids[k] = v.id
            return usercode_service._call(  # type: ignore[union-attr]
                context, action.user_code_id, action.result_id, **kwarg_ids
            ).unwrap()
        elif action.action_type == ActionType.FUNCTION:
            result_action_object = self.call_function(context, action).unwrap()
        else:
            resolved_self = self._get(
                context=context,
                uid=action.remote_self,
                twin_mode=TwinMode.NONE,
                has_permission=True,
            ).unwrap(
                public_message=f"Failed executing action {action}, could not resolve self: {action.remote_self}"
            )
            if action.op == "__call__" and resolved_self.syft_action_data_type == Plan:
                result_action_object = self.execute_plan(
                    plan=resolved_self.syft_action_data,
                    context=context,
                    plan_kwargs=action.kwargs,
                ).unwrap()
            elif action.action_type == ActionType.SETATTRIBUTE:
                result_action_object = self.set_attribute(
                    context, action, resolved_self
                ).unwrap()
            elif action.action_type == ActionType.GETATTRIBUTE:
                result_action_object = self.get_attribute(
                    action, resolved_self
                ).unwrap()
            elif action.action_type == ActionType.METHOD:
                result_action_object = self.call_method(
                    context, action, resolved_self
                ).unwrap()
            else:
                raise SyftException(public_message="unknown action")

        # check if we have read permissions on the result
        has_result_read_permission = self.has_read_permission_for_action_result(
            context, action
        )
        result_action_object._set_obj_location_(  # type: ignore[union-attr]
            context.server.id,
            context.credentials,
        )
<<<<<<< HEAD
        blob_store_result = result_action_object._save_to_blob_storage().unwrap()
=======
        blob_store_result = result_action_object._save_to_blob_storage().unwrap()  # type: ignore[union-attr]

>>>>>>> 8622e419
        # pass permission information to the action store as extra kwargs
        context.extra_kwargs = {
            "has_result_read_permission": has_result_read_permission
        }
        if isinstance(blob_store_result, SyftWarning):
            logger.debug(blob_store_result.message)
        set_result = self._set(
            context,
            result_action_object,
        )
        set_result = set_result.unwrap(
            public_message=f"Failed executing action {action}"
        )

        return set_result

    def has_read_permission_for_action_result(
        self, context: AuthedServiceContext, action: Action
    ) -> bool:
        action_obj_ids = (
            action.args + list(action.kwargs.values()) + [action.remote_self]
        )
        permissions = [
            ActionObjectREAD(uid=_id, credentials=context.credentials)
            for _id in action_obj_ids
        ]
        return self.store.has_permissions(permissions)

    @service_method(path="action.exists", name="exists", roles=GUEST_ROLE_LEVEL)
    def exists(self, context: AuthedServiceContext, obj_id: UID) -> bool:
        """Checks if the given object id exists in the Action Store"""
        return self.store.exists(obj_id)

    @service_method(
        path="action.delete",
        name="delete",
        roles=ADMIN_ROLE_LEVEL,
        unwrap_on_success=False,
    )
    def delete(self, context: AuthedServiceContext, uid: UID) -> SyftSuccess:
        self.store.delete(context.credentials, uid).unwrap()
        return SyftSuccess(message="Great Success!")


@as_result(SyftException)
def resolve_action_args(
    action: Action, context: AuthedServiceContext, service: ActionService
) -> tuple[list, bool]:
    has_twin_inputs = False
    args = []
    for arg_id in action.args:
        arg_value = service._get(
            context=context, uid=arg_id, twin_mode=TwinMode.NONE, has_permission=True
        ).unwrap()
        if isinstance(arg_value, TwinObject):
            has_twin_inputs = True
        args.append(arg_value)
    return args, has_twin_inputs


@as_result(SyftException)
def resolve_action_kwargs(
    action: Action, context: AuthedServiceContext, service: ActionService
) -> tuple[dict, bool]:
    has_twin_inputs = False
    kwargs = {}
    for key, arg_id in action.kwargs.items():
        kwarg_value = service._get(
            context=context, uid=arg_id, twin_mode=TwinMode.NONE, has_permission=True
        ).unwrap()
        if isinstance(kwarg_value, TwinObject):
            has_twin_inputs = True
        kwargs[key] = kwarg_value
    return kwargs, has_twin_inputs


@as_result(SyftException)
def execute_callable(
    service: ActionService,
    context: AuthedServiceContext,
    action: Action,
) -> ActionObject:
    args, has_arg_twins = resolve_action_args(action, context, service).unwrap()
    kwargs, has_kwargs_twins = resolve_action_kwargs(action, context, service).unwrap()
    has_twin_inputs = has_arg_twins or has_kwargs_twins
    # 🔵 TODO 10: Get proper code From old RunClassMethodAction to ensure the function
    # is not bound to the original object or mutated

    # TODO: get from CMPTree is probably safer
    def _get_target_callable(path: str, op: str) -> Any:
        path_elements = path.split(".")
        res = importlib.import_module(path_elements[0])
        for p in path_elements[1:]:
            res = getattr(res, p)
        res = getattr(res, op)
        return res

    target_callable = _get_target_callable(action.path, action.op)

    result = None
    if not target_callable:
        raise SyftException(public_message="No target callable found")

    if not has_twin_inputs:
        # if twin_mode == TwinMode.NONE and not has_twin_inputs:
        twin_mode = TwinMode.NONE
        # no twins
        filtered_args = filter_twin_args(args, twin_mode=twin_mode).unwrap()
        filtered_kwargs = filter_twin_kwargs(kwargs, twin_mode=twin_mode).unwrap()
        result = target_callable(*filtered_args, **filtered_kwargs)
        result_action_object = wrap_result(action.result_id, result)
    else:
        twin_mode = TwinMode.PRIVATE
        private_args = filter_twin_args(args, twin_mode=twin_mode).unwrap()
        private_kwargs = filter_twin_kwargs(kwargs, twin_mode=twin_mode).unwrap()
        private_result = target_callable(*private_args, **private_kwargs)
        result_action_object_private = wrap_result(action.result_id, private_result)

        twin_mode = TwinMode.MOCK
        mock_args = filter_twin_args(args, twin_mode=twin_mode).unwrap()
        mock_kwargs = filter_twin_kwargs(kwargs, twin_mode=twin_mode).unwrap()
        mock_result = target_callable(*mock_args, **mock_kwargs)
        result_action_object_mock = wrap_result(action.result_id, mock_result)

        result_action_object = TwinObject(
            id=action.result_id,
            private_obj=result_action_object_private,
            mock_obj=result_action_object_mock,
        )

    return result_action_object


@as_result(SyftException)
def execute_object(
    service: ActionService,
    context: AuthedServiceContext,
    resolved_self: ActionObject,
    action: Action,
    twin_mode: TwinMode = TwinMode.NONE,
) -> TwinObject | ActionObject:
    unboxed_resolved_self = resolved_self.syft_action_data
    args, has_arg_twins = resolve_action_args(action, context, service).unwrap()

    kwargs, has_kwargs_twins = resolve_action_kwargs(action, context, service).unwrap()
    has_twin_inputs = has_arg_twins or has_kwargs_twins

    print("fucking hellllllll")
    print(f"kwargs: {kwargs}")
    print(f"has_twin_inputs: {has_twin_inputs}")

    # 🔵 TODO 10: Get proper code From old RunClassMethodAction to ensure the function
    # is not bound to the original object or mutated
    target_method = getattr(unboxed_resolved_self, action.op, None)
    result = None

    if not target_method:
        raise SyftException(public_message="could not find target method")
    if twin_mode == TwinMode.NONE and not has_twin_inputs:
        # no twins
        filtered_args = filter_twin_args(args, twin_mode=twin_mode).unwrap()
        filtered_kwargs = filter_twin_kwargs(kwargs, twin_mode=twin_mode).unwrap()
        result = target_method(*filtered_args, **filtered_kwargs)
        result_action_object = wrap_result(action.result_id, result)
    elif twin_mode == TwinMode.NONE and has_twin_inputs:
        # self isn't a twin but one of the inputs is
        private_args = filter_twin_args(args, twin_mode=TwinMode.PRIVATE).unwrap()
        private_kwargs = filter_twin_kwargs(kwargs, twin_mode=TwinMode.PRIVATE).unwrap()
        private_result = target_method(*private_args, **private_kwargs)
        result_action_object_private = wrap_result(action.result_id, private_result)

        mock_args = filter_twin_args(args, twin_mode=TwinMode.MOCK).unwrap()
        mock_kwargs = filter_twin_kwargs(kwargs, twin_mode=TwinMode.MOCK).unwrap()
        mock_result = target_method(*mock_args, **mock_kwargs)
        result_action_object_mock = wrap_result(action.result_id, mock_result)

        result_action_object = TwinObject(
            id=action.result_id,
            private_obj=result_action_object_private,
            mock_obj=result_action_object_mock,
        )
    elif twin_mode == twin_mode.PRIVATE:  # type:ignore
        # twin private path
        private_args = filter_twin_args(args, twin_mode=twin_mode).unwrap()  # type:ignore[unreachable]
        private_kwargs = filter_twin_kwargs(kwargs, twin_mode=twin_mode).unwrap()
        result = target_method(*private_args, **private_kwargs)
        result_action_object = wrap_result(action.result_id, result)
    elif twin_mode == twin_mode.MOCK:  # type:ignore
        # twin mock path
        mock_args = filter_twin_args(args, twin_mode=twin_mode).unwrap()  # type:ignore[unreachable]
        mock_kwargs = filter_twin_kwargs(kwargs, twin_mode=twin_mode).unwrap()
        target_method = getattr(unboxed_resolved_self, action.op, None)
        result = target_method(*mock_args, **mock_kwargs)
        result_action_object = wrap_result(action.result_id, result)
    else:
        raise SyftException(
            public_message=f"Bad combination of: twin_mode: {twin_mode} and has_twin_inputs: {has_twin_inputs}"
        )

    return result_action_object


def wrap_result(result_id: UID, result: Any) -> ActionObject:
    # 🟡 TODO 11: Figure out how we want to store action object results
    action_type = action_type_for_type(result)
    result_action_object = action_type(id=result_id, syft_action_data_cache=result)
    return result_action_object


@as_result(SyftException)
def filter_twin_args(args: list[Any], twin_mode: TwinMode) -> Any:
    filtered = []
    for arg in args:
        if isinstance(arg, TwinObject):
            if twin_mode == TwinMode.PRIVATE:
                filtered.append(arg.private.syft_action_data)
            elif twin_mode == TwinMode.MOCK:
                filtered.append(arg.mock.syft_action_data)
            else:
                raise SyftException(
                    public_message=f"Filter can only use {TwinMode.PRIVATE} or {TwinMode.MOCK}"
                )
        else:
            filtered.append(arg.syft_action_data)
    return filtered


@as_result(SyftException)
def filter_twin_kwargs(
    kwargs: dict, twin_mode: TwinMode, allow_python_types: bool = False
) -> Any:
    filtered = {}
    for k, v in kwargs.items():
        print(f'type: {type(v)}, {v}')
        if isinstance(v, TwinObject):
            if twin_mode == TwinMode.PRIVATE:
                filtered[k] = v.private.syft_action_data
            elif twin_mode == TwinMode.MOCK:
                filtered[k] = v.mock.syft_action_data
            else:
                raise SyftException(
                    public_message=f"Filter can only use {TwinMode.PRIVATE} or {TwinMode.MOCK}"
                )
        else:
            if isinstance(v, ActionObject):
                filtered[k] = v.syft_action_data
            elif (
                isinstance(v, str | int | float | dict | CustomEndpointActionObject)
                and allow_python_types
            ):
                filtered[k] = v
            else:
                raise SyftException(
                    public_message=f"unexepected value {v} passed to filtered twin kwargs"
                )
    return filtered


TYPE_TO_SERVICE[ActionObject] = ActionService
TYPE_TO_SERVICE[TwinObject] = ActionService
TYPE_TO_SERVICE[AnyActionObject] = ActionService

SERVICE_TO_TYPES[ActionService].update({ActionObject, TwinObject, AnyActionObject})<|MERGE_RESOLUTION|>--- conflicted
+++ resolved
@@ -527,14 +527,9 @@
             context.server.id,
             context.credentials,
         )
-<<<<<<< HEAD
         blob_store_result: SyftResponseMessage = (
             result_action_object._save_to_blob_storage().unwrap()
         )
-=======
-        blob_store_result = result_action_object._save_to_blob_storage().unwrap()
-
->>>>>>> 8622e419
         if isinstance(blob_store_result, SyftWarning):
             logger.debug(blob_store_result.message)
 
@@ -855,12 +850,7 @@
             context.server.id,
             context.credentials,
         )
-<<<<<<< HEAD
         blob_store_result = result_action_object._save_to_blob_storage().unwrap()
-=======
-        blob_store_result = result_action_object._save_to_blob_storage().unwrap()  # type: ignore[union-attr]
-
->>>>>>> 8622e419
         # pass permission information to the action store as extra kwargs
         context.extra_kwargs = {
             "has_result_read_permission": has_result_read_permission
