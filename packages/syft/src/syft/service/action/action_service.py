# stdlib
import importlib
import logging
from typing import Any

# third party
import numpy as np
from result import Err
from result import Ok
from result import Result

# relative
from ...serde.serializable import serializable
<<<<<<< HEAD
from ...store.document_store_errors import NotFoundException
from ...store.document_store_errors import StashException
=======
from ...server.credentials import SyftVerifyKey
>>>>>>> fbc11879
from ...types.datetime import DateTime
from ...types.errors import SyftException
from ...types.result import as_result
from ...types.syft_object import SyftObject
from ...types.twin_object import TwinObject
from ...types.uid import UID
from ..blob_storage.service import BlobStorageService
from ..code.user_code import UserCode
from ..code.user_code import execute_byte_code
from ..context import AuthedServiceContext
from ..policy.policy import OutputPolicy
from ..policy.policy import retrieve_from_db
from ..response import SyftError
from ..response import SyftResponseMessage
from ..response import SyftSuccess
from ..response import SyftWarning
from ..service import AbstractService
from ..service import SERVICE_TO_TYPES
from ..service import TYPE_TO_SERVICE
from ..service import UserLibConfigRegistry
from ..service import service_method
from ..user.user_roles import ADMIN_ROLE_LEVEL
from ..user.user_roles import GUEST_ROLE_LEVEL
from ..user.user_roles import ServiceRole
from .action_endpoint import CustomEndpointActionObject
from .action_object import Action
from .action_object import ActionObject
from .action_object import ActionObjectPointer
from .action_object import ActionType
from .action_object import AnyActionObject
from .action_object import TwinMode
from .action_permissions import ActionObjectPermission
from .action_permissions import ActionObjectREAD
from .action_permissions import ActionPermission
from .action_store import KeyValueActionStore
from .action_types import action_type_for_type
from .numpy import NumpyArrayObject
from .pandas import PandasDataFrameObject  # noqa: F401
from .pandas import PandasSeriesObject  # noqa: F401

logger = logging.getLogger(__name__)


@serializable()
class ActionService(AbstractService):
<<<<<<< HEAD
    def __init__(self, store: KeyValueActionStore) -> None:
=======
    store_type = ActionStore

    def __init__(self, store: ActionStore) -> None:
>>>>>>> fbc11879
        self.store = store

    @service_method(path="action.np_array", name="np_array")
    def np_array(self, context: AuthedServiceContext, data: Any) -> Any:
        # TODO: REMOVE!
        if not isinstance(data, np.ndarray):
            data = np.array(data)
        # cast here since we are sure that AuthedServiceContext has a server

        np_obj = NumpyArrayObject(
            dtype=data.dtype,
            shape=data.shape,
            syft_action_data_cache=data,
            syft_server_location=context.server.id,
            syft_client_verify_key=context.credentials,
        )
        blob_store_result = np_obj._save_to_blob_storage()
        if isinstance(blob_store_result, SyftError):
            return blob_store_result
        if isinstance(blob_store_result, SyftWarning):
            logger.debug(blob_store_result.message)

        np_pointer = self._set(context, np_obj)
        return np_pointer

    @service_method(
        path="action.set",
        name="set",
        roles=GUEST_ROLE_LEVEL,
    )
    def set(
        self,
        context: AuthedServiceContext,
        action_object: ActionObject | TwinObject,
        add_storage_permission: bool = True,
        ignore_detached_objs: bool = False,
    ) -> ActionObject:
        return self._set(
            context,
            action_object,
            has_result_read_permission=True,
            add_storage_permission=add_storage_permission,
            ignore_detached_objs=ignore_detached_objs,
        ).unwrap()

    def is_detached_obj(
        self,
        action_object: ActionObject | TwinObject,
        ignore_detached_obj: bool = False,
    ) -> bool:
        """
        A detached object is an object that is not yet saved to the blob storage.
        """
        if (
            isinstance(action_object, TwinObject)
            and (
                (
                    action_object.mock_obj.syft_action_saved_to_blob_store
                    and action_object.mock_obj.syft_blob_storage_entry_id is None
                )
                or (
                    action_object.private_obj.syft_action_saved_to_blob_store
                    and action_object.private_obj.syft_blob_storage_entry_id is None
                )
            )
            and not ignore_detached_obj
        ):
            return True
        if isinstance(action_object, ActionObject) and (
            action_object.syft_action_saved_to_blob_store
            and action_object.syft_blob_storage_entry_id is None
            and not ignore_detached_obj
        ):
            return True
        return False

    @as_result(StashException, SyftException)
    def _set(
        self,
        context: AuthedServiceContext,
        action_object: ActionObject | TwinObject,
        has_result_read_permission: bool = False,
        add_storage_permission: bool = True,
        ignore_detached_objs: bool = False,
    ) -> Result[ActionObject, str]:
        if self.is_detached_obj(action_object, ignore_detached_objs):
            raise SyftException(
                public_message="You uploaded an ActionObject that is not yet in the blob storage"
            )

        """Save an object to the action store"""
        # 🟡 TODO 9: Create some kind of type checking / protocol for SyftSerializable

        if isinstance(action_object, ActionObject):
            action_object.syft_created_at = DateTime.now()
            (
                action_object._clear_cache()
                if action_object.syft_action_saved_to_blob_store
                else None
            )
        else:  # TwinObject
            action_object.private_obj.syft_created_at = DateTime.now()  # type: ignore[unreachable]
            action_object.mock_obj.syft_created_at = DateTime.now()

            # Clear cache if data is saved to blob storage
            (
                action_object.private_obj._clear_cache()
                if action_object.private_obj.syft_action_saved_to_blob_store
                else None
            )
            (
                action_object.mock_obj._clear_cache()
                if action_object.mock_obj.syft_action_saved_to_blob_store
                else None
            )

        # If either context or argument is True, has_result_read_permission is True
        has_result_read_permission = (
            context.extra_kwargs.get("has_result_read_permission", False)
            or has_result_read_permission
        )

        self.store.set(
            uid=action_object.id,
            credentials=context.credentials,
            syft_object=action_object,
            has_result_read_permission=has_result_read_permission,
            add_storage_permission=add_storage_permission,
<<<<<<< HEAD
        ).unwrap()

        if isinstance(action_object, TwinObject):
            # give read permission to the mock
            blob_id = action_object.mock_obj.syft_blob_storage_entry_id
            permission = ActionObjectPermission(blob_id, ActionPermission.ALL_READ)
            blob_storage_service: AbstractService = context.node.get_service(
                BlobStorageService
            )
            # if mock is saved to blob store, then add READ permission
            if action_object.mock_obj.syft_action_saved_to_blob_store:
                blob_storage_service.stash.add_permission(permission)
            if has_result_read_permission:
                action_object = action_object.private
            else:
                action_object = action_object.mock

        action_object.syft_point_to(context.node.id)
=======
        )
        if result.is_ok():
            if isinstance(action_object, TwinObject):
                # give read permission to the mock
                # if mock is saved to blob store, then add READ permission
                if action_object.mock_obj.syft_action_saved_to_blob_store:
                    blob_id = action_object.mock_obj.syft_blob_storage_entry_id
                    permission = ActionObjectPermission(
                        blob_id, ActionPermission.ALL_READ
                    )
                    blob_storage_service: AbstractService = context.server.get_service(
                        BlobStorageService
                    )
                    blob_storage_service.stash.add_permission(permission)
                if has_result_read_permission:
                    action_object = action_object.private
                else:
                    action_object = action_object.mock

            action_object.syft_point_to(context.server.id)
            return Ok(action_object)
        return result.err()
>>>>>>> fbc11879

        return action_object

    @as_result(StashException, NotFoundException)
    def is_resolved(
        self,
        context: AuthedServiceContext,
        uid: UID,
    ) -> bool:
        """Get an object from the action store"""
        obj = self._get(context, uid).unwrap()

        if obj.is_link:
            result = self.resolve_links(
                context, obj.syft_action_data.action_object_id.id
            ).unwrap()
            return result.syft_resolved

        # If it's a leaf but not resolved yet, return false
        if not obj.syft_resolved:
            return False

        # If it's not an action data link or non resolved (empty). It's resolved
        return True

    @as_result(StashException, NotFoundException)
    def resolve_links(
        self,
        context: AuthedServiceContext,
        uid: UID,
        twin_mode: TwinMode = TwinMode.PRIVATE,
    ) -> ActionObject:
        """Get an object from the action store"""
        # If user has permission to get the object / object exists
        result = self.store.get(uid=uid, credentials=context.credentials).unwrap()

        # If it's not a leaf
        if result.is_link:
            return self.resolve_links(
                context, result.syft_action_data.action_object_id.id, twin_mode
            ).unwrap()

        # If it's a leaf
        return result

    @service_method(path="action.get", name="get", roles=GUEST_ROLE_LEVEL)
    def get(
        self,
        context: AuthedServiceContext,
        uid: UID,
        twin_mode: TwinMode = TwinMode.PRIVATE,
        resolve_nested: bool = True,
    ) -> ActionObject:
        """Get an object from the action store"""
        return self._get(
            context, uid, twin_mode, resolve_nested=resolve_nested
        ).unwrap()

    @as_result(StashException, NotFoundException, SyftException)
    def _get(
        self,
        context: AuthedServiceContext,
        uid: UID,
        twin_mode: TwinMode = TwinMode.PRIVATE,
        has_permission: bool = False,
        resolve_nested: bool = True,
    ) -> ActionObject:
        """Get an object from the action store"""
        obj: TwinObject | ActionObject = self.store.get(
            uid=uid, credentials=context.credentials, has_permission=has_permission
        ).unwrap()

        # TODO: Is this necessary?
        if context.node is None:
            raise SyftException(public_message=f"Node not found. Context: {context}")

        obj._set_obj_location_(
            context.node.id,
            context.credentials,
        )
<<<<<<< HEAD

        # Resolve graph links
        if (
            not isinstance(obj, TwinObject)  # type: ignore[unreachable]
            and resolve_nested
            and obj.is_link
        ):
            if self.is_resolved(  # type: ignore[unreachable]
                context, obj.syft_action_data.action_object_id.id
            ):
                raise SyftException(public_message="This object is not resolved yet.")

            return self.resolve_links(
                context, obj.syft_action_data.action_object_id.id, twin_mode
            ).unwrap()

        if isinstance(obj, TwinObject):
            if twin_mode == TwinMode.PRIVATE:
                obj = obj.private
                obj.syft_point_to(context.node.id)
            elif twin_mode == TwinMode.MOCK:
                obj = obj.mock
                obj.syft_point_to(context.node.id)
            else:
                obj.mock.syft_point_to(context.node.id)
                obj.private.syft_point_to(context.node.id)

        return obj
=======
        if result.is_ok() and context.server is not None:
            obj: TwinObject | ActionObject = result.ok()
            obj._set_obj_location_(
                context.server.id,
                context.credentials,
            )
            # Resolve graph links
            if (
                not isinstance(obj, TwinObject)  # type: ignore[unreachable]
                and resolve_nested
                and obj.is_link
            ):
                if not self.is_resolved(  # type: ignore[unreachable]
                    context, obj.syft_action_data.action_object_id.id
                ).ok():
                    return SyftError(message="This object is not resolved yet.")
                result = self.resolve_links(
                    context, obj.syft_action_data.action_object_id.id, twin_mode
                )
                return result
            if isinstance(obj, TwinObject):
                if twin_mode == TwinMode.PRIVATE:
                    obj = obj.private
                    obj.syft_point_to(context.server.id)
                elif twin_mode == TwinMode.MOCK:
                    obj = obj.mock
                    obj.syft_point_to(context.server.id)
                else:
                    obj.mock.syft_point_to(context.server.id)
                    obj.private.syft_point_to(context.server.id)
            return Ok(obj)
        else:
            return result
>>>>>>> fbc11879

    @service_method(
        path="action.get_pointer", name="get_pointer", roles=GUEST_ROLE_LEVEL
    )
    def get_pointer(
        self, context: AuthedServiceContext, uid: UID
    ) -> ActionObjectPointer:
        """Get a pointer from the action store"""
<<<<<<< HEAD
        obj = self.store.get_pointer(
            uid=uid, credentials=context.credentials, node_uid=context.node.id
        ).unwrap()

        obj._set_obj_location_(
            context.node.id,
            context.credentials,
        )

        return obj
=======

        result = self.store.get_pointer(
            uid=uid, credentials=context.credentials, server_uid=context.server.id
        )
        if result.is_ok():
            obj = result.ok()
            obj._set_obj_location_(
                context.server.id,
                context.credentials,
            )
            return Ok(obj)
        return Err(result.err())
>>>>>>> fbc11879

    @service_method(path="action.get_mock", name="get_mock", roles=GUEST_ROLE_LEVEL)
    def get_mock(self, context: AuthedServiceContext, uid: UID) -> SyftObject:
        """Get a pointer from the action store"""
        return self.store.get_mock(uid=uid).unwrap()

    @service_method(
        path="action.has_storage_permission",
        name="has_storage_permission",
        roles=GUEST_ROLE_LEVEL,
    )
    def has_storage_permission(self, context: AuthedServiceContext, uid: UID) -> bool:
        return self.store.has_storage_permission(uid)

    def has_read_permission(self, context: AuthedServiceContext, uid: UID) -> bool:
        return self.store.has_permissions(
            [ActionObjectREAD(uid=uid, credentials=context.credentials)]
        )

    # not a public service endpoint
    @as_result(SyftException)
    def _user_code_execute(
        self,
        context: AuthedServiceContext,
        code_item: UserCode,
        kwargs: dict[str, Any],
        result_id: UID | None = None,
    ) -> Result[ActionObjectPointer, Err]:
        override_execution_permission = (
            context.has_execute_permissions or context.role == ServiceRole.ADMIN
        )
        if context.server:
            user_code_service = context.server.get_service("usercodeservice")

        input_policy = code_item.get_input_policy(context)
        output_policy = code_item.get_output_policy(context)

        if not override_execution_permission:
            if input_policy is None:
                if not code_item.is_output_policy_approved(context):
                    raise SyftException(
                        public_message="Execution denied: Your code is waiting for approval"
                    )
                raise SyftException(
                    public_message=f"No input policy defined for user code: {code_item.id}"
                )

            # Filter input kwargs based on policy
            filtered_kwargs = input_policy.filter_kwargs(
                kwargs=kwargs, context=context, code_item_id=code_item.id
            ).unwrap()

            # validate input policy, raises if not valid
            input_policy._is_valid(
                context=context,
                usr_input_kwargs=kwargs,
                code_item_id=code_item.id,
            ).unwrap()
        else:
            filtered_kwargs = retrieve_from_db(code_item.id, kwargs, context).unwrap()

        if hasattr(input_policy, "transform_kwargs"):
            filtered_kwargs = input_policy.transform_kwargs(  # type: ignore
                context,
                filtered_kwargs,
            ).unwrap()

        # update input policy to track any input state

        has_twin_inputs = False

        real_kwargs = {}
        for key, kwarg_value in filtered_kwargs.items():
            if isinstance(kwarg_value, TwinObject):
                has_twin_inputs = True
            real_kwargs[key] = kwarg_value

        result_id = UID() if result_id is None else result_id

        try:
            if not has_twin_inputs:
                # no twins
                # allow python types from inputpolicy
                filtered_kwargs = filter_twin_kwargs(
                    real_kwargs, twin_mode=TwinMode.NONE, allow_python_types=True
                ).unwrap()
                exec_result = execute_byte_code(code_item, filtered_kwargs, context)

                if output_policy:
                    exec_result.result = output_policy.apply_to_output(
                        context,
                        exec_result.result,
                        update_policy=not override_execution_permission,
                    )
                code_item.output_policy = output_policy  # type: ignore
                user_code_service.update_code_state(context, code_item)
                if isinstance(exec_result.result, ActionObject):
                    result_action_object = ActionObject.link(
                        result_id=result_id, pointer_id=exec_result.result.id
                    )
                else:
                    result_action_object = wrap_result(result_id, exec_result.result)
            else:
                # twins
                private_kwargs = filter_twin_kwargs(
                    real_kwargs, twin_mode=TwinMode.PRIVATE, allow_python_types=True
                ).unwrap()
                private_exec_result = execute_byte_code(
                    code_item, private_kwargs, context
                )

                if output_policy:
                    private_exec_result.result = output_policy.apply_to_output(
                        context,
                        private_exec_result.result,
                        update_policy=not override_execution_permission,
                    )
                code_item.output_policy = output_policy  # type: ignore
                user_code_service.update_code_state(context, code_item)
                result_action_object_private = wrap_result(
                    result_id, private_exec_result.result
                )

                mock_kwargs = filter_twin_kwargs(
                    real_kwargs, twin_mode=TwinMode.MOCK, allow_python_types=True
                ).unwrap()
                # relative
                from .action_data_empty import ActionDataEmpty

                if any(isinstance(v, ActionDataEmpty) for v in mock_kwargs.values()):
                    mock_exec_result_obj = ActionDataEmpty()
                else:
                    mock_exec_result = execute_byte_code(
                        code_item, mock_kwargs, context
                    )
                    if output_policy:
                        mock_exec_result.result = output_policy.apply_to_output(
                            context, mock_exec_result.result, update_policy=False
                        )
                    mock_exec_result_obj = mock_exec_result.result

                result_action_object_mock = wrap_result(result_id, mock_exec_result_obj)

                result_action_object = TwinObject(
                    id=result_id,
                    private_obj=result_action_object_private,
                    mock_obj=result_action_object_mock,
                )
        except Exception as e:
            # third party
            raise SyftException.from_exception(
                exc=e, public_message="_user_code_execute failed"
            )

        return result_action_object

    # def raise_for_failed_execution(self, output: ExecutionOutput):
    #     if output.errored:
    #         raise SyftException(public_message="Execution of usercode failed, ask admin",
    #                                 private_message=output.stdout + "\n" + output.stderr)

    @as_result(SyftException)
    def set_result_to_store(
        self,
        result_action_object: ActionObject | TwinObject,
        context: AuthedServiceContext,
        output_policy: OutputPolicy | None = None,
        has_result_read_permission: bool = False,
    ) -> ActionObject:
        result_id = result_action_object.id
        # result_blob_id = result_action_object.syft_blob_storage_entry_id

        if output_policy is not None:
            output_readers = (
                output_policy.output_readers
                if not context.has_execute_permissions
                else []
            )
        else:
            output_readers = []

        # If flag is True, user has read permissions to the results in BlobStore
        if has_result_read_permission:
            output_readers.append(context.credentials)

        read_permission = ActionPermission.READ

        result_action_object._set_obj_location_(
            context.server.id,
            context.credentials,
        )
        blob_store_result: SyftResponseMessage = (
            result_action_object._save_to_blob_storage()
        )

        if blob_store_result.is_err():
            raise SyftException(public_message=blob_store_result.message)
        if isinstance(blob_store_result, SyftWarning):
            logger.debug(blob_store_result.message)

        # IMPORTANT: DO THIS ONLY AFTER ._save_to_blob_storage
        if isinstance(result_action_object, TwinObject):
            result_blob_id = result_action_object.private.syft_blob_storage_entry_id
        else:
            result_blob_id = result_action_object.syft_blob_storage_entry_id  # type: ignore[unreachable]

        # pass permission information to the action store as extra kwargs
        # context.extra_kwargs = {"has_result_read_permission": True}

        # Since this just meta data about the result, they always have access to it.
        set_result = self._set(
            context,
            result_action_object,
            has_result_read_permission=True,
        ).unwrap()

        blob_storage_service: AbstractService = context.server.get_service(
            BlobStorageService
        )

        def store_permission(
            x: SyftVerifyKey | None = None,
        ) -> ActionObjectPermission:
            return ActionObjectPermission(result_id, read_permission, x)

        def blob_permission(
            x: SyftVerifyKey | None = None,
        ) -> ActionObjectPermission:
            return ActionObjectPermission(result_blob_id, read_permission, x)

        if len(output_readers) > 0:
            store_permissions = [store_permission(x) for x in output_readers]
            self.store.add_permissions(store_permissions)

            if result_blob_id is not None:
                blob_permissions = [blob_permission(x) for x in output_readers]
                blob_storage_service.stash.add_permissions(blob_permissions)

        return set_result

    @as_result(SyftException)
    def execute_plan(
        self,
        plan: Any,
        context: AuthedServiceContext,
        plan_kwargs: dict[str, ActionObject],
    ) -> Result[ActionObject, str] | SyftError:
        id2inpkey = {v.id: k for k, v in plan.inputs.items()}

        for plan_action in plan.actions:
            if (
                hasattr(plan_action.remote_self, "id")
                and plan_action.remote_self.id in id2inpkey
            ):
                plan_action.remote_self = plan_kwargs[
                    id2inpkey[plan_action.remote_self.id]
                ]
            for i, arg in enumerate(plan_action.args):
                if arg in id2inpkey:
                    plan_action.args[i] = plan_kwargs[id2inpkey[arg]]

            for k, arg in enumerate(plan_action.kwargs):
                if arg in id2inpkey:
                    plan_action.kwargs[k] = plan_kwargs[id2inpkey[arg]]

        for plan_action in plan.actions:
            action_res = self.execute(context, plan_action)
            if isinstance(action_res, SyftError):
                raise SyftException(public_message=action_res.message)

        result_id = plan.outputs[0].id
        return self._get(
            context, result_id, TwinMode.NONE, has_permission=True
        ).unwrap()

    @as_result(SyftException)
    def call_function(
        self, context: AuthedServiceContext, action: Action
    ) -> ActionObject:
        # run function/class init
        _user_lib_config_registry = UserLibConfigRegistry.from_user(context.credentials)
        absolute_path = f"{action.path}.{action.op}"
        if absolute_path in _user_lib_config_registry:
            # TODO: implement properly
            # Now we are assuming its a function/class
            return execute_callable(self, context, action).unwrap()
        else:
            raise SyftException(
                public_message=f"Failed executing {action}. You have no permission for {absolute_path}"
            )

    @as_result(SyftException)
    def set_attribute(
        self,
        context: AuthedServiceContext,
        action: Action,
        resolved_self: ActionObject | TwinObject,
    ) -> TwinObject:
        args, _ = resolve_action_args(action, context, self).unwrap(
            public_message=f"Failed executing action {action} (could not resolve args)"
        )
        if not isinstance(args[0], ActionObject):
            raise SyftException(
                public_message=f"Failed executing action {action} setattribute requires a non-twin string as first argument"
            )
        name = args[0].syft_action_data
        # dont do the whole filtering dance with the name
        args = [args[1]]

        if isinstance(resolved_self, TwinObject):
            # todo, create copy?
            private_args = filter_twin_args(args, twin_mode=TwinMode.PRIVATE).unwrap()
            private_val = private_args[0]
            setattr(resolved_self.private.syft_action_data, name, private_val)
            # todo: what do we use as data for the mock here?
            # depending on permisisons?
            public_args = filter_twin_args(args, twin_mode=TwinMode.MOCK).unwrap()
            public_val = public_args[0]
            setattr(resolved_self.mock.syft_action_data, name, public_val)
            return TwinObject(
                id=action.result_id,
                private_obj=ActionObject.from_obj(
                    resolved_self.private.syft_action_data
                ),
                private_obj_id=action.result_id,
                mock_obj=ActionObject.from_obj(resolved_self.mock.syft_action_data),
                mock_obj_id=action.result_id,
            )

        else:
            # TODO: Implement for twinobject args
            args = filter_twin_args(args, twin_mode=TwinMode.NONE).unwrap()  # type: ignore[unreachable]
            val = args[0]
            setattr(resolved_self.syft_action_data, name, val)
            return (ActionObject.from_obj(resolved_self.syft_action_data),)
            # todo: permissions
            # setattr(resolved_self.syft_action_data, name, val)
            # val = resolved_self.syft_action_data
            # result_action_object = Ok(wrap_result(action.result_id, val))

    @as_result(SyftException)
    def get_attribute(
        self, action: Action, resolved_self: ActionObject | TwinObject
    ) -> TwinObject | ActionObject:
        if isinstance(resolved_self, TwinObject):
            private_result = getattr(resolved_self.private.syft_action_data, action.op)
            mock_result = getattr(resolved_self.mock.syft_action_data, action.op)
            return TwinObject(
                id=action.result_id,
                private_obj=ActionObject.from_obj(private_result),
                private_obj_id=action.result_id,
                mock_obj=ActionObject.from_obj(mock_result),
                mock_obj_id=action.result_id,
            )
        else:
            val = getattr(resolved_self.syft_action_data, action.op)  # type: ignore[unreachable]
            return wrap_result(action.result_id, val)

    @as_result(SyftException)
    def call_method(
        self,
        context: AuthedServiceContext,
        action: Action,
        resolved_self: ActionObject | TwinObject,
    ) -> TwinObject | Any:
        if isinstance(resolved_self, TwinObject):
            # method
            private_result = execute_object(
                self,
                context,
                resolved_self.private,
                action,
                twin_mode=TwinMode.PRIVATE,
            ).unwrap(public_message=f"Failed executing action {action}")
            mock_result = execute_object(
                self, context, resolved_self.mock, action, twin_mode=TwinMode.MOCK
            ).unwrap(public_message=f"Failed executing action {action}")

            return TwinObject(
                id=action.result_id,
                private_obj=private_result,
                private_obj_id=action.result_id,
                mock_obj=mock_result,
                mock_obj_id=action.result_id,
            )
        else:
            return execute_object(self, context, resolved_self, action).unwrap()  # type:ignore[unreachable]

    @service_method(path="action.execute", name="execute", roles=GUEST_ROLE_LEVEL)
    def execute(self, context: AuthedServiceContext, action: Action) -> ActionObject:
        """Execute an operation on objects in the action store"""
        # relative
        from .plan import Plan

        if action.action_type == ActionType.CREATEOBJECT:
            result_action_object = action.create_object
        elif action.action_type == ActionType.SYFTFUNCTION:
            usercode_service = context.server.get_service("usercodeservice")
            kwarg_ids = {}
            for k, v in action.kwargs.items():
                # transform lineage ids into ids
                kwarg_ids[k] = v.id
            result_action_object = usercode_service._call(
                context, action.user_code_id, action.result_id, **kwarg_ids
            )
            return result_action_object.unwrap()
        elif action.action_type == ActionType.FUNCTION:
            result_action_object = self.call_function(context, action).unwrap()
        else:
            resolved_self = self._get(
                context=context,
                uid=action.remote_self,
                twin_mode=TwinMode.NONE,
                has_permission=True,
            ).unwrap(
                public_message=f"Failed executing action {action}, could not resolve self: {action.remote_self}"
            )
            if action.op == "__call__" and resolved_self.syft_action_data_type == Plan:
                result_action_object = self.execute_plan(
                    plan=resolved_self.syft_action_data,
                    context=context,
                    plan_kwargs=action.kwargs,
                ).unwrap()
            elif action.action_type == ActionType.SETATTRIBUTE:
                result_action_object = self.set_attribute(
                    context, action, resolved_self
                ).unwrap()
            elif action.action_type == ActionType.GETATTRIBUTE:
                result_action_object = self.get_attribute(
                    action, resolved_self
                ).unwrap()
            elif action.action_type == ActionType.METHOD:
                result_action_object = self.call_method(
                    context, action, resolved_self
                ).unwrap()
            else:
                raise SyftException(public_message="unknown action")

        # check if we have read permissions on the result
        has_result_read_permission = self.has_read_permission_for_action_result(
            context, action
        )
        result_action_object._set_obj_location_(
            context.server.id,
            context.credentials,
        )
        blob_store_result = result_action_object._save_to_blob_storage()
        if isinstance(blob_store_result, SyftError):
            return blob_store_result

        # pass permission information to the action store as extra kwargs
        context.extra_kwargs = {
            "has_result_read_permission": has_result_read_permission
        }
        if isinstance(blob_store_result, SyftWarning):
            logger.debug(blob_store_result.message)
        set_result = self._set(
            context,
            result_action_object,
        )
        set_result = set_result.unwrap(
            public_message=f"Failed executing action {action}"
        )

        return set_result

    def has_read_permission_for_action_result(
        self, context: AuthedServiceContext, action: Action
    ) -> bool:
        action_obj_ids = (
            action.args + list(action.kwargs.values()) + [action.remote_self]
        )
        permissions = [
            ActionObjectREAD(uid=_id, credentials=context.credentials)
            for _id in action_obj_ids
        ]
        return self.store.has_permissions(permissions)

    @service_method(path="action.exists", name="exists", roles=GUEST_ROLE_LEVEL)
    def exists(self, context: AuthedServiceContext, obj_id: UID) -> bool:
        """Checks if the given object id exists in the Action Store"""
        return self.store.exists(obj_id)

    @service_method(
        path="action.delete",
        name="delete",
        roles=ADMIN_ROLE_LEVEL,
        unwrap_on_success=False,
    )
    def delete(
        self, context: AuthedServiceContext, uid: UID
    ) -> SyftSuccess | SyftError:
        res = self.store.delete(context.credentials, uid)
        if res.is_err():
            return SyftError(message=res.err())
        return SyftSuccess(message="Great Success!")


@as_result(SyftException)
def resolve_action_args(
    action: Action, context: AuthedServiceContext, service: ActionService
) -> tuple[Ok[dict], bool]:
    has_twin_inputs = False
    args = []
    for arg_id in action.args:
        arg_value = service._get(
            context=context, uid=arg_id, twin_mode=TwinMode.NONE, has_permission=True
        ).unwrap()
        if isinstance(arg_value, TwinObject):
            has_twin_inputs = True
        args.append(arg_value)
    return args, has_twin_inputs


@as_result(SyftException)
def resolve_action_kwargs(
    action: Action, context: AuthedServiceContext, service: ActionService
) -> tuple[Ok[dict], bool]:
    has_twin_inputs = False
    kwargs = {}
    for key, arg_id in action.kwargs.items():
        kwarg_value = service._get(
            context=context, uid=arg_id, twin_mode=TwinMode.NONE, has_permission=True
        ).unwrap()
        if isinstance(kwarg_value, TwinObject):
            has_twin_inputs = True
        kwargs[key] = kwarg_value
    return kwargs, has_twin_inputs


@as_result(SyftException)
def execute_callable(
    service: ActionService,
    context: AuthedServiceContext,
    action: Action,
) -> ActionObject:
    args, has_arg_twins = resolve_action_args(action, context, service).unwrap()
    kwargs, has_kwargs_twins = resolve_action_kwargs(action, context, service).unwrap()
    has_twin_inputs = has_arg_twins or has_kwargs_twins
    # 🔵 TODO 10: Get proper code From old RunClassMethodAction to ensure the function
    # is not bound to the original object or mutated

    # TODO: get from CMPTree is probably safer
    def _get_target_callable(path: str, op: str) -> Any:
        path_elements = path.split(".")
        res = importlib.import_module(path_elements[0])
        for p in path_elements[1:]:
            res = getattr(res, p)
        res = getattr(res, op)
        return res

    target_callable = _get_target_callable(action.path, action.op)

    result = None
    if not target_callable:
        raise SyftException(public_message="No target callable found")

    if not has_twin_inputs:
        # if twin_mode == TwinMode.NONE and not has_twin_inputs:
        twin_mode = TwinMode.NONE
        # no twins
        filtered_args = filter_twin_args(args, twin_mode=twin_mode).unwrap()
        filtered_kwargs = filter_twin_kwargs(kwargs, twin_mode=twin_mode).unwrap()
        result = target_callable(*filtered_args, **filtered_kwargs)
        result_action_object = wrap_result(action.result_id, result)
    else:
        twin_mode = TwinMode.PRIVATE
        private_args = filter_twin_args(args, twin_mode=twin_mode).unwrap()
        private_kwargs = filter_twin_kwargs(kwargs, twin_mode=twin_mode).unwrap()
        private_result = target_callable(*private_args, **private_kwargs)
        result_action_object_private = wrap_result(action.result_id, private_result)

        twin_mode = TwinMode.MOCK
        mock_args = filter_twin_args(args, twin_mode=twin_mode).unwrap()
        mock_kwargs = filter_twin_kwargs(kwargs, twin_mode=twin_mode).unwrap()
        mock_result = target_callable(*mock_args, **mock_kwargs)
        result_action_object_mock = wrap_result(action.result_id, mock_result)

        result_action_object = TwinObject(
            id=action.result_id,
            private_obj=result_action_object_private,
            mock_obj=result_action_object_mock,
        )

    return result_action_object


@as_result(SyftException)
def execute_object(
    service: ActionService,
    context: AuthedServiceContext,
    resolved_self: ActionObject,
    action: Action,
    twin_mode: TwinMode = TwinMode.NONE,
) -> Result[Ok[TwinObject | ActionObject], Err[str]]:
    unboxed_resolved_self = resolved_self.syft_action_data
    args, has_arg_twins = resolve_action_args(action, context, service).unwrap()

    kwargs, has_kwargs_twins = resolve_action_kwargs(action, context, service).unwrap()
    has_twin_inputs = has_arg_twins or has_kwargs_twins

    # 🔵 TODO 10: Get proper code From old RunClassMethodAction to ensure the function
    # is not bound to the original object or mutated
    target_method = getattr(unboxed_resolved_self, action.op, None)
    result = None
    if not target_method:
        raise SyftException(public_message="could not find target method")
    if twin_mode == TwinMode.NONE and not has_twin_inputs:
        # no twins
        filtered_args = filter_twin_args(args, twin_mode=twin_mode).unwrap()
        filtered_kwargs = filter_twin_kwargs(kwargs, twin_mode=twin_mode).unwrap()
        result = target_method(*filtered_args, **filtered_kwargs)
        result_action_object = wrap_result(action.result_id, result)
    elif twin_mode == TwinMode.NONE and has_twin_inputs:
        # self isn't a twin but one of the inputs is
        private_args = filter_twin_args(args, twin_mode=TwinMode.PRIVATE).unwrap()
        private_kwargs = filter_twin_kwargs(kwargs, twin_mode=TwinMode.PRIVATE).unwrap()
        private_result = target_method(*private_args, **private_kwargs)
        result_action_object_private = wrap_result(action.result_id, private_result)

        mock_args = filter_twin_args(args, twin_mode=TwinMode.MOCK).unwrap()
        mock_kwargs = filter_twin_kwargs(kwargs, twin_mode=TwinMode.MOCK).unwrap()
        mock_result = target_method(*mock_args, **mock_kwargs)
        result_action_object_mock = wrap_result(action.result_id, mock_result)

        result_action_object = TwinObject(
            id=action.result_id,
            private_obj=result_action_object_private,
            mock_obj=result_action_object_mock,
        )
    elif twin_mode == twin_mode.PRIVATE:  # type:ignore
        # twin private path
        private_args = filter_twin_args(args, twin_mode=twin_mode).unwrap()  # type:ignore[unreachable]
        private_kwargs = filter_twin_kwargs(kwargs, twin_mode=twin_mode).unwrap()
        result = target_method(*private_args, **private_kwargs)
        result_action_object = wrap_result(action.result_id, result)
    elif twin_mode == twin_mode.MOCK:  # type:ignore
        # twin mock path
        mock_args = filter_twin_args(args, twin_mode=twin_mode).unwrap()  # type:ignore[unreachable]
        mock_kwargs = filter_twin_kwargs(kwargs, twin_mode=twin_mode).unwrap()
        target_method = getattr(unboxed_resolved_self, action.op, None)
        result = target_method(*mock_args, **mock_kwargs)
        result_action_object = wrap_result(action.result_id, result)
    else:
        raise SyftException(
            public_message=f"Bad combination of: twin_mode: {twin_mode} and has_twin_inputs: {has_twin_inputs}"
        )

    return result_action_object


def wrap_result(result_id: UID, result: Any) -> ActionObject:
    # 🟡 TODO 11: Figure out how we want to store action object results
    action_type = action_type_for_type(result)
    result_action_object = action_type(id=result_id, syft_action_data_cache=result)
    return result_action_object


@as_result(SyftException)
def filter_twin_args(args: list[Any], twin_mode: TwinMode) -> Any:
    filtered = []
    for arg in args:
        if isinstance(arg, TwinObject):
            if twin_mode == TwinMode.PRIVATE:
                filtered.append(arg.private.syft_action_data)
            elif twin_mode == TwinMode.MOCK:
                filtered.append(arg.mock.syft_action_data)
            else:
                raise SyftException(
                    public_message=f"Filter can only use {TwinMode.PRIVATE} or {TwinMode.MOCK}"
                )
        else:
            filtered.append(arg.syft_action_data)
    return filtered


@as_result(SyftException)
def filter_twin_kwargs(
    kwargs: dict, twin_mode: TwinMode, allow_python_types: bool = False
) -> Any:
    filtered = {}
    for k, v in kwargs.items():
        if isinstance(v, TwinObject):
            if twin_mode == TwinMode.PRIVATE:
                filtered[k] = v.private.syft_action_data
            elif twin_mode == TwinMode.MOCK:
                filtered[k] = v.mock.syft_action_data
            else:
                raise SyftException(
                    public_message=f"Filter can only use {TwinMode.PRIVATE} or {TwinMode.MOCK}"
                )
        else:
            if isinstance(v, ActionObject):
                filtered[k] = v.syft_action_data
            elif (
                isinstance(v, str | int | float | dict | CustomEndpointActionObject)
                and allow_python_types
            ):
                filtered[k] = v
            else:
                # third party
                raise SyftException(
                    public_message=f"unexepected value {v} passed to filtered twin kwargs"
                )
    return filtered


TYPE_TO_SERVICE[ActionObject] = ActionService
TYPE_TO_SERVICE[TwinObject] = ActionService
TYPE_TO_SERVICE[AnyActionObject] = ActionService

SERVICE_TO_TYPES[ActionService].update({ActionObject, TwinObject, AnyActionObject})<|MERGE_RESOLUTION|>--- conflicted
+++ resolved
@@ -11,12 +11,9 @@
 
 # relative
 from ...serde.serializable import serializable
-<<<<<<< HEAD
 from ...store.document_store_errors import NotFoundException
 from ...store.document_store_errors import StashException
-=======
 from ...server.credentials import SyftVerifyKey
->>>>>>> fbc11879
 from ...types.datetime import DateTime
 from ...types.errors import SyftException
 from ...types.result import as_result
@@ -62,13 +59,9 @@
 
 @serializable()
 class ActionService(AbstractService):
-<<<<<<< HEAD
+    store_type = ActionStore
+
     def __init__(self, store: KeyValueActionStore) -> None:
-=======
-    store_type = ActionStore
-
-    def __init__(self, store: ActionStore) -> None:
->>>>>>> fbc11879
         self.store = store
 
     @service_method(path="action.np_array", name="np_array")
@@ -197,49 +190,27 @@
             syft_object=action_object,
             has_result_read_permission=has_result_read_permission,
             add_storage_permission=add_storage_permission,
-<<<<<<< HEAD
         ).unwrap()
 
         if isinstance(action_object, TwinObject):
             # give read permission to the mock
-            blob_id = action_object.mock_obj.syft_blob_storage_entry_id
-            permission = ActionObjectPermission(blob_id, ActionPermission.ALL_READ)
-            blob_storage_service: AbstractService = context.node.get_service(
-                BlobStorageService
-            )
             # if mock is saved to blob store, then add READ permission
             if action_object.mock_obj.syft_action_saved_to_blob_store:
-                blob_storage_service.stash.add_permission(permission)
+                blob_id = action_object.mock_obj.syft_blob_storage_entry_id
+                permission = ActionObjectPermission(
+                    blob_id, ActionPermission.ALL_READ
+                )
+                blob_storage_service: AbstractService = context.server.get_service(
+                    BlobStorageService
+                )
+                blob_storage_service.stash.add_permission(permission).unwrap()
+
             if has_result_read_permission:
                 action_object = action_object.private
             else:
                 action_object = action_object.mock
 
-        action_object.syft_point_to(context.node.id)
-=======
-        )
-        if result.is_ok():
-            if isinstance(action_object, TwinObject):
-                # give read permission to the mock
-                # if mock is saved to blob store, then add READ permission
-                if action_object.mock_obj.syft_action_saved_to_blob_store:
-                    blob_id = action_object.mock_obj.syft_blob_storage_entry_id
-                    permission = ActionObjectPermission(
-                        blob_id, ActionPermission.ALL_READ
-                    )
-                    blob_storage_service: AbstractService = context.server.get_service(
-                        BlobStorageService
-                    )
-                    blob_storage_service.stash.add_permission(permission)
-                if has_result_read_permission:
-                    action_object = action_object.private
-                else:
-                    action_object = action_object.mock
-
-            action_object.syft_point_to(context.server.id)
-            return Ok(action_object)
-        return result.err()
->>>>>>> fbc11879
+        action_object.syft_point_to(context.server.id)
 
         return action_object
 
@@ -313,14 +284,13 @@
         ).unwrap()
 
         # TODO: Is this necessary?
-        if context.node is None:
-            raise SyftException(public_message=f"Node not found. Context: {context}")
+        if context.server is None:
+            raise SyftException(public_message=f"Server not found. Context: {context}")
 
         obj._set_obj_location_(
-            context.node.id,
+            context.server.id,
             context.credentials,
         )
-<<<<<<< HEAD
 
         # Resolve graph links
         if (
@@ -328,9 +298,9 @@
             and resolve_nested
             and obj.is_link
         ):
-            if self.is_resolved(  # type: ignore[unreachable]
+            if not self.is_resolved(  # type: ignore[unreachable]
                 context, obj.syft_action_data.action_object_id.id
-            ):
+            ).unwrap():
                 raise SyftException(public_message="This object is not resolved yet.")
 
             return self.resolve_links(
@@ -340,50 +310,15 @@
         if isinstance(obj, TwinObject):
             if twin_mode == TwinMode.PRIVATE:
                 obj = obj.private
-                obj.syft_point_to(context.node.id)
+                obj.syft_point_to(context.server.id)
             elif twin_mode == TwinMode.MOCK:
                 obj = obj.mock
-                obj.syft_point_to(context.node.id)
+                obj.syft_point_to(context.server.id)
             else:
-                obj.mock.syft_point_to(context.node.id)
-                obj.private.syft_point_to(context.node.id)
+                obj.mock.syft_point_to(context.server.id)
+                obj.private.syft_point_to(context.server.id)
 
         return obj
-=======
-        if result.is_ok() and context.server is not None:
-            obj: TwinObject | ActionObject = result.ok()
-            obj._set_obj_location_(
-                context.server.id,
-                context.credentials,
-            )
-            # Resolve graph links
-            if (
-                not isinstance(obj, TwinObject)  # type: ignore[unreachable]
-                and resolve_nested
-                and obj.is_link
-            ):
-                if not self.is_resolved(  # type: ignore[unreachable]
-                    context, obj.syft_action_data.action_object_id.id
-                ).ok():
-                    return SyftError(message="This object is not resolved yet.")
-                result = self.resolve_links(
-                    context, obj.syft_action_data.action_object_id.id, twin_mode
-                )
-                return result
-            if isinstance(obj, TwinObject):
-                if twin_mode == TwinMode.PRIVATE:
-                    obj = obj.private
-                    obj.syft_point_to(context.server.id)
-                elif twin_mode == TwinMode.MOCK:
-                    obj = obj.mock
-                    obj.syft_point_to(context.server.id)
-                else:
-                    obj.mock.syft_point_to(context.server.id)
-                    obj.private.syft_point_to(context.server.id)
-            return Ok(obj)
-        else:
-            return result
->>>>>>> fbc11879
 
     @service_method(
         path="action.get_pointer", name="get_pointer", roles=GUEST_ROLE_LEVEL
@@ -392,31 +327,16 @@
         self, context: AuthedServiceContext, uid: UID
     ) -> ActionObjectPointer:
         """Get a pointer from the action store"""
-<<<<<<< HEAD
         obj = self.store.get_pointer(
-            uid=uid, credentials=context.credentials, node_uid=context.node.id
+            uid=uid, credentials=context.credentials, server_uid=context.server.id
         ).unwrap()
 
         obj._set_obj_location_(
-            context.node.id,
+            context.server.id,
             context.credentials,
         )
 
         return obj
-=======
-
-        result = self.store.get_pointer(
-            uid=uid, credentials=context.credentials, server_uid=context.server.id
-        )
-        if result.is_ok():
-            obj = result.ok()
-            obj._set_obj_location_(
-                context.server.id,
-                context.credentials,
-            )
-            return Ok(obj)
-        return Err(result.err())
->>>>>>> fbc11879
 
     @service_method(path="action.get_mock", name="get_mock", roles=GUEST_ROLE_LEVEL)
     def get_mock(self, context: AuthedServiceContext, uid: UID) -> SyftObject:
