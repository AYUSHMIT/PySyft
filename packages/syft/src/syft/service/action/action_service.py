--- conflicted
+++ resolved
@@ -10,12 +10,9 @@
 # relative
 from ...serde.serializable import serializable
 from ...server.credentials import SyftVerifyKey
-<<<<<<< HEAD
 from ...store.document_store import DocumentStore
-=======
 from ...store.document_store_errors import NotFoundException
 from ...store.document_store_errors import StashException
->>>>>>> 755a4dbc
 from ...types.datetime import DateTime
 from ...types.errors import SyftException
 from ...types.result import as_result
@@ -49,12 +46,7 @@
 from .action_permissions import ActionObjectPermission
 from .action_permissions import ActionObjectREAD
 from .action_permissions import ActionPermission
-<<<<<<< HEAD
 from .action_store import ActionObjectStash
-=======
-from .action_store import ActionStore
-from .action_store import KeyValueActionStore
->>>>>>> 755a4dbc
 from .action_types import action_type_for_type
 from .numpy import NumpyArrayObject
 from .pandas import PandasDataFrameObject  # noqa: F401
@@ -67,13 +59,8 @@
 class ActionService(AbstractService):
     stash: ActionObjectStash
 
-<<<<<<< HEAD
     def __init__(self, store: DocumentStore) -> None:
         self.store = ActionObjectStash(store)
-=======
-    def __init__(self, store: KeyValueActionStore) -> None:
-        self.store = store
->>>>>>> 755a4dbc
 
     @service_method(path="action.np_array", name="np_array")
     def np_array(self, context: AuthedServiceContext, data: Any) -> Any:
@@ -193,11 +180,7 @@
             or has_result_read_permission
         )
 
-<<<<<<< HEAD
-        result = self.store.set_or_update(
-=======
-        self.store.set(
->>>>>>> 755a4dbc
+        self.store.set_or_update(
             uid=action_object.id,
             credentials=context.credentials,
             syft_object=action_object,
@@ -348,14 +331,7 @@
     @service_method(path="action.get_mock", name="get_mock", roles=GUEST_ROLE_LEVEL)
     def get_mock(self, context: AuthedServiceContext, uid: UID) -> SyftObject:
         """Get a pointer from the action store"""
-<<<<<<< HEAD
-        result = self.store.get_mock(credentials=context.credentials, uid=uid)
-        if result.is_ok():
-            return result.ok()
-        return SyftError(message=result.err())
-=======
-        return self.store.get_mock(uid=uid).unwrap()
->>>>>>> 755a4dbc
+        return self.store.get_mock(credentials=context.credentials, uid=uid)
 
     @service_method(
         path="action.has_storage_permission",
@@ -920,14 +896,7 @@
     @service_method(path="action.exists", name="exists", roles=GUEST_ROLE_LEVEL)
     def exists(self, context: AuthedServiceContext, obj_id: UID) -> bool:
         """Checks if the given object id exists in the Action Store"""
-<<<<<<< HEAD
-        if self.store.exists(context.credentials, obj_id.id):
-            return SyftSuccess(message=f"Object: {obj_id} exists")
-        else:
-            return SyftError(message=f"Object: {obj_id} does not exist")
-=======
-        return self.store.exists(obj_id)
->>>>>>> 755a4dbc
+        return self.store.exists(context.credentials, obj_id)
 
     @service_method(
         path="action.delete",
@@ -1010,13 +979,7 @@
             if isinstance(obj, ActionObject):
                 self._soft_delete_action_obj(context=context, action_obj=obj).unwrap()
         else:
-<<<<<<< HEAD
-            res = self.store.delete_by_uid(credentials=context.credentials, uid=uid.id)
-            if res.is_err():
-                return SyftError(message=res.err())
-=======
-            self.store.delete(credentials=context.credentials, uid=uid).unwrap()
->>>>>>> 755a4dbc
+            self.store.delete_by_uid(credentials=context.credentials, uid=uid).unwrap()
 
         return SyftSuccess(message=f"Action object with uid '{uid}' deleted.")
 
