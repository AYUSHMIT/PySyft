# future
from __future__ import annotations

# stdlib
from collections.abc import Callable
from collections.abc import Iterable
from enum import Enum
import inspect
from io import BytesIO
from pathlib import Path
import sys
import threading
import time
import traceback
import types
from typing import Any
from typing import ClassVar
from typing import TYPE_CHECKING

# third party
from pydantic import ConfigDict
from pydantic import Field
from pydantic import field_validator
from pydantic import model_validator
from result import Err
from result import Ok
from result import Result
from typing_extensions import Self

# relative
from ...client.api import APIRegistry
from ...client.api import SyftAPI
from ...client.api import SyftAPICall
from ...client.client import SyftClient
from ...node.credentials import SyftVerifyKey
from ...serde.serializable import serializable
from ...serde.serialize import _serialize as serialize
from ...service.response import SyftError
from ...store.linked_obj import LinkedObject
from ...types.base import SyftBaseModel
from ...types.datetime import DateTime
from ...types.syft_object import SYFT_OBJECT_VERSION_2
from ...types.syft_object import SYFT_OBJECT_VERSION_3
from ...types.syft_object import SyftBaseObject
from ...types.syft_object import SyftObject
from ...types.syncable_object import SyncableSyftObject
from ...types.uid import LineageID
from ...types.uid import UID
from ...util.logger import debug
from ...util.util import prompt_warning_message
from ..context import AuthedServiceContext
from ..response import SyftException
from ..service import from_api_or_context
from .action_data_empty import ActionDataEmpty
from .action_data_empty import ActionDataLink
from .action_data_empty import ObjectNotReady
from .action_permissions import ActionPermission
from .action_types import action_type_for_object
from .action_types import action_type_for_type
from .action_types import action_types

if TYPE_CHECKING:
    # relative
    from ..sync.diff_state import AttrDiff

NoneType = type(None)


@serializable()
class TwinMode(Enum):
    NONE = 0
    PRIVATE = 1
    MOCK = 2


@serializable()
class ActionType(Enum):
    GETATTRIBUTE = 1
    METHOD = 2
    SETATTRIBUTE = 4
    FUNCTION = 8
    CREATEOBJECT = 16
    SYFTFUNCTION = 32


def repr_cls(c: Any) -> str:
    return f"{c.__module__}.{c.__name__}"


@serializable()
class Action(SyftObject):
    """Serializable Action object.

    Parameters:
        path: str
            The path of the Type of the remote object.
        op: str
            The method to be executed from the remote object.
        remote_self: Optional[LineageID]
            The extended UID of the SyftObject
        args: List[LineageID]
            `op` args
        kwargs: Dict[str, LineageID]
            `op` kwargs
        result_id: Optional[LineageID]
            Extended UID of the resulted SyftObject
    """

    __canonical_name__ = "Action"
    __version__ = SYFT_OBJECT_VERSION_3

    __attr_searchable__: ClassVar[list[str]] = []

    path: str | None = None
    op: str | None = None
    remote_self: LineageID | None = None
    args: list[LineageID]
    kwargs: dict[str, LineageID]
    result_id: LineageID = Field(default_factory=lambda: LineageID(UID()))
    action_type: ActionType | None = None
    create_object: SyftObject | None = None
    user_code_id: UID | None = None

    @field_validator("result_id", mode="before")
    @classmethod
    def make_result_id(cls, v: Any) -> LineageID:
        return v if isinstance(v, LineageID) else LineageID(v)

    @property
    def full_path(self) -> str:
        """Action path and operation"""
        return f"{self.path}.{self.op}"

    @property
    def job_display_name(self) -> str:
        api = APIRegistry.api_for(
            node_uid=self.syft_node_location,
            user_verify_key=self.syft_client_verify_key,
        )
        if self.user_code_id is not None and api is not None:
            user_code = api.services.code.get_by_id(self.user_code_id)
            return user_code.service_func_name
        else:
            return f"{self.path}.{self.op}"

    @property
    def syft_history_hash(self) -> int:
        """Create a unique hash for the operations applied on the object."""
        hashes = 0
        if self.remote_self:
            hashes += hash(self.remote_self.syft_history_hash)
        # 🔵 TODO: resolve this
        # if the object is ActionDataEmpty then the type might not be equal to the
        # real thing. This is the same issue with determining the result type from
        # a pointer operation in the past, so we should think about what we want here
        # hashes += hash(self.path)
        hashes += hash(self.op)
        for arg in self.args:
            hashes += hash(arg.syft_history_hash)
        for k, arg in self.kwargs.items():
            hashes += hash(k)
            hashes += hash(arg.syft_history_hash)
        return hashes

    @classmethod
    def syft_function_action_from_kwargs_and_id(
        cls, kwargs: dict[str, Any], user_code_id: UID
    ) -> Self:
        kwarg_ids = {}
        for k, v in kwargs.items():
            kwarg_ids[k] = LineageID(v)
        return cls(
            args=[],
            kwargs=kwarg_ids,
            result_id=LineageID(),
            action_type=ActionType.SYFTFUNCTION,
            user_code_id=user_code_id,
        )

    @classmethod
    def from_api_call(cls, api_call: SyftAPICall) -> Action:
        # relative
        from ..code.user_code_service import map_kwargs_to_id

        kwargs = api_call.kwargs
        kwargs.pop("communication_protocol", None)
        function_id = kwargs.pop("uid", None)
        kwargs = map_kwargs_to_id(kwargs)
        kwarg_ids = {}
        for k, v in kwargs.items():
            kwarg_ids[k] = LineageID(v)

        action = cls(
            args=[],
            kwargs=kwarg_ids,
            result_id=LineageID(),
            action_type=ActionType.SYFTFUNCTION,
            user_code_id=function_id,
        )
        return action

    def __repr__(self) -> str:
        def repr_uid(_id: LineageID) -> str:
            return f"{str(_id)[:3]}..{str(_id)[-1]}"

        arg_repr = ", ".join([repr_uid(x) for x in self.args])
        kwargs_repr = ", ".join(
            [f"{key}={repr_uid(value)}" for key, value in self.kwargs.items()]
        )
        _coll_repr_ = (
            f"[{repr_uid(self.remote_self)}]" if self.remote_self is not None else ""
        )
        return (
            f"ActionObject {self.path}{_coll_repr_}.{self.op}({arg_repr},{kwargs_repr})"
        )


class ActionObjectPointer:
    pass


# Hooks
HOOK_ALWAYS = "ALWAYS"
HOOK_ON_POINTERS = "ON_POINTERS"

passthrough_attrs = [
    "__dict__",  # python
    "__class__",  # python
    "__repr_name__",  # python
    "__annotations__",  # python
    "_init_private_attributes",  # pydantic
    "__private_attributes__",  # pydantic
    "__config__",  # pydantic
    "__fields__",  # pydantic
    "__fields_set__",  # pydantic
    "__repr_str__",  # pydantic
    "__repr_args__",  # pydantic
    "__post_init__",  # syft
    "__validate_private_attrs__",  # syft
    "id",  # syft
    "to_mongo",  # syft 🟡 TODO 23: Add composeable / inheritable object passthrough attrs
    "__attr_searchable__",  # syft
    "__canonical_name__",  # syft
    "__version__",  # syft
    "__args__",  # pydantic
    "to_pointer",  # syft
    "to",  # syft
    "send",  # syft
    "_send",  # syft
    "_copy_and_set_values",  # pydantic
    "get_from",  # syft
    "get",  # syft
    "delete_data",  # syft
    "_save_to_blob_storage_",  # syft
    "syft_action_data",  # syft
    "syft_resolved",  # syft
    "syft_action_data_node_id",
    "node_uid",
    "migrate_to",  # syft
    "to_dict",  # syft
    "dict",  # syft
    "has_storage_permission",  # syft
    "_iter",  # pydantic
    "__exclude_fields__",  # pydantic
    "__include_fields__",  # pydantic
    "_calculate_keys",  # pydantic
    "_get_value",  # pydantic
    "__pydantic_validator__",  # pydantic
    "__class_vars__",  # pydantic
    "__private_attributes__",  # pydantic
    "__signature__",  # pydantic
    "__pydantic_complete__",  # pydantic
    "__pydantic_core_schema__",  # pydantic
    "__pydantic_custom_init__",  # pydantic
    "__pydantic_decorators__",  # pydantic
    "__pydantic_generic_metadata__",  # pydantic
    "__pydantic_parent_namespace__",  # pydantic
    "__pydantic_post_init__",  # pydantic
    "__pydantic_root_model__",  # pydantic
    "__pydantic_serializer__",  # pydantic
    "__pydantic_validator__",  # pydantic
    "__pydantic_extra__",  # pydantic
    "__pydantic_fields_set__",  # pydantic
    "__pydantic_private__",  # pydantic
    "model_config",  # pydantic
    "model_computed_fields",  # pydantic
    "model_extra",  # pydantic
    "model_fields",  # pydantic
    "model_fields_set",  # pydantic
    "model_construct",  # pydantic
    "model_copy",  # pydantic
    "model_dump",  # pydantic
    "model_dump_json",  # pydantic
    "model_json_schema",  # pydantic
    "model_parametrized_name",  # pydantic
    "model_post_init",  # pydantic
    "model_rebuild",  # pydantic
    "model_validate",  # pydantic
    "model_validate_json",  # pydantic
    "copy",  # pydantic
    "__sha256__",  # syft
    "__hash_exclude_attrs__",  # syft
    "__private_sync_attr_mocks__",  # syft
    "__exclude_sync_diff_attrs__",  # syft
    "__repr_attrs__",  # syft
    "get_sync_dependencies",
    "_data_repr",
    "syft_eq",  # syft
]
dont_wrap_output_attrs = [
    "__repr__",
    "__str__",
    "__repr_attrs__",
    "_repr_html_",
    "_repr_markdown_",
    "_repr_latex_",
    "__array_struct__",
    "__array_prepare__",
    "__array_wrap__",
    "__bool__",
    "__len__",
    "syft_resolved",  # syft
    "node_uid",
    "syft_action_data_node_id",
    "__sha256__",
    "__hash_exclude_attrs__",
    "__exclude_sync_diff_attrs__",  # syft
    "__repr_attrs__",  # syft
    "get_sync_dependencies",  # syft
    "syft_eq",  # syft
]
dont_make_side_effects = [
    "__repr_attrs__",
    "_repr_html_",
    "_repr_markdown_",
    "_repr_latex_",
    "__repr__",
    "__getitem__",
    "__setitem__",
    "__len__",
    "shape",
    "syft_resolved",  # syft
    "node_uid",
    "syft_action_data_node_id",
    "__sha256__",
    "__hash_exclude_attrs__",
    "__exclude_sync_diff_attrs__",  # syft
    "__repr_attrs__",
    "get_sync_dependencies",
    "syft_eq",  # syft
]
action_data_empty_must_run = [
    "__repr__",
    "__str__",
]


class PreHookContext(SyftBaseObject):
    __canonical_name__ = "PreHookContext"
    __version__ = SYFT_OBJECT_VERSION_2

    """Hook context

    Parameters:
        obj: Any
            The ActionObject to use for the action
        op_name: str
            The method name to use for the action
        node_uid: Optional[UID]
            Optional Syft node UID
        result_id: Optional[Union[UID, LineageID]]
            Optional result Syft UID
        action: Optional[Action]
            The action generated by the current hook
    """

    obj: Any = None
    op_name: str
    node_uid: UID | None = None
    result_id: UID | LineageID | None = None
    result_twin_type: TwinMode | None = None
    action: Action | None = None
    action_type: ActionType | None = None


def make_action_side_effect(
    context: PreHookContext, *args: Any, **kwargs: Any
) -> Result[Ok[tuple[PreHookContext, tuple[Any, ...], dict[str, Any]]], Err[str]]:
    """Create a new action from context_op_name, and add it to the PreHookContext

    Parameters:
        context: PreHookContext
            PreHookContext object
        *args:
            Operation *args
        **kwargs
            Operation *kwargs
    Returns:
        - Ok[[Tuple[PreHookContext, Tuple[Any, ...], Dict[str, Any]]] on success
        - Err[str] on failure
    """
    # relative

    try:
        action = context.obj.syft_make_action_with_self(
            op=context.op_name,
            args=args,
            kwargs=kwargs,
            action_type=context.action_type,
        )
        context.action = action
    except Exception:
        print(f"make_action_side_effect failed with {traceback.format_exc()}")
        return Err(f"make_action_side_effect failed with {traceback.format_exc()}")

    return Ok((context, args, kwargs))


class TraceResultRegistry:
    __result_registry__: dict[int, TraceResult] = {}

    @classmethod
    def set_trace_result_for_current_thread(
        cls,
        client: SyftClient,
    ) -> None:
        cls.__result_registry__[threading.get_ident()] = TraceResult(
            client=client, is_tracing=True
        )

    @classmethod
    def get_trace_result_for_thread(cls) -> TraceResult | None:
        return cls.__result_registry__.get(threading.get_ident(), None)

    @classmethod
    def reset_result_for_thread(cls) -> None:
        if threading.get_ident() in cls.__result_registry__:
            del cls.__result_registry__[threading.get_ident()]

    @classmethod
    def current_thread_is_tracing(cls) -> bool:
        trace_result = cls.get_trace_result_for_thread()
        if trace_result is None:
            return False
        else:
            return trace_result.is_tracing


class TraceResult(SyftBaseModel):
    result: list = []
    client: SyftClient
    is_tracing: bool = False


def trace_action_side_effect(
    context: PreHookContext, *args: Any, **kwargs: Any
) -> Result[Ok[tuple[PreHookContext, tuple[Any, ...], dict[str, Any]]], Err[str]]:
    action = context.action
    if action is not None and TraceResultRegistry.current_thread_is_tracing():
        trace_result = TraceResultRegistry.get_trace_result_for_thread()
        trace_result.result += [action]  # type: ignore
    return Ok((context, args, kwargs))


def convert_to_pointers(
    api: SyftAPI,
    node_uid: UID | None = None,
    args: list | None = None,
    kwargs: dict | None = None,
) -> tuple[list, dict]:
    # relative
    from ..dataset.dataset import Asset

    arg_list = []
    kwarg_dict = {}
    if args is not None:
        for arg in args:
            if (
                not isinstance(arg, ActionObject | Asset | UID)
                and api.signing_key is not None  # type: ignore[unreachable]
            ):
                arg = ActionObject.from_obj(  # type: ignore[unreachable]
                    syft_action_data=arg,
                    syft_client_verify_key=api.signing_key.verify_key,
                    syft_node_location=api.node_uid,
                )
                arg.syft_node_uid = node_uid
                r = arg._save_to_blob_storage()
                if isinstance(r, SyftError):
                    print(r.message)
                arg = api.services.action.set(arg)
            arg_list.append(arg)

    if kwargs is not None:
        for k, arg in kwargs.items():
            if (
                not isinstance(arg, ActionObject | Asset | UID)
                and api.signing_key is not None  # type: ignore[unreachable]
            ):
                arg = ActionObject.from_obj(  # type: ignore[unreachable]
                    syft_action_data=arg,
                    syft_client_verify_key=api.signing_key.verify_key,
                    syft_node_location=api.node_uid,
                )
                arg.syft_node_uid = node_uid
                r = arg._save_to_blob_storage()
                if isinstance(r, SyftError):
                    print(r.message)
                arg = api.services.action.set(arg)

            kwarg_dict[k] = arg

    return arg_list, kwarg_dict


def send_action_side_effect(
    context: PreHookContext, *args: Any, **kwargs: Any
) -> Result[Ok[tuple[PreHookContext, tuple[Any, ...], dict[str, Any]]], Err[str]]:
    """Create a new action from the context.op_name, and execute it on the remote node."""
    try:
        if context.action is None:
            result = make_action_side_effect(context, *args, **kwargs)
            if result.is_err():
                raise RuntimeError(result.err())

            context, _, _ = result.ok()

        action_result = context.obj.syft_execute_action(context.action, sync=True)

        if not isinstance(action_result, ActionObject):
            raise RuntimeError(f"Got back unexpected response : {action_result}")
        else:
            context.node_uid = action_result.syft_node_uid
            context.result_id = action_result.id
            context.result_twin_type = action_result.syft_twin_type
    except Exception as e:
        return Err(
            f"send_action_side_effect failed with {e}\n {traceback.format_exc()}"
        )
    return Ok((context, args, kwargs))


def propagate_node_uid(
    context: PreHookContext, op: str, result: Any
) -> Result[Ok[Any], Err[str]]:
    """Patch the result to include the syft_node_uid

    Parameters:
        context: PreHookContext
            PreHookContext object
        op: str
            Which operation was executed
        result: Any
            The result to patch
    Returns:
        - Ok[[result] on success
        - Err[str] on failure
    """
    if context.op_name in dont_make_side_effects or not hasattr(
        context.obj, "syft_node_uid"
    ):
        return Ok(result)

    try:
        syft_node_uid = getattr(context.obj, "syft_node_uid", None)
        if syft_node_uid is None:
            raise RuntimeError("Can't proagate node_uid because parent doesnt have one")

        if op not in context.obj._syft_dont_wrap_attrs():
            if hasattr(result, "syft_node_uid"):
                result.syft_node_uid = syft_node_uid
        else:
            raise RuntimeError("dont propogate node_uid because output isnt wrapped")
    except Exception:
        return Err(f"propagate_node_uid failed with {traceback.format_exc()}")

    return Ok(result)


def debox_args_and_kwargs(args: Any, kwargs: Any) -> tuple[Any, Any]:
    filtered_args = []
    filtered_kwargs = {}
    for a in args:
        value = a
        if hasattr(value, "syft_action_data"):
            value = value.syft_action_data
        filtered_args.append(value)

    for k, a in kwargs.items():
        value = a
        if hasattr(value, "syft_action_data"):
            value = value.syft_action_data
        filtered_kwargs[k] = a

    return tuple(filtered_args), filtered_kwargs


BASE_PASSTHROUGH_ATTRS: list[str] = [
    "is_mock",
    "is_real",
    "is_twin",
    "is_pointer",
    "request",
    "__repr__",
    "_repr_markdown_",
    "syft_twin_type",
    "_repr_debug_",
    "as_empty",
    "get",
    "is_link",
    "wait",
    "_save_to_blob_storage",
    "_save_to_blob_storage_",
    "syft_action_data",
    "__check_action_data",
    "as_empty_data",
    "_set_obj_location_",
    "syft_action_data_cache",
    "reload_cache",
    "syft_resolved",
    "refresh_object",
    "syft_action_data_node_id",
    "node_uid",
    "__sha256__",
    "__hash_exclude_attrs__",
    "__hash__",
    "create_shareable_sync_copy",
    "_has_private_sync_attrs",
    "__exclude_sync_diff_attrs__",
    "__repr_attrs__",
    "get_sync_dependencies",
    "_data_repr",
    "syft_eq",
]


@serializable(without=["syft_pre_hooks__", "syft_post_hooks__"])
class ActionObject(SyncableSyftObject):
    """Action object for remote execution."""

    __canonical_name__ = "ActionObject"
    __version__ = SYFT_OBJECT_VERSION_3
    __private_sync_attr_mocks__: ClassVar[dict[str, Any]] = {
        "syft_action_data_cache": None,
        "syft_blob_storage_entry_id": None,
    }

    __attr_searchable__: list[str] = []  # type: ignore[misc]
    syft_action_data_cache: Any | None = None
    syft_blob_storage_entry_id: UID | None = None
    syft_pointer_type: ClassVar[type[ActionObjectPointer]]

    # Help with calculating history hash for code verification
    syft_parent_hashes: int | list[int] | None = None
    syft_parent_op: str | None = None
    syft_parent_args: Any | None = None
    syft_parent_kwargs: Any | None = None
    syft_history_hash: int | None = None
    syft_internal_type: ClassVar[type[Any]]
    syft_node_uid: UID | None = None
    syft_pre_hooks__: dict[str, list] = {}
    syft_post_hooks__: dict[str, list] = {}
    syft_twin_type: TwinMode = TwinMode.NONE
    syft_passthrough_attrs: list[str] = BASE_PASSTHROUGH_ATTRS
    syft_action_data_type: type | None = None
    syft_action_data_repr_: str | None = None
    syft_action_data_str_: str | None = None
    syft_has_bool_attr: bool | None = None
    syft_resolve_data: bool | None = None
    syft_created_at: DateTime | None = None
    syft_resolved: bool = True
    syft_action_data_node_id: UID | None = None
    # syft_dont_wrap_attrs = ["shape"]

    def syft_get_diffs(self, ext_obj: Any) -> list[AttrDiff]:
        # relative
        from ...service.sync.diff_state import AttrDiff

        diff_attrs = []

        # Sanity check
        if ext_obj.id != self.id:
            raise Exception("Not the same id for low side and high side requests")

        low_data = ext_obj.syft_action_data
        high_data = self.syft_action_data

        try:
            cmp = low_data != high_data
            if isinstance(cmp, Iterable):
                cmp = all(cmp)
        except Exception:
            cmp = False

        if cmp:
            diff_attr = AttrDiff(
                attr_name="syft_action_data", low_attr=low_data, high_attr=high_data
            )
            diff_attrs.append(diff_attr)
        return diff_attrs

    def _set_obj_location_(self, node_uid: UID, credentials: SyftVerifyKey) -> None:
        self.syft_node_location = node_uid
        self.syft_client_verify_key = credentials
        if self.syft_action_data_node_id is None:
            self.syft_action_data_node_id = node_uid

    @property
    def syft_action_data(self) -> Any:
        if (
            self.syft_blob_storage_entry_id
            and self.syft_created_at
            and not TraceResultRegistry.current_thread_is_tracing()
        ):
            self.reload_cache()

        return self.syft_action_data_cache

    def reload_cache(self) -> SyftError | None:
        # If ActionDataEmpty then try to fetch it from store.
        if isinstance(self.syft_action_data_cache, ActionDataEmpty):
            blob_storage_read_method = from_api_or_context(
                func_or_path="blob_storage.read",
                syft_node_location=self.syft_node_location,
                syft_client_verify_key=self.syft_client_verify_key,
            )

            if blob_storage_read_method is not None:
                blob_retrieval_object = blob_storage_read_method(
                    uid=self.syft_blob_storage_entry_id
                )
                if isinstance(blob_retrieval_object, SyftError):
                    print(
                        "Could not fetch actionobject data\n",
                        type(blob_retrieval_object),
                    )
                    return blob_retrieval_object
                # relative
                from ...store.blob_storage import BlobRetrieval

                if isinstance(blob_retrieval_object, SyftError):
                    return blob_retrieval_object
                elif isinstance(blob_retrieval_object, BlobRetrieval):
                    # TODO: This change is temporary to for gateway to be compatible with the new blob storage
                    self.syft_action_data_cache = blob_retrieval_object.read()
                    self.syft_action_data_type = type(self.syft_action_data)
                    return None
                else:
                    # In the case of gateway, we directly receive the actual object
                    # TODO: The ideal solution would be to stream the object from the domain through the gateway
                    # Currently , we are just passing the object as it is, which would be fixed later.
                    self.syft_action_data_cache = blob_retrieval_object
                    self.syft_action_data_type = type(self.syft_action_data)
                    return None
            else:
                print("cannot reload cache")
                return None

        return None

    def _save_to_blob_storage_(self, data: Any) -> SyftError | None:
        # relative
        from ...types.blob_storage import BlobFile
        from ...types.blob_storage import CreateBlobStorageEntry

        if not isinstance(data, ActionDataEmpty):
            if isinstance(data, BlobFile) and not data.uploaded:
                api = APIRegistry.api_for(
                    self.syft_node_location, self.syft_client_verify_key
                )
                data.upload_to_blobstorage_from_api(api)
            else:
<<<<<<< HEAD
                serialized = serialize(obj=data, to_bytes=True)
                size = sys.getsizeof(serialized)
                storage_entry = CreateBlobStorageEntry.from_obj(data, size=size)
=======
                serialized = serialize(data, to_bytes=True)
                size = sys.getsizeof(serialized)
                storage_entry = CreateBlobStorageEntry.from_obj(data, file_size=size)

                if not TraceResultRegistry.current_thread_is_tracing():
                    self.syft_action_data_cache = self.as_empty_data()
>>>>>>> 74b64108
                if self.syft_blob_storage_entry_id is not None:
                    # TODO: check if it already exists
                    storage_entry.id = self.syft_blob_storage_entry_id
                allocate_method = from_api_or_context(
                    func_or_path="blob_storage.allocate",
                    syft_node_location=self.syft_node_location,
                    syft_client_verify_key=self.syft_client_verify_key,
                )
                if allocate_method is not None:
                    blob_deposit_object = allocate_method(storage_entry)

                    if isinstance(blob_deposit_object, SyftError):
                        return blob_deposit_object

                    result = blob_deposit_object.write(BytesIO(serialized))
                    if isinstance(result, SyftError):
                        return result
                    self.syft_blob_storage_entry_id = (
                        blob_deposit_object.blob_storage_entry_id
                    )
                else:
                    print("cannot save to blob storage")

            self.syft_action_data_type = type(data)

            if inspect.isclass(data):
                self.syft_action_data_repr_ = repr_cls(data)
            else:
                self.syft_action_data_repr_ = (
                    data._repr_markdown_()
                    if hasattr(data, "_repr_markdown_")
                    else data.__repr__()
                )
            self.syft_action_data_str_ = str(data)
            self.syft_has_bool_attr = hasattr(data, "__bool__")
        else:
            debug("skipping writing action object to store, passed data was empty.")

        self.syft_action_data_cache = data

        return None

    def _save_to_blob_storage(self) -> SyftError | None:
        data = self.syft_action_data
        if isinstance(data, SyftError):
            return data
        if isinstance(data, ActionDataEmpty):
            return SyftError(message=f"cannot store empty object {self.id}")
        result = self._save_to_blob_storage_(data)
        if isinstance(result, SyftError):
            return result
        if not TraceResultRegistry.current_thread_is_tracing():
            self.syft_action_data_cache = self.as_empty_data()
        return None

    @property
    def is_pointer(self) -> bool:
        return self.syft_node_uid is not None

    @property
    def syft_lineage_id(self) -> LineageID:
        """Compute the LineageID of the ActionObject, using the `id` and the `syft_history_hash` memebers"""
        return LineageID(self.id, self.syft_history_hash)

    model_config = ConfigDict(validate_assignment=True)

    @model_validator(mode="before")
    @classmethod
    def __check_action_data(cls, values: dict) -> dict:
        v = values.get("syft_action_data_cache")
        if values.get("syft_action_data_type", None) is None:
            values["syft_action_data_type"] = type(v)
        if not isinstance(v, ActionDataEmpty):
            if inspect.isclass(v):
                values["syft_action_data_repr_"] = repr_cls(v)
            else:
                values["syft_action_data_repr_"] = (
                    v._repr_markdown_()
                    if v is not None and hasattr(v, "_repr_markdown_")
                    else v.__repr__()
                )
            values["syft_action_data_str_"] = str(v)
            values["syft_has_bool_attr"] = hasattr(v, "__bool__")
        return values

    @property
    def is_mock(self) -> bool:
        return self.syft_twin_type == TwinMode.MOCK

    @property
    def is_real(self) -> bool:
        return self.syft_twin_type == TwinMode.PRIVATE

    @property
    def is_twin(self) -> bool:
        return self.syft_twin_type != TwinMode.NONE

    def syft_point_to(self, node_uid: UID) -> ActionObject:
        """Set the syft_node_uid, used in the post hooks"""
        self.syft_node_uid = node_uid
        return self

    def syft_get_property(self, obj: Any, method: str) -> Any:
        klass_method = getattr(type(obj), method, None)
        if klass_method is None:
            raise Exception(f"{type(obj)} has no {method} attribute")
        return klass_method.__get__(obj)

    def syft_is_property(self, obj: Any, method: str) -> bool:
        klass_method = getattr(type(obj), method, None)
        return isinstance(klass_method, property) or inspect.isdatadescriptor(
            klass_method
        )

    def syft_eq(self, ext_obj: Self | None) -> bool:
        if ext_obj is None:
            return False
        return self.id.id == ext_obj.id.id

    def syft_execute_action(
        self, action: Action, sync: bool = True
    ) -> ActionObjectPointer:
        """Execute a remote action

        Parameters:
            action: Action
                Which action to execute
            sync: bool
                Run sync/async

        Returns:
            ActionObjectPointer
        """
        if self.syft_node_uid is None:
            raise SyftException("Pointers can't execute without a node_uid.")

        # relative
        from ...client.api import APIRegistry
        from ...client.api import SyftAPICall

        api = APIRegistry.api_for(
            node_uid=self.syft_node_uid,
            user_verify_key=self.syft_client_verify_key,
        )
        if api is None:
            raise ValueError(f"api is None. You must login to {self.syft_node_uid}")
        kwargs = {"action": action}
        api_call = SyftAPICall(
            node_uid=self.syft_node_uid, path="action.execute", args=[], kwargs=kwargs
        )
        return api.make_call(api_call)

    def request(self, client: SyftClient) -> Any | SyftError:
        # relative
        from ..request.request import ActionStoreChange
        from ..request.request import SubmitRequest

        action_object_link = LinkedObject.from_obj(self, node_uid=self.syft_node_uid)
        permission_change = ActionStoreChange(
            linked_obj=action_object_link, apply_permission_type=ActionPermission.READ
        )
        if client.credentials is None:
            return SyftError(f"{client} has no signing key")
        submit_request = SubmitRequest(
            changes=[permission_change],
            requesting_user_verify_key=client.credentials.verify_key,
        )
        return client.api.services.request.submit(submit_request)

    def _syft_try_to_save_to_store(self, obj: SyftObject) -> None:
        if self.syft_node_uid is None or self.syft_client_verify_key is None:
            return
        elif obj.syft_node_uid is not None:
            return

        if obj.syft_blob_storage_entry_id is not None:
            return
        # TODO fix: the APIRegistry often gets the wrong client
        # if you have 2 clients in memory
        # therefore the following happens if you call a method
        # with a pointer to a twin (mock version)
        # 1) it gets the wrong credentials
        # 2) it uses the mock version to overwrite the real version
        # 3) it shouldnt send in the first place as it already exists

        # relative
        from ...client.api import APIRegistry

        if obj.syft_node_location is None:
            obj.syft_node_location = obj.syft_node_uid

        action = Action(
            path="",
            op="",
            remote_self=None,
            result_id=obj.id,
            args=[],
            kwargs={},
            action_type=ActionType.CREATEOBJECT,
            create_object=obj,
        )

        if TraceResultRegistry.current_thread_is_tracing():
            trace_result = TraceResultRegistry.get_trace_result_for_thread()
            trace_result.result += [action]  # type: ignore

        api = APIRegistry.api_for(
            node_uid=self.syft_node_location,
            user_verify_key=self.syft_client_verify_key,
        )
        if api is None:
            print(
                f"failed saving {obj} to blob storage, api is None. You must login to {self.syft_node_location}"
            )
            return
        else:
            obj._set_obj_location_(api.node_uid, api.signing_key.verify_key)  # type: ignore[union-attr]

        res = api.services.action.execute(action)
        if isinstance(res, SyftError):
            print(f"Failed to to store (arg) {obj} to store, {res}")

    def _syft_prepare_obj_uid(self, obj: Any) -> LineageID:
        # We got the UID
        if isinstance(obj, UID | LineageID):
            return LineageID(obj.id)

        # We got the ActionObjectPointer
        if isinstance(obj, ActionObjectPointer):
            return obj.syft_lineage_id

        # We got the ActionObject. We need to save it in the store.
        if isinstance(obj, ActionObject):
            self._syft_try_to_save_to_store(obj)
            return obj.syft_lineage_id

        # We got a raw object. We need to create the ActionObject from scratch and save it in the store.
        act_obj = ActionObject.from_obj(
            obj,
            syft_client_verify_key=self.syft_client_verify_key,
            syft_node_location=self.syft_node_location,
        )

        self._syft_try_to_save_to_store(act_obj)

        return act_obj.syft_lineage_id

    def syft_make_action(
        self,
        path: str,
        op: str,
        remote_self: UID | LineageID | None = None,
        args: (
            list[UID | LineageID | ActionObjectPointer | ActionObject | Any] | None
        ) = None,
        kwargs: (
            dict[str, UID | LineageID | ActionObjectPointer | ActionObject | Any] | None
        ) = None,
        action_type: ActionType | None = None,
    ) -> Action:
        """Generate new action from the information

        Parameters:
            path: str
                The path of the Type of the remote object.
            op: str
                The method to be executed from the remote object.
            remote_self: Optional[Union[UID, LineageID]]
                The extended UID of the SyftObject
            args: Optional[List[Union[UID, LineageID, ActionObjectPointer, ActionObject]]]
                `op` args
            kwargs: Optional[Dict[str, Union[UID, LineageID, ActionObjectPointer, ActionObject]]]
                `op` kwargs
        Returns:
            Action object

        Raises:
            ValueError: For invalid args or kwargs
            PydanticValidationError: For args and kwargs
        """
        if args is None:
            args = []
        if kwargs is None:
            kwargs = {}

        arg_ids = []
        kwarg_ids = {}

        for obj in args:
            arg_ids.append(self._syft_prepare_obj_uid(obj))

        for k, obj in kwargs.items():
            kwarg_ids[k] = self._syft_prepare_obj_uid(obj)

        action = Action(
            path=path,
            op=op,
            remote_self=LineageID(remote_self),
            args=arg_ids,
            kwargs=kwarg_ids,
            action_type=action_type,
        )
        return action

    def syft_make_action_with_self(
        self,
        op: str,
        args: list[UID | ActionObjectPointer] | None = None,
        kwargs: dict[str, UID | ActionObjectPointer] | None = None,
        action_type: ActionType | None = None,
    ) -> Action:
        """Generate new method action from the current object.

        Parameters:
            op: str
                The method to be executed from the remote object.
            args: List[LineageID]
                `op` args
            kwargs: Dict[str, LineageID]
                `op` kwargs
        Returns:
            Action object

        Raises:
            ValueError: For invalid args or kwargs
            PydanticValidationError: For args and kwargs
        """
        path = self.syft_get_path()
        return self.syft_make_action(
            path=path,
            op=op,
            remote_self=self.syft_lineage_id,
            args=args,
            kwargs=kwargs,
            action_type=action_type,
        )

    def get_sync_dependencies(
        self, context: AuthedServiceContext, **kwargs: dict
    ) -> list[UID]:  # type: ignore
        # relative
        from ..job.job_stash import Job

        job_service = context.node.get_service("jobservice")  # type: ignore
        job: Job | None | SyftError = job_service.get_by_result_id(context, self.id.id)  # type: ignore
        if isinstance(job, SyftError):
            return job
        elif job is not None:
            return [job.id]
        else:
            return []

    def syft_get_path(self) -> str:
        """Get the type path of the underlying object"""
        if (
            isinstance(self, AnyActionObject)
            and self.syft_internal_type
            and self.syft_action_data_type is not None
        ):
            # avoids AnyActionObject errors
            return f"{self.syft_action_data_type.__name__}"
        return f"{type(self).__name__}"

    def syft_remote_method(
        self,
        op: str,
    ) -> Callable:
        """Generate a Callable object for remote calls.

        Parameters:
            op: str
                he method to be executed from the remote object.

        Returns:
            A function
        """

        def wrapper(
            *args: list[UID | ActionObjectPointer] | None,
            **kwargs: dict[str, UID | ActionObjectPointer] | None,
        ) -> Action:
            return self.syft_make_action_with_self(op=op, args=args, kwargs=kwargs)

        return wrapper

    def send(self, client: SyftClient) -> Any:
        return self._send(client, add_storage_permission=True)

    def _send(self, client: SyftClient, add_storage_permission: bool = True) -> Self:
        """Send the object to a Syft Client"""
        self._set_obj_location_(client.id, client.verify_key)
        self._save_to_blob_storage()
        res = client.api.services.action.set(
            self, add_storage_permission=add_storage_permission
        )
        if isinstance(res, ActionObject):
            self.syft_created_at = res.syft_created_at
        return res

    def get_from(self, client: SyftClient) -> Any:
        """Get the object from a Syft Client"""
        res = client.api.services.action.get(self.id)
        if not isinstance(res, ActionObject):
            return SyftError(message=f"{res}")
        else:
            return res.syft_action_data

    def refresh_object(self, resolve_nested: bool = True) -> ActionObject:
        # relative
        from ...client.api import APIRegistry

        api = APIRegistry.api_for(
            node_uid=self.syft_node_location,
            user_verify_key=self.syft_client_verify_key,
        )
        if api is None:
            return SyftError(
                message=f"api is None. You must login to {self.syft_node_location}"
            )

        res = api.services.action.get(self.id, resolve_nested=resolve_nested)
        return res

    def has_storage_permission(self) -> bool:
        api = APIRegistry.api_for(
            node_uid=self.syft_node_location,
            user_verify_key=self.syft_client_verify_key,
        )

        if api is None:
            return False

        return api.services.action.has_storage_permission(self.id)

    def get(self, block: bool = False) -> Any:
        """Get the object from a Syft Client"""
        # relative

        if block:
            self.wait()

        res = self.refresh_object()

        if not isinstance(res, ActionObject):
            return SyftError(message=f"{res}")  # type: ignore
        else:
            if not self.has_storage_permission():
                prompt_warning_message(
                    message="This is a placeholder object, the real data lives on a different node and is not synced."
                )
            nested_res = res.syft_action_data
            if isinstance(nested_res, ActionObject):
                nested_res.syft_node_location = res.syft_node_location
                nested_res.syft_client_verify_key = res.syft_client_verify_key
            return nested_res

    def as_empty(self) -> ActionObject:
        id = self.id

        if isinstance(id, LineageID):
            id = id.id

        res = ActionObject.empty(
            self.syft_internal_type,
            id,
            self.syft_lineage_id,
            self.syft_resolved,
            syft_blob_storage_entry_id=self.syft_blob_storage_entry_id,
        )
        if isinstance(self.id, LineageID):
            res.id = self.id

        return res

    def create_shareable_sync_copy(self, mock: bool) -> ActionObject:
        if mock:
            res = self.as_empty()
            for k, v in self.__private_sync_attr_mocks__.items():
                setattr(res, k, v)
            return res
        return self

    @staticmethod
    def from_path(
        path: str | Path,
        id: UID | None = None,
        syft_lineage_id: LineageID | None = None,
        syft_client_verify_key: SyftVerifyKey | None = None,
        syft_node_location: UID | None = None,
    ) -> ActionObject:
        """Create an Action Object from a file."""
        # relative
        from ...types.blob_storage import BlobFile

        if id is not None and syft_lineage_id is not None and id != syft_lineage_id.id:
            raise ValueError("UID and LineageID should match")

        _path = path if isinstance(path, Path) else Path(path)
        syft_action_data = BlobFile(path=_path, file_name=_path.name)

        action_type = action_type_for_object(syft_action_data)

        action_object = action_type(syft_action_data_cache=syft_action_data)

        if id is not None:
            action_object.id = id

        if syft_client_verify_key is not None:
            action_object.syft_client_verify_key = syft_client_verify_key

        if syft_node_location is not None:
            action_object.syft_node_location = syft_node_location

        if syft_lineage_id is not None:
            action_object.id = syft_lineage_id.id
            action_object.syft_history_hash = syft_lineage_id.syft_history_hash
        elif id is not None:
            action_object.syft_history_hash = hash(id)

        return action_object

    @staticmethod
    def from_obj(
        syft_action_data: Any,
        id: UID | None = None,
        syft_lineage_id: LineageID | None = None,
        syft_client_verify_key: SyftVerifyKey | None = None,
        syft_node_location: UID | None = None,
        syft_resolved: bool | None = True,
        data_node_id: UID | None = None,
        syft_blob_storage_entry_id: UID | None = None,
    ) -> ActionObject:
        """Create an ActionObject from an existing object.

        Parameters:
            syft_action_data: Any
                The object to be converted to a Syft ActionObject
            id: Optional[UID]
                Which ID to use for the ActionObject. Optional
            syft_lineage_id: Optional[LineageID]
                Which LineageID to use for the ActionObject. Optional
        """
        if id is not None and syft_lineage_id is not None and id != syft_lineage_id.id:
            raise ValueError("UID and LineageID should match")

        action_type = action_type_for_object(syft_action_data)
        action_object = action_type(syft_action_data_cache=syft_action_data)
        action_object.syft_blob_storage_entry_id = syft_blob_storage_entry_id
        action_object.syft_action_data_node_id = data_node_id
        action_object.syft_resolved = syft_resolved

        if id is not None:
            action_object.id = id

        if syft_client_verify_key is not None:
            action_object.syft_client_verify_key = syft_client_verify_key

        if syft_node_location is not None:
            action_object.syft_node_location = syft_node_location

        if syft_lineage_id is not None:
            action_object.id = syft_lineage_id.id
            action_object.syft_history_hash = syft_lineage_id.syft_history_hash
        elif id is not None:
            action_object.syft_history_hash = hash(id)

        return action_object

    @classmethod
    def add_trace_hook(cls) -> bool:
        return True
        # if trace_action_side_effect not in self.syft_pre_hooks__[HOOK_ALWAYS]:
        #     self.syft_pre_hooks__[HOOK_ALWAYS].append(trace_action_side_effect)

    @classmethod
    def remove_trace_hook(cls) -> bool:
        return True
        # self.syft_pre_hooks__[HOOK_ALWAYS].pop(trace_action_side_effct, None)

    def as_empty_data(self) -> ActionDataEmpty:
        return ActionDataEmpty(syft_internal_type=self.syft_internal_type)

    def wait(self, timeout: int | None = None) -> ActionObject:
        # relative
        from ...client.api import APIRegistry

        api = APIRegistry.api_for(
            node_uid=self.syft_node_location,
            user_verify_key=self.syft_client_verify_key,
        )
        if isinstance(self.id, LineageID):
            obj_id = self.id.id
        else:
            obj_id = self.id

        counter = 0
        while api and not api.services.action.is_resolved(obj_id):
            time.sleep(1)
            if timeout is not None:
                counter += 1
                if counter > timeout:
                    return SyftError(message="Reached Timeout!")

        return self

    @staticmethod
    def link(
        result_id: UID,
        pointer_id: UID | None = None,
    ) -> ActionObject:
        link = ActionDataLink(action_object_id=pointer_id)
        res = ActionObject.from_obj(
            id=result_id,
            syft_action_data=link,
        )
        return res

    @staticmethod
    def obj_not_ready(
        id: UID,
    ) -> ActionObject:
        inner_obj = ObjectNotReady(obj_id=id)

        res = ActionObject.from_obj(
            id=id,
            syft_action_data=inner_obj,
        )
        return res

    @classmethod
    def empty(
        # TODO: fix the mypy issue
        cls,
        syft_internal_type: type[Any] | None = None,
        id: UID | None = None,
        syft_lineage_id: LineageID | None = None,
        syft_resolved: bool | None = True,
        data_node_id: UID | None = None,
        syft_blob_storage_entry_id: UID | None = None,
    ) -> Self:
        """Create an ActionObject from a type, using a ActionDataEmpty object

        Parameters:
            syft_internal_type: Type
                The Type for which to create a ActionDataEmpty object
            id: Optional[UID]
                Which ID to use for the ActionObject. Optional
            syft_lineage_id: Optional[LineageID]
                Which LineageID to use for the ActionObject. Optional
        """

        syft_internal_type = (
            type(None) if syft_internal_type is None else syft_internal_type
        )
        empty = ActionDataEmpty(syft_internal_type=syft_internal_type)
        res = cls.from_obj(
            id=id,
            syft_lineage_id=syft_lineage_id,
            syft_action_data=empty,
            syft_resolved=syft_resolved,
            data_node_id=data_node_id,
            syft_blob_storage_entry_id=syft_blob_storage_entry_id,
        )
        res.__dict__["syft_internal_type"] = syft_internal_type
        return res

    def __post_init__(self) -> None:
        """Add pre/post hooks."""
        if HOOK_ALWAYS not in self.syft_pre_hooks__:
            self.syft_pre_hooks__[HOOK_ALWAYS] = []

        if HOOK_ON_POINTERS not in self.syft_post_hooks__:
            self.syft_pre_hooks__[HOOK_ON_POINTERS] = []

        # this should be a list as orders matters
        for side_effect in [make_action_side_effect]:
            if side_effect not in self.syft_pre_hooks__[HOOK_ALWAYS]:
                self.syft_pre_hooks__[HOOK_ALWAYS].append(side_effect)

        for side_effect in [send_action_side_effect]:
            if side_effect not in self.syft_pre_hooks__[HOOK_ON_POINTERS]:
                self.syft_pre_hooks__[HOOK_ON_POINTERS].append(side_effect)

        if trace_action_side_effect not in self.syft_pre_hooks__[HOOK_ALWAYS]:
            self.syft_pre_hooks__[HOOK_ALWAYS].append(trace_action_side_effect)

        if HOOK_ALWAYS not in self.syft_post_hooks__:
            self.syft_post_hooks__[HOOK_ALWAYS] = []

        if HOOK_ON_POINTERS not in self.syft_post_hooks__:
            self.syft_post_hooks__[HOOK_ON_POINTERS] = []

        for side_effect in [propagate_node_uid]:
            if side_effect not in self.syft_post_hooks__[HOOK_ALWAYS]:
                self.syft_post_hooks__[HOOK_ALWAYS].append(side_effect)

        if isinstance(self.syft_action_data_type, ActionObject):
            raise Exception("Nested ActionObjects", self.syft_action_data_repr_)

        self.syft_history_hash = hash(self.id)

    def _syft_run_pre_hooks__(
        self, context: PreHookContext, name: str, args: Any, kwargs: Any
    ) -> tuple[PreHookContext, tuple[Any, ...], dict[str, Any]]:
        """Hooks executed before the actual call"""
        result_args, result_kwargs = args, kwargs
        if name in self.syft_pre_hooks__:
            for hook in self.syft_pre_hooks__[name]:
                result = hook(context, *result_args, **result_kwargs)
                if result.is_ok():
                    context, result_args, result_kwargs = result.ok()
                else:
                    debug(f"Pre-hook failed with {result.err()}")
        if name not in self._syft_dont_wrap_attrs():
            if HOOK_ALWAYS in self.syft_pre_hooks__:
                for hook in self.syft_pre_hooks__[HOOK_ALWAYS]:
                    result = hook(context, *result_args, **result_kwargs)
                    if result.is_ok():
                        context, result_args, result_kwargs = result.ok()
                    else:
                        msg = result.err().replace("\\n", "\n")
                        debug(f"Pre-hook failed with {msg}")

        if self.is_pointer:
            if name not in self._syft_dont_wrap_attrs():
                if HOOK_ALWAYS in self.syft_pre_hooks__:
                    for hook in self.syft_pre_hooks__[HOOK_ON_POINTERS]:
                        result = hook(context, *result_args, **result_kwargs)
                        if result.is_ok():
                            context, result_args, result_kwargs = result.ok()
                        else:
                            msg = result.err().replace("\\n", "\n")
                            debug(f"Pre-hook failed with {msg}")

        return context, result_args, result_kwargs

    def _syft_run_post_hooks__(
        self, context: PreHookContext, name: str, result: Any
    ) -> Any:
        """Hooks executed after the actual call"""
        new_result = result
        if name in self.syft_post_hooks__:
            for hook in self.syft_post_hooks__[name]:
                result = hook(context, name, new_result)
                if result.is_ok():
                    new_result = result.ok()
                else:
                    debug(f"Post hook failed with {result.err()}")

        if name not in self._syft_dont_wrap_attrs():
            if HOOK_ALWAYS in self.syft_post_hooks__:
                for hook in self.syft_post_hooks__[HOOK_ALWAYS]:
                    result = hook(context, name, new_result)
                    if result.is_ok():
                        new_result = result.ok()
                    else:
                        debug(f"Post hook failed with {result.err()}")

        if self.is_pointer:
            if name not in self._syft_dont_wrap_attrs():
                if HOOK_ALWAYS in self.syft_post_hooks__:
                    for hook in self.syft_post_hooks__[HOOK_ON_POINTERS]:
                        result = hook(context, name, new_result)
                        if result.is_ok():
                            new_result = result.ok()
                        else:
                            debug(f"Post hook failed with {result.err()}")

        return new_result

    def _syft_output_action_object(
        self, result: Any, context: PreHookContext | None = None
    ) -> Any:
        """Wrap the result in an ActionObject"""
        if issubclass(type(result), ActionObject):
            return result

        constructor = action_type_for_type(result)
        syft_twin_type = TwinMode.NONE
        if context is not None and context.result_twin_type is not None:
            syft_twin_type = context.result_twin_type
        result = constructor(
            syft_twin_type=syft_twin_type,
            syft_action_data_cache=result,
            syft_node_location=self.syft_node_location,
            syft_client_verify_key=self.syft_client_verify_key,
        )
        return result

    def _syft_passthrough_attrs(self) -> list[str]:
        """These attributes are forwarded to the `object` base class."""
        return passthrough_attrs + getattr(self, "syft_passthrough_attrs", [])

    def _syft_dont_wrap_attrs(self) -> list[str]:
        """The results from these attributes are ignored from UID patching."""
        return dont_wrap_output_attrs + getattr(self, "syft_dont_wrap_attrs", [])

    def _syft_get_attr_context(self, name: str) -> Any:
        """Find which instance - Syft ActionObject or the original object - has the requested attribute."""
        defined_on_self = name in self.__dict__ or name in self.__private_attributes__

        debug(">> ", name, ", defined_on_self = ", defined_on_self)

        # use the custom defined version
        context_self = self
        if not defined_on_self:
            context_self = self.syft_action_data

        return context_self

    def _syft_attr_propagate_ids(
        self, context: PreHookContext, name: str, result: Any
    ) -> Any:
        """Patch the results with the syft_history_hash, node_uid, and result_id."""
        if name in self._syft_dont_wrap_attrs():
            return result

        # Wrap as Syft Object
        result = self._syft_output_action_object(result, context)

        # Propagate History
        if context.action is not None:
            result.syft_history_hash = context.action.syft_history_hash

        # Propagate Syft Node UID
        result.syft_node_uid = context.node_uid

        # Propogate Syft Node Location and Client Verify Key
        result.syft_node_location = context.syft_node_location
        result.syft_client_verify_key = context.syft_client_verify_key

        # Propogate Syft blob storage entry id
        object_attrs = [
            "syft_blob_storage_entry_id",
            "syft_action_data_repr_",
            "syft_action_data_str_",
            "syft_action_data_type",
        ]
        for attr_name in object_attrs:
            attr_value = getattr(context.obj, attr_name, None)
            setattr(result, attr_name, attr_value)

        # Propagate Result ID
        if context.result_id is not None:
            result.id = context.result_id

        return result

    def _syft_wrap_attribute_for_bool_on_nonbools(self, name: str) -> Any:
        """Handle `__getattribute__` for bool casting."""
        if name != "__bool__":
            raise RuntimeError(
                "[_wrap_attribute_for_bool_on_nonbools] Use this only for the __bool__ operator"
            )

        if self.syft_has_bool_attr:
            raise RuntimeError(
                "[_wrap_attribute_for_bool_on_nonbools] self.syft_action_data already implements the bool operator"
            )

        debug("[__getattribute__] Handling bool on nonbools")
        context = PreHookContext(
            obj=self,
            op_name=name,
            syft_node_location=self.syft_node_location,
            syft_client_verify_key=self.syft_client_verify_key,
        )
        context, _, _ = self._syft_run_pre_hooks__(context, name, (), {})

        # no input needs to propagate
        result = self._syft_run_post_hooks__(
            context,
            name,
            any(
                x is not None
                for x in (self.syft_blob_storage_entry_id, self.syft_action_data_cache)
            ),
        )
        result = self._syft_attr_propagate_ids(context, name, result)

        def __wrapper__bool__() -> bool:
            return result

        return __wrapper__bool__

    def _syft_wrap_attribute_for_properties(self, name: str) -> Any:
        """Handle `__getattribute__` for properties."""
        context_self = self._syft_get_attr_context(name)

        if not self.syft_is_property(context_self, name):
            raise RuntimeError(
                "[_wrap_attribute_for_properties] Use this only on properties"
            )
        debug(f"[__getattribute__] Handling property {name} ")

        context = PreHookContext(
            obj=self,
            op_name=name,
            action_type=ActionType.GETATTRIBUTE,
            syft_node_location=self.syft_node_location,
            syft_client_verify_key=self.syft_client_verify_key,
        )
        context, _, _ = self._syft_run_pre_hooks__(context, name, (), {})
        # no input needs to propagate
        result = self._syft_run_post_hooks__(
            context, name, self.syft_get_property(context_self, name)
        )

        return self._syft_attr_propagate_ids(context, name, result)

    def _syft_wrap_attribute_for_methods(self, name: str) -> Any:
        """Handle `__getattribute__` for methods."""

        # check for other types that aren't methods, functions etc
        def fake_func(*args: Any, **kwargs: Any) -> Any:
            return ActionDataEmpty(syft_internal_type=self.syft_internal_type)

        debug(f"[__getattribute__] Handling method {name} ")
        if (
            issubclass(self.syft_action_data_type, ActionDataEmpty)
            and name not in action_data_empty_must_run
        ):
            original_func = fake_func
        else:
            original_func = getattr(self.syft_action_data, name)

        debug_original_func(name, original_func)

        def _base_wrapper(*args: Any, **kwargs: Any) -> Any:
            context = PreHookContext(
                obj=self,
                op_name=name,
                action_type=ActionType.METHOD,
                syft_node_location=self.syft_node_location,
                syft_client_verify_key=self.syft_client_verify_key,
            )
            context, pre_hook_args, pre_hook_kwargs = self._syft_run_pre_hooks__(
                context, name, args, kwargs
            )

            if has_action_data_empty(args=args, kwargs=kwargs):
                result = fake_func(*args, **kwargs)
            else:
                original_args, original_kwargs = debox_args_and_kwargs(
                    pre_hook_args, pre_hook_kwargs
                )
                result = original_func(*original_args, **original_kwargs)

            post_result = self._syft_run_post_hooks__(context, name, result)
            post_result = self._syft_attr_propagate_ids(context, name, post_result)

            return post_result

        if inspect.ismethod(original_func) or inspect.ismethoddescriptor(original_func):
            debug("Running method: ", name)

            def wrapper(_self: Any, *args: Any, **kwargs: Any) -> Any:
                return _base_wrapper(*args, **kwargs)

            wrapper = types.MethodType(wrapper, type(self))
        else:
            debug("Running non-method: ", name)

            wrapper = _base_wrapper

        try:
            wrapper.__doc__ = original_func.__doc__
            debug(
                "Found original signature for ",
                name,
                inspect.signature(original_func),
            )
            wrapper.__ipython_inspector_signature_override__ = inspect.signature(
                original_func
            )
        except Exception:
            debug("name", name, "has no signature")

        # third party
        return wrapper

    def _syft_setattr(self, name: str, value: Any) -> Any:
        args = (name, value)
        kwargs: dict = {}
        op_name = "__setattr__"

        def fake_func(*args: Any, **kwargs: Any) -> Any:
            return ActionDataEmpty(syft_internal_type=self.syft_internal_type)

        if isinstance(
            self.syft_action_data_type, ActionDataEmpty
        ) or has_action_data_empty(args=args, kwargs=kwargs):
            local_func = fake_func
        else:
            local_func = getattr(self.syft_action_data, op_name)

        context = PreHookContext(
            obj=self,
            op_name=op_name,
            action_type=ActionType.SETATTRIBUTE,
            syft_node_location=self.syft_node_location,
            syft_client_verify_key=self.syft_client_verify_key,
        )
        context, pre_hook_args, pre_hook_kwargs = self._syft_run_pre_hooks__(
            context, "__setattr__", args, kwargs
        )

        original_args, _ = debox_args_and_kwargs(pre_hook_args, pre_hook_kwargs)
        val = original_args[1]
        local_func(name, val)
        local_result = self

        post_result = self._syft_run_post_hooks__(context, op_name, local_result)
        post_result = self._syft_attr_propagate_ids(context, op_name, post_result)
        return post_result

    def __getattribute__(self, name: str) -> Any:
        """Called unconditionally to implement attribute accesses for instances of the class.
        If the class also defines __getattr__(), the latter will not be called unless __getattribute__()
        either calls it explicitly or raises an AttributeError.
        This method should return the (computed) attribute value or raise an AttributeError exception.
        In order to avoid infinite recursion in this method, its implementation should always:
         * call the base class method with the same name to access any attributes it needs
            for example : object.__getattribute__(self, name).
         * use the syft/_syft prefix for internal methods.
         * add the method name to the passthrough_attrs.

        Parameters:
            name: str
                The name of the attribute to access.
        """
        # bypass certain attrs to prevent recursion issues
        if name.startswith("_syft") or name.startswith("syft"):
            return object.__getattribute__(self, name)

        if name in passthrough_attrs:
            return object.__getattribute__(self, name)

        # third party
        if name in self._syft_passthrough_attrs():
            return object.__getattribute__(self, name)
        context_self = self._syft_get_attr_context(name)

        # Handle bool operator on nonbools
        if name == "__bool__" and not self.syft_has_bool_attr:
            return self._syft_wrap_attribute_for_bool_on_nonbools(name)

        # Handle Properties
        if self.syft_is_property(context_self, name):
            return self._syft_wrap_attribute_for_properties(name)

        # Handle anything else
        res = self._syft_wrap_attribute_for_methods(name)
        return res

    @property
    def is_link(self) -> bool:
        return self.syft_action_data_type is ActionDataLink

    def __setattr__(self, name: str, value: Any) -> Any:
        defined_on_self = name in self.__dict__ or name in self.__private_attributes__

        debug(">> ", name, ", defined_on_self = ", defined_on_self)

        # use the custom defined version
        if defined_on_self:
            self.__dict__[name] = value
            return value
        else:
            self._syft_setattr(name, value)
            context_self = self.syft_action_data
            return context_self.__setattr__(name, value)

    # def keys(self) -> KeysView[str]:
    #     return self.syft_action_data.keys()  # type: ignore

    ###### __DUNDER_MIFFLIN__

    # if we do not implement these boiler plate __method__'s then special infix
    # operations like x + y won't trigger __getattribute__
    # unless there is a super special reason we should write no code in these functions
    def _repr_markdown_(self, wrap_as_python: bool = True, indent: int = 0) -> str:
        if self.is_mock:
            res = "TwinPointer(Mock)"
        elif self.is_real:
            res = "TwinPointer(Real)"
        elif not self.is_twin:
            res = "Pointer"

        if isinstance(self.syft_action_data_cache, ActionDataEmpty):
            data_repr_ = self.syft_action_data_repr_
        else:
            if inspect.isclass(self.syft_action_data_cache):
                data_repr_ = repr_cls(self.syft_action_data_cache)
            else:
                data_repr_ = (
                    self.syft_action_data_cache._repr_markdown_()
                    if (
                        self.syft_action_data_cache is not None
                        and hasattr(self.syft_action_data_cache, "_repr_markdown_")
                    )
                    else self.syft_action_data_cache.__repr__()
                )

        return f"```python\n{res}\n```\n{data_repr_}"

    def _data_repr(self) -> str | None:
        if isinstance(self.syft_action_data_cache, ActionDataEmpty):
            data_repr = self.syft_action_data_repr_
        elif inspect.isclass(self.syft_action_data_cache):
            data_repr = repr_cls(self.syft_action_data_cache)
        else:
            data_repr = self.syft_action_data_cache.__repr__()

        return data_repr

    def __repr__(self) -> str:
        if self.is_mock:
            res = "TwinPointer(Mock)"
        elif self.is_real:
            res = "TwinPointer(Real)"
        if not self.is_twin:
            res = "Pointer"
        data_repr = self._data_repr()
        return f"{res}:\n{data_repr}"

    def __call__(self, *args: Any, **kwds: Any) -> Any:
        return self.__call__(*args, **kwds)

    def __str__(self) -> str:
        if not inspect.isclass(self):
            return self.__str__()
        else:
            return self.syft_action_data_str_

    def __len__(self) -> int:
        return self.__len__()

    def __hash__(self, *args: Any, **kwargs: Any) -> int:
        return super().__hash__(*args, **kwargs)

    def __getitem__(self, key: Any) -> Any:
        return self._syft_output_action_object(self.__getitem__(key))

    def __setitem__(self, key: Any, value: Any) -> None:
        return self.__setitem__(key, value)

    def __contains__(self, key: Any) -> bool:
        return self.__contains__(key)

    def __bool__(self) -> bool:
        return self.__bool__()

    def __add__(self, other: Any) -> Any:
        return self._syft_output_action_object(self.__add__(other))

    def __sub__(self, other: Any) -> Any:
        return self._syft_output_action_object(self.__sub__(other))

    def __mul__(self, other: Any) -> Any:
        return self._syft_output_action_object(self.__mul__(other))

    def __matmul__(self, other: Any) -> Any:
        return self._syft_output_action_object(self.__matmul__(other))

    def __eq__(self, other: Any) -> Any:
        return self._syft_output_action_object(self.__eq__(other))

    def __ne__(self, other: Any) -> Any:
        return self._syft_output_action_object(self.__ne__(other))

    def __lt__(self, other: Any) -> Any:
        return self._syft_output_action_object(self.__lt__(other))

    def __gt__(self, other: Any) -> Any:
        return self._syft_output_action_object(self.__gt__(other))

    def __le__(self, other: Any) -> Any:
        return self._syft_output_action_object(self.__le__(other))

    def __ge__(self, other: Any) -> Any:
        return self._syft_output_action_object(self.__ge__(other))

    def __delattr__(self, key: Any) -> None:
        self.__delattr__(key)

    def __delitem__(self, key: Any) -> None:
        self.__delitem__(key)

    def __invert__(self) -> Any:
        return self._syft_output_action_object(self.__invert__())

    def __round__(self) -> Any:
        return self._syft_output_action_object(self.__round__())

    def __pos__(self) -> Any:
        return self._syft_output_action_object(self.__pos__())

    def __trunc__(self) -> Any:
        return self._syft_output_action_object(self.__trunc__())

    def __divmod__(self, other: Any) -> Any:
        return self._syft_output_action_object(self.__divmod__(other))

    def __floordiv__(self, other: Any) -> Any:
        return self._syft_output_action_object(self.__floordiv__(other))

    def __mod__(self, other: Any) -> Any:
        return self._syft_output_action_object(self.__mod__(other))

    def __abs__(self) -> Any:
        return self._syft_output_action_object(self.__abs__())

    def __neg__(self) -> Any:
        return self._syft_output_action_object(self.__neg__())

    def __or__(self, other: Any) -> Any:
        return self._syft_output_action_object(self.__or__(other))

    def __and__(self, other: Any) -> Any:
        return self._syft_output_action_object(self.__and__(other))

    def __xor__(self, other: Any) -> Any:
        return self._syft_output_action_object(self.__xor__(other))

    def __pow__(self, other: Any) -> Any:
        return self._syft_output_action_object(self.__pow__(other))

    def __truediv__(self, other: Any) -> Any:
        return self._syft_output_action_object(self.__truediv__(other))

    def __lshift__(self, other: Any) -> Any:
        return self._syft_output_action_object(self.__lshift__(other))

    def __rshift__(self, other: Any) -> Any:
        return self._syft_output_action_object(self.__rshift__(other))

    def __iter__(self) -> Any:
        return self._syft_output_action_object(self.__iter__())

    def __next__(self) -> Any:
        return self._syft_output_action_object(self.__next__())

    # r ops
    # we want the underlying implementation so we should just call into __getattribute__
    def __radd__(self, other: Any) -> Any:
        return self.__radd__(other)

    def __rsub__(self, other: Any) -> Any:
        return self.__rsub__(other)

    def __rmul__(self, other: Any) -> Any:
        return self.__rmul__(other)

    def __rmatmul__(self, other: Any) -> Any:
        return self.__rmatmul__(other)

    def __rmod__(self, other: Any) -> Any:
        return self.__rmod__(other)

    def __ror__(self, other: Any) -> Any:
        return self._syft_output_action_object(self.__ror__(other))

    def __rand__(self, other: Any) -> Any:
        return self._syft_output_action_object(self.__rand__(other))

    def __rxor__(self, other: Any) -> Any:
        return self._syft_output_action_object(self.__rxor__(other))

    def __rpow__(self, other: Any) -> Any:
        return self._syft_output_action_object(self.__rpow__(other))

    def __rtruediv__(self, other: Any) -> Any:
        return self._syft_output_action_object(self.__rtruediv__(other))

    def __rfloordiv__(self, other: Any) -> Any:
        return self._syft_output_action_object(self.__rfloordiv__(other))

    def __rlshift__(self, other: Any) -> Any:
        return self._syft_output_action_object(self.__rlshift__(other))

    def __rrshift__(self, other: Any) -> Any:
        return self._syft_output_action_object(self.__rrshift__(other))


@serializable()
class AnyActionObject(ActionObject):
    """
    This is a catch-all class for all objects that are not
    defined in the `action_types` dictionary.
    """

    __canonical_name__ = "AnyActionObject"
    __version__ = SYFT_OBJECT_VERSION_3

    syft_internal_type: ClassVar[type[Any]] = NoneType  # type: ignore
    # syft_passthrough_attrs: List[str] = []
    syft_dont_wrap_attrs: list[str] = ["__str__", "__repr__", "syft_action_data_str_"]
    syft_action_data_str_: str = ""

    def __float__(self) -> float:
        return float(self.syft_action_data)

    def __int__(self) -> float:
        return int(self.syft_action_data)


action_types[Any] = AnyActionObject


def debug_original_func(name: str, func: Callable) -> None:
    debug(f"{name} func is:")
    debug("inspect.isdatadescriptor", inspect.isdatadescriptor(func))
    debug("inspect.isgetsetdescriptor", inspect.isgetsetdescriptor(func))
    debug("inspect.isfunction", inspect.isfunction(func))
    debug("inspect.isbuiltin", inspect.isbuiltin(func))
    debug("inspect.ismethod", inspect.ismethod(func))
    debug("inspect.ismethoddescriptor", inspect.ismethoddescriptor(func))


def is_action_data_empty(obj: Any) -> bool:
    return isinstance(obj, AnyActionObject) and issubclass(
        obj.syft_action_data_type, ActionDataEmpty
    )


def has_action_data_empty(args: Any, kwargs: Any) -> bool:
    for a in args:
        if is_action_data_empty(a):
            return True

    for _, a in kwargs.items():
        if is_action_data_empty(a):
            return True
    return False<|MERGE_RESOLUTION|>--- conflicted
+++ resolved
@@ -770,18 +770,12 @@
                 )
                 data.upload_to_blobstorage_from_api(api)
             else:
-<<<<<<< HEAD
-                serialized = serialize(obj=data, to_bytes=True)
-                size = sys.getsizeof(serialized)
-                storage_entry = CreateBlobStorageEntry.from_obj(data, size=size)
-=======
                 serialized = serialize(data, to_bytes=True)
                 size = sys.getsizeof(serialized)
                 storage_entry = CreateBlobStorageEntry.from_obj(data, file_size=size)
 
                 if not TraceResultRegistry.current_thread_is_tracing():
                     self.syft_action_data_cache = self.as_empty_data()
->>>>>>> 74b64108
                 if self.syft_blob_storage_entry_id is not None:
                     # TODO: check if it already exists
                     storage_entry.id = self.syft_blob_storage_entry_id
