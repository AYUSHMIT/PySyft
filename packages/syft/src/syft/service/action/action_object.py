# future
from __future__ import annotations

# stdlib
from collections.abc import Callable
from enum import Enum
import inspect
from io import BytesIO
from pathlib import Path
import time
import traceback
import types
from typing import Any
from typing import ClassVar
from typing import TYPE_CHECKING
from typing import cast

# third party
from pydantic import ConfigDict
from pydantic import Field
from pydantic import field_validator
from pydantic import model_validator
from result import Err
from result import Ok
from result import Result
from typing_extensions import Self

# relative
from ...client.api import APIRegistry
from ...client.api import SyftAPI
from ...client.api import SyftAPICall
from ...client.client import SyftClient
from ...node.credentials import SyftVerifyKey
from ...serde.serializable import serializable
from ...serde.serialize import _serialize as serialize
from ...service.response import SyftError
from ...store.linked_obj import LinkedObject
from ...types.datetime import DateTime
from ...types.syft_object import SYFT_OBJECT_VERSION_1
from ...types.syft_object import SYFT_OBJECT_VERSION_3
from ...types.syft_object import SyftBaseObject
from ...types.syft_object import SyftObject
from ...types.uid import LineageID
from ...types.uid import UID
from ...util.logger import debug
from ..response import SyftException
from ..service import from_api_or_context
from .action_data_empty import ActionDataEmpty
from .action_data_empty import ActionDataLink
from .action_data_empty import ObjectNotReady
from .action_permissions import ActionPermission
from .action_types import action_type_for_object
from .action_types import action_type_for_type
from .action_types import action_types

if TYPE_CHECKING:
    # relative
    from ..sync.diff_state import AttrDiff

NoneType = type(None)


@serializable()
class TwinMode(Enum):
    NONE = 0
    PRIVATE = 1
    MOCK = 2


@serializable()
class ActionType(Enum):
    GETATTRIBUTE = 1
    METHOD = 2
    SETATTRIBUTE = 4
    FUNCTION = 8
    CREATEOBJECT = 16
    SYFTFUNCTION = 32


def repr_cls(c: Any) -> str:
    return f"{c.__module__}.{c.__name__}"


@serializable()
<<<<<<< HEAD
class ActionV1(SyftObject):
    """Serializable Action object.

    Parameters:
        path: str
            The path of the Type of the remote object.
        op: str
            The method to be executed from the remote object.
        remote_self: Optional[LineageID]
            The extended UID of the SyftObject
        args: List[LineageID]
            `op` args
        kwargs: Dict[str, LineageID]
            `op` kwargs
        result_id: Optional[LineageID]
            Extended UID of the resulted SyftObject
    """

    __canonical_name__ = "Action"
    __version__ = SYFT_OBJECT_VERSION_1

    __attr_searchable__: ClassVar[list[str]] = []

    path: str
    op: str
    remote_self: LineageID | None = None
    args: list[LineageID]
    kwargs: dict[str, LineageID]
    result_id: LineageID | None = None
    action_type: ActionType | None = None
    create_object: SyftObject | None = None


@serializable()
=======
>>>>>>> 22ec57c6
class Action(SyftObject):
    """Serializable Action object.

    Parameters:
        path: str
            The path of the Type of the remote object.
        op: str
            The method to be executed from the remote object.
        remote_self: Optional[LineageID]
            The extended UID of the SyftObject
        args: List[LineageID]
            `op` args
        kwargs: Dict[str, LineageID]
            `op` kwargs
        result_id: Optional[LineageID]
            Extended UID of the resulted SyftObject
    """

    __canonical_name__ = "Action"
    __version__ = SYFT_OBJECT_VERSION_3

    __attr_searchable__: ClassVar[list[str]] = []

    path: str | None = None
    op: str | None = None
    remote_self: LineageID | None = None
    args: list[LineageID]
    kwargs: dict[str, LineageID]
    result_id: LineageID = Field(default_factory=lambda: LineageID(UID()))
    action_type: ActionType | None = None
    create_object: SyftObject | None = None
    user_code_id: UID | None = None

    @field_validator("result_id", mode="before")
    @classmethod
    def make_result_id(cls, v: Any) -> LineageID:
        return v if isinstance(v, LineageID) else LineageID(v)

    @property
    def full_path(self) -> str:
        """Action path and operation"""
        return f"{self.path}.{self.op}"

    @property
    def job_display_name(self) -> str:
        api = APIRegistry.api_for(
            node_uid=self.syft_node_location,
            user_verify_key=self.syft_client_verify_key,
        )
        if self.user_code_id is not None and api is not None:
            user_code = api.services.code.get_by_id(self.user_code_id)
            return user_code.service_func_name
        else:
            return f"{self.path}.{self.op}"

    @property
    def syft_history_hash(self) -> int:
        """Create a unique hash for the operations applied on the object."""
        hashes = 0
        if self.remote_self:
            hashes += hash(self.remote_self.syft_history_hash)
        # 🔵 TODO: resolve this
        # if the object is ActionDataEmpty then the type might not be equal to the
        # real thing. This is the same issue with determining the result type from
        # a pointer operation in the past, so we should think about what we want here
        # hashes += hash(self.path)
        hashes += hash(self.op)
        for arg in self.args:
            hashes += hash(arg.syft_history_hash)
        for k, arg in self.kwargs.items():
            hashes += hash(k)
            hashes += hash(arg.syft_history_hash)
        return hashes

    @classmethod
    def syft_function_action_from_kwargs_and_id(
        cls, kwargs: dict[str, Any], user_code_id: UID
    ) -> Self:
        kwarg_ids = {}
        for k, v in kwargs.items():
            kwarg_ids[k] = LineageID(v)
        return cls(
            args=[],
            kwargs=kwarg_ids,
            result_id=LineageID(),
            action_type=ActionType.SYFTFUNCTION,
            user_code_id=user_code_id,
        )

    @classmethod
    def from_api_call(cls, api_call: SyftAPICall) -> Action:
        # relative
        from ..code.user_code_service import map_kwargs_to_id

        kwargs = api_call.kwargs
        kwargs.pop("communication_protocol", None)
        function_id = kwargs.pop("uid", None)
        kwargs = map_kwargs_to_id(kwargs)
        kwarg_ids = {}
        for k, v in kwargs.items():
            kwarg_ids[k] = LineageID(v)

        action = cls(
            args=[],
            kwargs=kwarg_ids,
            result_id=LineageID(),
            action_type=ActionType.SYFTFUNCTION,
            user_code_id=function_id,
        )
        return action

    def __repr__(self) -> str:
        def repr_uid(_id: LineageID) -> str:
            return f"{str(_id)[:3]}..{str(_id)[-1]}"

        arg_repr = ", ".join([repr_uid(x) for x in self.args])
        kwargs_repr = ", ".join(
            [f"{key}={repr_uid(value)}" for key, value in self.kwargs.items()]
        )
        _coll_repr_ = (
            f"[{repr_uid(self.remote_self)}]" if self.remote_self is not None else ""
        )
        return (
            f"ActionObject {self.path}{_coll_repr_}.{self.op}({arg_repr},{kwargs_repr})"
        )


class ActionObjectPointer:
    pass


# Hooks
HOOK_ALWAYS = "ALWAYS"
HOOK_ON_POINTERS = "ON_POINTERS"

passthrough_attrs = [
    "__dict__",  # python
    "__class__",  # python
    "__repr_name__",  # python
    "__annotations__",  # python
    "_init_private_attributes",  # pydantic
    "__private_attributes__",  # pydantic
    "__config__",  # pydantic
    "__fields__",  # pydantic
    "__fields_set__",  # pydantic
    "__repr_str__",  # pydantic
    "__repr_args__",  # pydantic
    "__post_init__",  # syft
    "id",  # syft
    "to_mongo",  # syft 🟡 TODO 23: Add composeable / inheritable object passthrough attrs
    "__attr_searchable__",  # syft
    "__canonical_name__",  # syft
    "__version__",  # syft
    "__args__",  # pydantic
    "to_pointer",  # syft
    "to",  # syft
    "send",  # syft
    "_copy_and_set_values",  # pydantic
    "get_from",  # syft
    "get",  # syft
    "delete_data",  # syft
    "_save_to_blob_storage_",  # syft
    "syft_action_data",  # syft
    "syft_resolved",  # syft
    "syft_action_data_node_id",
    "node_uid",
    "migrate_to",  # syft
    "to_dict",  # syft
    "dict",  # syft
    "_iter",  # pydantic
    "__exclude_fields__",  # pydantic
    "__include_fields__",  # pydantic
    "_calculate_keys",  # pydantic
    "_get_value",  # pydantic
    "__pydantic_validator__",  # pydantic
    "__class_vars__",  # pydantic
    "__private_attributes__",  # pydantic
    "__signature__",  # pydantic
    "__pydantic_complete__",  # pydantic
    "__pydantic_core_schema__",  # pydantic
    "__pydantic_custom_init__",  # pydantic
    "__pydantic_decorators__",  # pydantic
    "__pydantic_generic_metadata__",  # pydantic
    "__pydantic_parent_namespace__",  # pydantic
    "__pydantic_post_init__",  # pydantic
    "__pydantic_root_model__",  # pydantic
    "__pydantic_serializer__",  # pydantic
    "__pydantic_validator__",  # pydantic
    "__pydantic_extra__",  # pydantic
    "__pydantic_fields_set__",  # pydantic
    "__pydantic_private__",  # pydantic
    "model_config",  # pydantic
    "model_computed_fields",  # pydantic
    "model_extra",  # pydantic
    "model_fields",  # pydantic
    "model_fields_set",  # pydantic
    "model_construct",  # pydantic
    "model_copy",  # pydantic
    "model_dump",  # pydantic
    "model_dump_json",  # pydantic
    "model_json_schema",  # pydantic
    "model_parametrized_name",  # pydantic
    "model_post_init",  # pydantic
    "model_rebuild",  # pydantic
    "model_validate",  # pydantic
    "model_validate_json",  # pydantic
    "copy",  # pydantic
    "__sha256__",  # syft
    "__hash_exclude_attrs__",  # syft
]
dont_wrap_output_attrs = [
    "__repr__",
    "__str__",
    "_repr_html_",
    "_repr_markdown_",
    "_repr_latex_",
    "__array_struct__",
    "__array_prepare__",
    "__array_wrap__",
    "__bool__",
    "__len__",
    "syft_resolved",  # syft
    "node_uid",
    "syft_action_data_node_id",
    "__sha256__",
    "__hash_exclude_attrs__",
]
dont_make_side_effects = [
    "_repr_html_",
    "_repr_markdown_",
    "_repr_latex_",
    "__repr__",
    "__getitem__",
    "__setitem__",
    "__len__",
    "shape",
    "syft_resolved",  # syft
    "node_uid",
    "syft_action_data_node_id",
    "__sha256__",
    "__hash_exclude_attrs__",
]
action_data_empty_must_run = [
    "__repr__",
    "__str__",
]


class PreHookContext(SyftBaseObject):
    __canonical_name__ = "PreHookContext"
    __version__ = SYFT_OBJECT_VERSION_1

    """Hook context

    Parameters:
        obj: Any
            The ActionObject to use for the action
        op_name: str
            The method name to use for the action
        node_uid: Optional[UID]
            Optional Syft node UID
        result_id: Optional[Union[UID, LineageID]]
            Optional result Syft UID
        action: Optional[Action]
            The action generated by the current hook
    """

    obj: Any = None
    op_name: str
    node_uid: UID | None = None
    result_id: UID | LineageID | None = None
    result_twin_type: TwinMode | None = None
    action: Action | None = None
    action_type: ActionType | None = None


def make_action_side_effect(
    context: PreHookContext, *args: Any, **kwargs: Any
) -> Result[Ok[tuple[PreHookContext, tuple[Any, ...], dict[str, Any]]], Err[str]]:
    """Create a new action from context_op_name, and add it to the PreHookContext

    Parameters:
        context: PreHookContext
            PreHookContext object
        *args:
            Operation *args
        **kwargs
            Operation *kwargs
    Returns:
        - Ok[[Tuple[PreHookContext, Tuple[Any, ...], Dict[str, Any]]] on success
        - Err[str] on failure
    """
    # relative

    try:
        action = context.obj.syft_make_action_with_self(
            op=context.op_name,
            args=args,
            kwargs=kwargs,
            action_type=context.action_type,
        )
        context.action = action
    except Exception:
        print(f"make_action_side_effect failed with {traceback.format_exc()}")
        return Err(f"make_action_side_effect failed with {traceback.format_exc()}")

    return Ok((context, args, kwargs))


class TraceResult:
    result: list = []
    _client: SyftClient | None = None
    is_tracing: bool = False

    @classmethod
    def reset(cls) -> None:
        cls.result = []
        cls._client = None


def trace_action_side_effect(
    context: PreHookContext, *args: Any, **kwargs: Any
) -> Result[Ok[tuple[PreHookContext, tuple[Any, ...], dict[str, Any]]], Err[str]]:
    action = context.action
    if action is not None:
        TraceResult.result += [action]
    return Ok((context, args, kwargs))


def convert_to_pointers(
    api: SyftAPI,
    node_uid: UID | None = None,
    args: list | None = None,
    kwargs: dict | None = None,
) -> tuple[list, dict]:
    # relative
    from ..dataset.dataset import Asset

    arg_list = []
    kwarg_dict = {}
    if args is not None:
        for arg in args:
            if (
                not isinstance(arg, ActionObject | Asset | UID)
                and api.signing_key is not None  # type: ignore[unreachable]
            ):
                arg = ActionObject.from_obj(  # type: ignore[unreachable]
                    syft_action_data=arg,
                    syft_client_verify_key=api.signing_key.verify_key,
                    syft_node_location=api.node_uid,
                )
                arg.syft_node_uid = node_uid
                r = arg._save_to_blob_storage()
                if isinstance(r, SyftError):
                    print(r.message)
                arg = api.services.action.set(arg)
            arg_list.append(arg)

    if kwargs is not None:
        for k, arg in kwargs.items():
            if (
                not isinstance(arg, ActionObject | Asset | UID)
                and api.signing_key is not None  # type: ignore[unreachable]
            ):
                arg = ActionObject.from_obj(  # type: ignore[unreachable]
                    syft_action_data=arg,
                    syft_client_verify_key=api.signing_key.verify_key,
                    syft_node_location=api.node_uid,
                )
                arg.syft_node_uid = node_uid
                r = arg._save_to_blob_storage()
                if isinstance(r, SyftError):
                    print(r.message)
                arg = api.services.action.set(arg)

            kwarg_dict[k] = arg

    return arg_list, kwarg_dict


def send_action_side_effect(
    context: PreHookContext, *args: Any, **kwargs: Any
) -> Result[Ok[tuple[PreHookContext, tuple[Any, ...], dict[str, Any]]], Err[str]]:
    """Create a new action from the context.op_name, and execute it on the remote node."""
    try:
        if context.action is None:
            result = make_action_side_effect(context, *args, **kwargs)
            if result.is_err():
                raise RuntimeError(result.err())

            context, _, _ = result.ok()

        action_result = context.obj.syft_execute_action(context.action, sync=True)

        if not isinstance(action_result, ActionObject):
            raise RuntimeError(f"Got back unexpected response : {action_result}")
        else:
            context.node_uid = action_result.syft_node_uid
            context.result_id = action_result.id
            context.result_twin_type = action_result.syft_twin_type
    except Exception as e:
        return Err(
            f"send_action_side_effect failed with {e}\n {traceback.format_exc()}"
        )
    return Ok((context, args, kwargs))


def propagate_node_uid(
    context: PreHookContext, op: str, result: Any
) -> Result[Ok[Any], Err[str]]:
    """Patch the result to include the syft_node_uid

    Parameters:
        context: PreHookContext
            PreHookContext object
        op: str
            Which operation was executed
        result: Any
            The result to patch
    Returns:
        - Ok[[result] on success
        - Err[str] on failure
    """
    if context.op_name in dont_make_side_effects or not hasattr(
        context.obj, "syft_node_uid"
    ):
        return Ok(result)

    try:
        syft_node_uid = getattr(context.obj, "syft_node_uid", None)
        if syft_node_uid is None:
            raise RuntimeError("Can't proagate node_uid because parent doesnt have one")

        if op not in context.obj._syft_dont_wrap_attrs():
            if hasattr(result, "syft_node_uid"):
                result.syft_node_uid = syft_node_uid
        else:
            raise RuntimeError("dont propogate node_uid because output isnt wrapped")
    except Exception:
        return Err(f"propagate_node_uid failed with {traceback.format_exc()}")

    return Ok(result)


def debox_args_and_kwargs(args: Any, kwargs: Any) -> tuple[Any, Any]:
    filtered_args = []
    filtered_kwargs = {}
    for a in args:
        value = a
        if hasattr(value, "syft_action_data"):
            value = value.syft_action_data
        filtered_args.append(value)

    for k, a in kwargs.items():
        value = a
        if hasattr(value, "syft_action_data"):
            value = value.syft_action_data
        filtered_kwargs[k] = a

    return tuple(filtered_args), filtered_kwargs


BASE_PASSTHROUGH_ATTRS: list[str] = [
    "is_mock",
    "is_real",
    "is_twin",
    "is_pointer",
    "request",
    "__repr__",
    "_repr_markdown_",
    "syft_twin_type",
    "_repr_debug_",
    "as_empty",
    "get",
    "is_link",
    "wait",
    "_save_to_blob_storage",
    "_save_to_blob_storage_",
    "syft_action_data",
    "__check_action_data",
    "as_empty_data",
    "_set_obj_location_",
    "syft_action_data_cache",
    "reload_cache",
    "syft_resolved",
    "refresh_object",
    "syft_action_data_node_id",
    "node_uid",
    "__sha256__",
    "__hash_exclude_attrs__",
    "__hash__",
]


<<<<<<< HEAD
@serializable()
class ActionObjectV1(SyftObject):
    """Action object for remote execution."""

    __canonical_name__ = "ActionObject"
    __version__ = SYFT_OBJECT_VERSION_1

    __attr_searchable__: list[str] = []  # type: ignore[misc]
    syft_action_data_cache: Any | None = None
    syft_blob_storage_entry_id: UID | None = None
    syft_pointer_type: ClassVar[type[ActionObjectPointer]]

    # Help with calculating history hash for code verification
    syft_parent_hashes: int | list[int] | None = None
    syft_parent_op: str | None = None
    syft_parent_args: Any | None = None
    syft_parent_kwargs: Any | None = None
    syft_history_hash: int | None = None
    syft_internal_type: ClassVar[type[Any]]
    syft_node_uid: UID | None = None
    syft_pre_hooks__: dict[str, list] = {}
    syft_post_hooks__: dict[str, list] = {}
    syft_twin_type: TwinMode = TwinMode.NONE
    syft_passthrough_attrs: list[str] = BASE_PASSTHROUGH_ATTRS
    syft_action_data_type: type | None = None
    syft_action_data_repr_: str | None = None
    syft_action_data_str_: str | None = None
    syft_has_bool_attr: bool | None = None
    syft_resolve_data: bool | None = None
    syft_created_at: DateTime | None = None


@serializable()
class ActionObjectV2(SyftObject):
    """Action object for remote execution."""

    __canonical_name__ = "ActionObject"
    __version__ = SYFT_OBJECT_VERSION_2

    __attr_searchable__: list[str] = []  # type: ignore[misc]
    syft_action_data_cache: Any | None = None
    syft_blob_storage_entry_id: UID | None = None
    syft_pointer_type: ClassVar[type[ActionObjectPointer]]

    # Help with calculating history hash for code verification
    syft_parent_hashes: int | list[int] | None = None
    syft_parent_op: str | None = None
    syft_parent_args: Any | None = None
    syft_parent_kwargs: Any | None = None
    syft_history_hash: int | None = None
    syft_internal_type: ClassVar[type[Any]]
    syft_node_uid: UID | None = None
    syft_pre_hooks__: dict[str, list] = {}
    syft_post_hooks__: dict[str, list] = {}
    syft_twin_type: TwinMode = TwinMode.NONE
    syft_passthrough_attrs: list[str] = BASE_PASSTHROUGH_ATTRS
    syft_action_data_type: type | None = None
    syft_action_data_repr_: str | None = None
    syft_action_data_str_: str | None = None
    syft_has_bool_attr: bool | None = None
    syft_resolve_data: bool | None = None
    syft_created_at: DateTime | None = None
    syft_resolved: bool = True


=======
>>>>>>> 22ec57c6
@serializable(without=["syft_pre_hooks__", "syft_post_hooks__"])
class ActionObject(SyftObject):
    """Action object for remote execution."""

    __canonical_name__ = "ActionObject"
    __version__ = SYFT_OBJECT_VERSION_3

    __attr_searchable__: list[str] = []  # type: ignore[misc]
    syft_action_data_cache: Any | None = None
    syft_blob_storage_entry_id: UID | None = None
    syft_pointer_type: ClassVar[type[ActionObjectPointer]]

    # Help with calculating history hash for code verification
    syft_parent_hashes: int | list[int] | None = None
    syft_parent_op: str | None = None
    syft_parent_args: Any | None = None
    syft_parent_kwargs: Any | None = None
    syft_history_hash: int | None = None
    syft_internal_type: ClassVar[type[Any]]
    syft_node_uid: UID | None = None
    syft_pre_hooks__: dict[str, list] = {}
    syft_post_hooks__: dict[str, list] = {}
    syft_twin_type: TwinMode = TwinMode.NONE
    syft_passthrough_attrs: list[str] = BASE_PASSTHROUGH_ATTRS
    syft_action_data_type: type | None = None
    syft_action_data_repr_: str | None = None
    syft_action_data_str_: str | None = None
    syft_has_bool_attr: bool | None = None
    syft_resolve_data: bool | None = None
    syft_created_at: DateTime | None = None
    syft_resolved: bool = True
    syft_action_data_node_id: UID | None = None
    # syft_dont_wrap_attrs = ["shape"]

    def get_diff(self, ext_obj: Any) -> list[AttrDiff]:
        # relative
        from ...service.sync.diff_state import AttrDiff

        diff_attrs = []

        # Sanity check
        if ext_obj.id != self.id:
            raise Exception("Not the same id for low side and high side requests")

        low_data = ext_obj.syft_action_data
        high_data = self.syft_action_data
        if low_data != high_data:
            diff_attr = AttrDiff(
                attr_name="syft_action_data", low_attr=low_data, high_attr=high_data
            )
            diff_attrs.append(diff_attr)
        return diff_attrs

    def _set_obj_location_(self, node_uid: UID, credentials: SyftVerifyKey) -> None:
        self.syft_node_location = node_uid
        self.syft_client_verify_key = credentials
        if self.syft_action_data_node_id is None:
            self.syft_action_data_node_id = node_uid

    @property
    def syft_action_data(self) -> Any:
        if (
            self.syft_blob_storage_entry_id
            and self.syft_created_at
            and not TraceResult.is_tracing
        ):
            self.reload_cache()

        return self.syft_action_data_cache

    def reload_cache(self) -> SyftError | None:
        # If ActionDataEmpty then try to fetch it from store.
        if isinstance(self.syft_action_data_cache, ActionDataEmpty):
            blob_storage_read_method = from_api_or_context(
                func_or_path="blob_storage.read",
                syft_node_location=self.syft_node_location,
                syft_client_verify_key=self.syft_client_verify_key,
            )

            if blob_storage_read_method is not None:
                blob_retrieval_object = blob_storage_read_method(
                    uid=self.syft_blob_storage_entry_id
                )
                if isinstance(blob_retrieval_object, SyftError):
                    print(
                        "Could not fetch actionobject data\n",
                        type(blob_retrieval_object),
                    )
                    return blob_retrieval_object
                # relative
                from ...store.blob_storage import BlobRetrieval

                if isinstance(blob_retrieval_object, SyftError):
                    return blob_retrieval_object
                elif isinstance(blob_retrieval_object, BlobRetrieval):
                    # TODO: This change is temporary to for gateway to be compatible with the new blob storage
                    self.syft_action_data_cache = blob_retrieval_object.read()
                    self.syft_action_data_type = type(self.syft_action_data)
                    return None
                else:
                    # In the case of gateway, we directly receive the actual object
                    # TODO: The ideal solution would be to stream the object from the domain through the gateway
                    # Currently , we are just passing the object as it is, which would be fixed later.
                    self.syft_action_data_cache = blob_retrieval_object
                    self.syft_action_data_type = type(self.syft_action_data)
                    return None
            else:
                print("cannot reload cache")
                return None

        return None

    def _save_to_blob_storage_(self, data: Any) -> SyftError | None:
        # relative
        from ...types.blob_storage import BlobFile
        from ...types.blob_storage import CreateBlobStorageEntry

        if not isinstance(data, ActionDataEmpty):
            if isinstance(data, BlobFile) and not data.uploaded:
                api = APIRegistry.api_for(
                    self.syft_node_location, self.syft_client_verify_key
                )
                data.upload_to_blobstorage_from_api(api)
            else:
                storage_entry = CreateBlobStorageEntry.from_obj(data)
                if self.syft_blob_storage_entry_id is not None:
                    # TODO: check if it already exists
                    storage_entry.id = self.syft_blob_storage_entry_id
                allocate_method = from_api_or_context(
                    func_or_path="blob_storage.allocate",
                    syft_node_location=self.syft_node_location,
                    syft_client_verify_key=self.syft_client_verify_key,
                )
                if allocate_method is not None:
                    blob_deposit_object = allocate_method(storage_entry)

                    if isinstance(blob_deposit_object, SyftError):
                        return blob_deposit_object

                    result = blob_deposit_object.write(
                        BytesIO(serialize(data, to_bytes=True))
                    )
                    if isinstance(result, SyftError):
                        return result
                    self.syft_blob_storage_entry_id = (
                        blob_deposit_object.blob_storage_entry_id
                    )
                else:
                    print("cannot save to blob storage")

            self.syft_action_data_type = type(data)

            if inspect.isclass(data):
                self.syft_action_data_repr_ = repr_cls(data)
            else:
                self.syft_action_data_repr_ = (
                    data._repr_markdown_()
                    if hasattr(data, "_repr_markdown_")
                    else data.__repr__()
                )
            self.syft_action_data_str_ = str(data)
            self.syft_has_bool_attr = hasattr(data, "__bool__")
        else:
            debug("skipping writing action object to store, passed data was empty.")

        self.syft_action_data_cache = data

        return None

    def _save_to_blob_storage(self) -> SyftError | None:
        data = self.syft_action_data
        if isinstance(data, SyftError):
            return data
        if isinstance(data, ActionDataEmpty):
            return SyftError(message=f"cannot store empty object {self.id}")
        result = self._save_to_blob_storage_(data)
        if isinstance(result, SyftError):
            return result
        if not TraceResult.is_tracing:
            self.syft_action_data_cache = self.as_empty_data()
        return None

    @property
    def is_pointer(self) -> bool:
        return self.syft_node_uid is not None

    @property
    def syft_lineage_id(self) -> LineageID:
        """Compute the LineageID of the ActionObject, using the `id` and the `syft_history_hash` memebers"""
        return LineageID(self.id, self.syft_history_hash)

    model_config = ConfigDict(validate_assignment=True)

    @model_validator(mode="before")
    @classmethod
    def __check_action_data(cls, values: dict) -> dict:
        v = values.get("syft_action_data_cache")
        if values.get("syft_action_data_type", None) is None:
            values["syft_action_data_type"] = type(v)
        if not isinstance(v, ActionDataEmpty):
            if inspect.isclass(v):
                values["syft_action_data_repr_"] = repr_cls(v)
            else:
                values["syft_action_data_repr_"] = (
                    v._repr_markdown_()
                    if v is not None and hasattr(v, "_repr_markdown_")
                    else v.__repr__()
                )
            values["syft_action_data_str_"] = str(v)
            values["syft_has_bool_attr"] = hasattr(v, "__bool__")
        return values

    @property
    def is_mock(self) -> bool:
        return self.syft_twin_type == TwinMode.MOCK

    @property
    def is_real(self) -> bool:
        return self.syft_twin_type == TwinMode.PRIVATE

    @property
    def is_twin(self) -> bool:
        return self.syft_twin_type != TwinMode.NONE

    def syft_point_to(self, node_uid: UID) -> ActionObject:
        """Set the syft_node_uid, used in the post hooks"""
        self.syft_node_uid = node_uid
        return self

    def syft_get_property(self, obj: Any, method: str) -> Any:
        klass_method = getattr(type(obj), method, None)
        if klass_method is None:
            raise Exception(f"{type(obj)} has no {method} attribute")
        return klass_method.__get__(obj)

    def syft_is_property(self, obj: Any, method: str) -> bool:
        klass_method = getattr(type(obj), method, None)
        return isinstance(klass_method, property) or inspect.isdatadescriptor(
            klass_method
        )

    def syft_execute_action(
        self, action: Action, sync: bool = True
    ) -> ActionObjectPointer:
        """Execute a remote action

        Parameters:
            action: Action
                Which action to execute
            sync: bool
                Run sync/async

        Returns:
            ActionObjectPointer
        """
        if self.syft_node_uid is None:
            raise SyftException("Pointers can't execute without a node_uid.")

        # relative
        from ...client.api import APIRegistry
        from ...client.api import SyftAPICall

        api = APIRegistry.api_for(
            node_uid=self.syft_node_uid,
            user_verify_key=self.syft_client_verify_key,
        )
        if api is None:
            raise ValueError(f"api is None. You must login to {self.syft_node_uid}")
        kwargs = {"action": action}
        api_call = SyftAPICall(
            node_uid=self.syft_node_uid, path="action.execute", args=[], kwargs=kwargs
        )
        return api.make_call(api_call)

    def request(self, client: SyftClient) -> Any | SyftError:
        # relative
        from ..request.request import ActionStoreChange
        from ..request.request import SubmitRequest

        action_object_link = LinkedObject.from_obj(self, node_uid=self.syft_node_uid)
        permission_change = ActionStoreChange(
            linked_obj=action_object_link, apply_permission_type=ActionPermission.READ
        )
        if client.credentials is None:
            return SyftError(f"{client} has no signing key")
        submit_request = SubmitRequest(
            changes=[permission_change],
            requesting_user_verify_key=client.credentials.verify_key,
        )
        return client.api.services.request.submit(submit_request)

    def _syft_try_to_save_to_store(self, obj: SyftObject) -> None:
        if self.syft_node_uid is None or self.syft_client_verify_key is None:
            return
        elif obj.syft_node_uid is not None:
            return

        if obj.syft_blob_storage_entry_id is not None:
            return
        # TODO fix: the APIRegistry often gets the wrong client
        # if you have 2 clients in memory
        # therefore the following happens if you call a method
        # with a pointer to a twin (mock version)
        # 1) it gets the wrong credentials
        # 2) it uses the mock version to overwrite the real version
        # 3) it shouldnt send in the first place as it already exists

        # relative
        from ...client.api import APIRegistry

        if obj.syft_node_location is None:
            obj.syft_node_location = obj.syft_node_uid

        api = None
        if TraceResult._client is not None:
            api = TraceResult._client.api

        if api is not None and api.signing_key is not None:
            obj._set_obj_location_(api.node_uid, api.signing_key.verify_key)

        action = Action(
            path="",
            op="",
            remote_self=None,
            result_id=obj.id,
            args=[],
            kwargs={},
            action_type=ActionType.CREATEOBJECT,
            create_object=obj,
        )

        if api is not None:
            TraceResult.result += [action]
        else:
            api = APIRegistry.api_for(
                node_uid=self.syft_node_location,
                user_verify_key=self.syft_client_verify_key,
            )
            if api is None:
                print(
                    f"failed saving {obj} to blob storage, api is None. You must login to {self.syft_node_location}"
                )

        api = cast(SyftAPI, api)
        res = api.services.action.execute(action)
        if isinstance(res, SyftError):
            print(f"Failed to to store (arg) {obj} to store, {res}")

    def _syft_prepare_obj_uid(self, obj: Any) -> LineageID:
        # We got the UID
        if isinstance(obj, UID | LineageID):
            return LineageID(obj.id)

        # We got the ActionObjectPointer
        if isinstance(obj, ActionObjectPointer):
            return obj.syft_lineage_id

        # We got the ActionObject. We need to save it in the store.
        if isinstance(obj, ActionObject):
            self._syft_try_to_save_to_store(obj)
            return obj.syft_lineage_id

        # We got a raw object. We need to create the ActionObject from scratch and save it in the store.
        act_obj = ActionObject.from_obj(
            obj,
            syft_client_verify_key=self.syft_client_verify_key,
            syft_node_location=self.syft_node_location,
        )

        self._syft_try_to_save_to_store(act_obj)

        return act_obj.syft_lineage_id

    def syft_make_action(
        self,
        path: str,
        op: str,
        remote_self: UID | LineageID | None = None,
        args: list[UID | LineageID | ActionObjectPointer | ActionObject | Any]
        | None = None,
        kwargs: dict[str, UID | LineageID | ActionObjectPointer | ActionObject | Any]
        | None = None,
        action_type: ActionType | None = None,
    ) -> Action:
        """Generate new action from the information

        Parameters:
            path: str
                The path of the Type of the remote object.
            op: str
                The method to be executed from the remote object.
            remote_self: Optional[Union[UID, LineageID]]
                The extended UID of the SyftObject
            args: Optional[List[Union[UID, LineageID, ActionObjectPointer, ActionObject]]]
                `op` args
            kwargs: Optional[Dict[str, Union[UID, LineageID, ActionObjectPointer, ActionObject]]]
                `op` kwargs
        Returns:
            Action object

        Raises:
            ValueError: For invalid args or kwargs
            PydanticValidationError: For args and kwargs
        """
        if args is None:
            args = []
        if kwargs is None:
            kwargs = {}

        arg_ids = []
        kwarg_ids = {}

        for obj in args:
            arg_ids.append(self._syft_prepare_obj_uid(obj))

        for k, obj in kwargs.items():
            kwarg_ids[k] = self._syft_prepare_obj_uid(obj)

        action = Action(
            path=path,
            op=op,
            remote_self=LineageID(remote_self),
            args=arg_ids,
            kwargs=kwarg_ids,
            action_type=action_type,
        )
        return action

    def syft_make_action_with_self(
        self,
        op: str,
        args: list[UID | ActionObjectPointer] | None = None,
        kwargs: dict[str, UID | ActionObjectPointer] | None = None,
        action_type: ActionType | None = None,
    ) -> Action:
        """Generate new method action from the current object.

        Parameters:
            op: str
                The method to be executed from the remote object.
            args: List[LineageID]
                `op` args
            kwargs: Dict[str, LineageID]
                `op` kwargs
        Returns:
            Action object

        Raises:
            ValueError: For invalid args or kwargs
            PydanticValidationError: For args and kwargs
        """
        path = self.syft_get_path()
        return self.syft_make_action(
            path=path,
            op=op,
            remote_self=self.syft_lineage_id,
            args=args,
            kwargs=kwargs,
            action_type=action_type,
        )

    def syft_get_path(self) -> str:
        """Get the type path of the underlying object"""
        if (
            isinstance(self, AnyActionObject)
            and self.syft_internal_type
            and self.syft_action_data_type is not None
        ):
            # avoids AnyActionObject errors
            return f"{self.syft_action_data_type.__name__}"
        return f"{type(self).__name__}"

    def syft_remote_method(
        self,
        op: str,
    ) -> Callable:
        """Generate a Callable object for remote calls.

        Parameters:
            op: str
                he method to be executed from the remote object.

        Returns:
            A function
        """

        def wrapper(
            *args: list[UID | ActionObjectPointer] | None,
            **kwargs: dict[str, UID | ActionObjectPointer] | None,
        ) -> Action:
            return self.syft_make_action_with_self(op=op, args=args, kwargs=kwargs)

        return wrapper

    def send(self, client: SyftClient) -> Self:
        """Send the object to a Syft Client"""
        self._set_obj_location_(client.id, client.verify_key)
        self._save_to_blob_storage()
        res = client.api.services.action.set(self)
        if isinstance(res, ActionObject):
            self.syft_created_at = res.syft_created_at
        return res

    def get_from(self, client: SyftClient) -> Any:
        """Get the object from a Syft Client"""
        res = client.api.services.action.get(self.id)
        if not isinstance(res, ActionObject):
            return SyftError(message=f"{res}")
        else:
            return res.syft_action_data

    def refresh_object(self) -> ActionObject:
        # relative
        from ...client.api import APIRegistry

        api = APIRegistry.api_for(
            node_uid=self.syft_node_location,
            user_verify_key=self.syft_client_verify_key,
        )
        if api is None:
            return SyftError(
                message=f"api is None. You must login to {self.syft_node_location}"
            )

        res = api.services.action.get(self.id)
        return res

    def get(self, block: bool = False) -> Any:
        """Get the object from a Syft Client"""
        # relative

        if block:
            self.wait()

        res = self.refresh_object()

        if not isinstance(res, ActionObject):
            return SyftError(message=f"{res}")  # type: ignore
        else:
            nested_res = res.syft_action_data
            if isinstance(nested_res, ActionObject):
                nested_res.syft_node_location = res.syft_node_location
                nested_res.syft_client_verify_key = res.syft_client_verify_key
            return nested_res

    def as_empty(self) -> ActionObject:
        id = self.id
        # TODO: fix
        if isinstance(id, LineageID):
            id = id.id
        return ActionObject.empty(
            self.syft_internal_type,
            id,
            self.syft_lineage_id,
            self.syft_resolved,
            syft_blob_storage_entry_id=self.syft_blob_storage_entry_id,
        )

    @staticmethod
    def from_path(
        path: str | Path,
        id: UID | None = None,
        syft_lineage_id: LineageID | None = None,
        syft_client_verify_key: SyftVerifyKey | None = None,
        syft_node_location: UID | None = None,
    ) -> ActionObject:
        """Create an Action Object from a file."""
        # relative
        from ...types.blob_storage import BlobFile

        if id is not None and syft_lineage_id is not None and id != syft_lineage_id.id:
            raise ValueError("UID and LineageID should match")

        _path = path if isinstance(path, Path) else Path(path)
        syft_action_data = BlobFile(path=_path, file_name=_path.name)

        action_type = action_type_for_object(syft_action_data)

        action_object = action_type(syft_action_data_cache=syft_action_data)

        if id is not None:
            action_object.id = id

        if syft_client_verify_key is not None:
            action_object.syft_client_verify_key = syft_client_verify_key

        if syft_node_location is not None:
            action_object.syft_node_location = syft_node_location

        if syft_lineage_id is not None:
            action_object.id = syft_lineage_id.id
            action_object.syft_history_hash = syft_lineage_id.syft_history_hash
        elif id is not None:
            action_object.syft_history_hash = hash(id)

        return action_object

    @staticmethod
    def from_obj(
        syft_action_data: Any,
        id: UID | None = None,
        syft_lineage_id: LineageID | None = None,
        syft_client_verify_key: SyftVerifyKey | None = None,
        syft_node_location: UID | None = None,
        syft_resolved: bool | None = True,
        data_node_id: UID | None = None,
        syft_blob_storage_entry_id: UID | None = None,
    ) -> ActionObject:
        """Create an ActionObject from an existing object.

        Parameters:
            syft_action_data: Any
                The object to be converted to a Syft ActionObject
            id: Optional[UID]
                Which ID to use for the ActionObject. Optional
            syft_lineage_id: Optional[LineageID]
                Which LineageID to use for the ActionObject. Optional
        """
        if id is not None and syft_lineage_id is not None and id != syft_lineage_id.id:
            raise ValueError("UID and LineageID should match")

        action_type = action_type_for_object(syft_action_data)
        action_object = action_type(syft_action_data_cache=syft_action_data)
        action_object.syft_blob_storage_entry_id = syft_blob_storage_entry_id
        action_object.syft_action_data_node_id = data_node_id
        action_object.syft_resolved = syft_resolved

        if id is not None:
            action_object.id = id

        if syft_client_verify_key is not None:
            action_object.syft_client_verify_key = syft_client_verify_key

        if syft_node_location is not None:
            action_object.syft_node_location = syft_node_location

        if syft_lineage_id is not None:
            action_object.id = syft_lineage_id.id
            action_object.syft_history_hash = syft_lineage_id.syft_history_hash
        elif id is not None:
            action_object.syft_history_hash = hash(id)

        return action_object

    @classmethod
    def add_trace_hook(cls) -> bool:
        return True
        # if trace_action_side_effect not in self.syft_pre_hooks__[HOOK_ALWAYS]:
        #     self.syft_pre_hooks__[HOOK_ALWAYS].append(trace_action_side_effect)

    @classmethod
    def remove_trace_hook(cls) -> bool:
        return True
        # self.syft_pre_hooks__[HOOK_ALWAYS].pop(trace_action_side_effct, None)

    def as_empty_data(self) -> ActionDataEmpty:
        return ActionDataEmpty(syft_internal_type=self.syft_internal_type)

    def wait(self) -> ActionObject:
        # relative
        from ...client.api import APIRegistry

        api = APIRegistry.api_for(
            node_uid=self.syft_node_location,
            user_verify_key=self.syft_client_verify_key,
        )
        if isinstance(self.id, LineageID):
            obj_id = self.id.id
        else:
            obj_id = self.id

        while api and not api.services.action.is_resolved(obj_id):
            time.sleep(1)

        return self

    @staticmethod
    def link(
        result_id: UID,
        pointer_id: UID | None = None,
    ) -> ActionObject:
        link = ActionDataLink(action_object_id=pointer_id)
        res = ActionObject.from_obj(
            id=result_id,
            syft_action_data=link,
        )
        return res

    @staticmethod
    def obj_not_ready(
        id: UID,
    ) -> ActionObject:
        inner_obj = ObjectNotReady(obj_id=id)

        res = ActionObject.from_obj(
            id=id,
            syft_action_data=inner_obj,
        )
        return res

    @classmethod
    def empty(
        # TODO: fix the mypy issue
        cls,
        syft_internal_type: type[Any] | None = None,
        id: UID | None = None,
        syft_lineage_id: LineageID | None = None,
        syft_resolved: bool | None = True,
        data_node_id: UID | None = None,
        syft_blob_storage_entry_id: UID | None = None,
    ) -> Self:
        """Create an ActionObject from a type, using a ActionDataEmpty object

        Parameters:
            syft_internal_type: Type
                The Type for which to create a ActionDataEmpty object
            id: Optional[UID]
                Which ID to use for the ActionObject. Optional
            syft_lineage_id: Optional[LineageID]
                Which LineageID to use for the ActionObject. Optional
        """

        syft_internal_type = (
            type(None) if syft_internal_type is None else syft_internal_type
        )
        empty = ActionDataEmpty(syft_internal_type=syft_internal_type)
        res = cls.from_obj(
            id=id,
            syft_lineage_id=syft_lineage_id,
            syft_action_data=empty,
            syft_resolved=syft_resolved,
            data_node_id=data_node_id,
            syft_blob_storage_entry_id=syft_blob_storage_entry_id,
        )
        res.__dict__["syft_internal_type"] = syft_internal_type
        return res

    def __post_init__(self) -> None:
        """Add pre/post hooks."""
        if HOOK_ALWAYS not in self.syft_pre_hooks__:
            self.syft_pre_hooks__[HOOK_ALWAYS] = []

        if HOOK_ON_POINTERS not in self.syft_post_hooks__:
            self.syft_pre_hooks__[HOOK_ON_POINTERS] = []

        # this should be a list as orders matters
        for side_effect in [make_action_side_effect]:
            if side_effect not in self.syft_pre_hooks__[HOOK_ALWAYS]:
                self.syft_pre_hooks__[HOOK_ALWAYS].append(side_effect)

        for side_effect in [send_action_side_effect]:
            if side_effect not in self.syft_pre_hooks__[HOOK_ON_POINTERS]:
                self.syft_pre_hooks__[HOOK_ON_POINTERS].append(side_effect)

        if trace_action_side_effect not in self.syft_pre_hooks__[HOOK_ALWAYS]:
            self.syft_pre_hooks__[HOOK_ALWAYS].append(trace_action_side_effect)

        if HOOK_ALWAYS not in self.syft_post_hooks__:
            self.syft_post_hooks__[HOOK_ALWAYS] = []

        if HOOK_ON_POINTERS not in self.syft_post_hooks__:
            self.syft_post_hooks__[HOOK_ON_POINTERS] = []

        for side_effect in [propagate_node_uid]:
            if side_effect not in self.syft_post_hooks__[HOOK_ALWAYS]:
                self.syft_post_hooks__[HOOK_ALWAYS].append(side_effect)

        if isinstance(self.syft_action_data_type, ActionObject):
            raise Exception("Nested ActionObjects", self.syft_action_data_repr_)

        self.syft_history_hash = hash(self.id)

    def _syft_run_pre_hooks__(
        self, context: PreHookContext, name: str, args: Any, kwargs: Any
    ) -> tuple[PreHookContext, tuple[Any, ...], dict[str, Any]]:
        """Hooks executed before the actual call"""
        result_args, result_kwargs = args, kwargs
        if name in self.syft_pre_hooks__:
            for hook in self.syft_pre_hooks__[name]:
                result = hook(context, *result_args, **result_kwargs)
                if result.is_ok():
                    context, result_args, result_kwargs = result.ok()
                else:
                    debug(f"Pre-hook failed with {result.err()}")
        if name not in self._syft_dont_wrap_attrs():
            if HOOK_ALWAYS in self.syft_pre_hooks__:
                for hook in self.syft_pre_hooks__[HOOK_ALWAYS]:
                    result = hook(context, *result_args, **result_kwargs)
                    if result.is_ok():
                        context, result_args, result_kwargs = result.ok()
                    else:
                        msg = result.err().replace("\\n", "\n")
                        debug(f"Pre-hook failed with {msg}")

        if self.is_pointer:
            if name not in self._syft_dont_wrap_attrs():
                if HOOK_ALWAYS in self.syft_pre_hooks__:
                    for hook in self.syft_pre_hooks__[HOOK_ON_POINTERS]:
                        result = hook(context, *result_args, **result_kwargs)
                        if result.is_ok():
                            context, result_args, result_kwargs = result.ok()
                        else:
                            msg = result.err().replace("\\n", "\n")
                            debug(f"Pre-hook failed with {msg}")

        return context, result_args, result_kwargs

    def _syft_run_post_hooks__(
        self, context: PreHookContext, name: str, result: Any
    ) -> Any:
        """Hooks executed after the actual call"""
        new_result = result
        if name in self.syft_post_hooks__:
            for hook in self.syft_post_hooks__[name]:
                result = hook(context, name, new_result)
                if result.is_ok():
                    new_result = result.ok()
                else:
                    debug(f"Post hook failed with {result.err()}")

        if name not in self._syft_dont_wrap_attrs():
            if HOOK_ALWAYS in self.syft_post_hooks__:
                for hook in self.syft_post_hooks__[HOOK_ALWAYS]:
                    result = hook(context, name, new_result)
                    if result.is_ok():
                        new_result = result.ok()
                    else:
                        debug(f"Post hook failed with {result.err()}")

        if self.is_pointer:
            if name not in self._syft_dont_wrap_attrs():
                if HOOK_ALWAYS in self.syft_post_hooks__:
                    for hook in self.syft_post_hooks__[HOOK_ON_POINTERS]:
                        result = hook(context, name, new_result)
                        if result.is_ok():
                            new_result = result.ok()
                        else:
                            debug(f"Post hook failed with {result.err()}")

        return new_result

    def _syft_output_action_object(
        self, result: Any, context: PreHookContext | None = None
    ) -> Any:
        """Wrap the result in an ActionObject"""
        if issubclass(type(result), ActionObject):
            return result

        constructor = action_type_for_type(result)
        syft_twin_type = TwinMode.NONE
        if context is not None and context.result_twin_type is not None:
            syft_twin_type = context.result_twin_type
        result = constructor(
            syft_twin_type=syft_twin_type,
            syft_action_data_cache=result,
            syft_node_location=self.syft_node_location,
            syft_client_verify_key=self.syft_client_verify_key,
        )
        return result

    def _syft_passthrough_attrs(self) -> list[str]:
        """These attributes are forwarded to the `object` base class."""
        return passthrough_attrs + getattr(self, "syft_passthrough_attrs", [])

    def _syft_dont_wrap_attrs(self) -> list[str]:
        """The results from these attributes are ignored from UID patching."""
        return dont_wrap_output_attrs + getattr(self, "syft_dont_wrap_attrs", [])

    def _syft_get_attr_context(self, name: str) -> Any:
        """Find which instance - Syft ActionObject or the original object - has the requested attribute."""
        defined_on_self = name in self.__dict__ or name in self.__private_attributes__

        debug(">> ", name, ", defined_on_self = ", defined_on_self)

        # use the custom defined version
        context_self = self
        if not defined_on_self:
            context_self = self.syft_action_data

        return context_self

    def _syft_attr_propagate_ids(
        self, context: PreHookContext, name: str, result: Any
    ) -> Any:
        """Patch the results with the syft_history_hash, node_uid, and result_id."""
        if name in self._syft_dont_wrap_attrs():
            return result

        # Wrap as Syft Object
        result = self._syft_output_action_object(result, context)

        # Propagate History
        if context.action is not None:
            result.syft_history_hash = context.action.syft_history_hash

        # Propagate Syft Node UID
        result.syft_node_uid = context.node_uid

        # Propogate Syft Node Location and Client Verify Key
        result.syft_node_location = context.syft_node_location
        result.syft_client_verify_key = context.syft_client_verify_key

        # Propogate Syft blob storage entry id
        object_attrs = [
            "syft_blob_storage_entry_id",
            "syft_action_data_repr_",
            "syft_action_data_str_",
            "syft_action_data_type",
        ]
        for attr_name in object_attrs:
            attr_value = getattr(context.obj, attr_name, None)
            setattr(result, attr_name, attr_value)

        # Propagate Result ID
        if context.result_id is not None:
            result.id = context.result_id

        return result

    def _syft_wrap_attribute_for_bool_on_nonbools(self, name: str) -> Any:
        """Handle `__getattribute__` for bool casting."""
        if name != "__bool__":
            raise RuntimeError(
                "[_wrap_attribute_for_bool_on_nonbools] Use this only for the __bool__ operator"
            )

        if self.syft_has_bool_attr:
            raise RuntimeError(
                "[_wrap_attribute_for_bool_on_nonbools] self.syft_action_data already implements the bool operator"
            )

        debug("[__getattribute__] Handling bool on nonbools")
        context = PreHookContext(
            obj=self,
            op_name=name,
            syft_node_location=self.syft_node_location,
            syft_client_verify_key=self.syft_client_verify_key,
        )
        context, _, _ = self._syft_run_pre_hooks__(context, name, (), {})

        # no input needs to propagate
        result = self._syft_run_post_hooks__(
            context,
            name,
            any(
                x is not None
                for x in (self.syft_blob_storage_entry_id, self.syft_action_data_cache)
            ),
        )
        result = self._syft_attr_propagate_ids(context, name, result)

        def __wrapper__bool__() -> bool:
            return result

        return __wrapper__bool__

    def _syft_wrap_attribute_for_properties(self, name: str) -> Any:
        """Handle `__getattribute__` for properties."""
        context_self = self._syft_get_attr_context(name)

        if not self.syft_is_property(context_self, name):
            raise RuntimeError(
                "[_wrap_attribute_for_properties] Use this only on properties"
            )
        debug(f"[__getattribute__] Handling property {name} ")

        context = PreHookContext(
            obj=self,
            op_name=name,
            action_type=ActionType.GETATTRIBUTE,
            syft_node_location=self.syft_node_location,
            syft_client_verify_key=self.syft_client_verify_key,
        )
        context, _, _ = self._syft_run_pre_hooks__(context, name, (), {})
        # no input needs to propagate
        result = self._syft_run_post_hooks__(
            context, name, self.syft_get_property(context_self, name)
        )

        return self._syft_attr_propagate_ids(context, name, result)

    def _syft_wrap_attribute_for_methods(self, name: str) -> Any:
        """Handle `__getattribute__` for methods."""

        # check for other types that aren't methods, functions etc
        def fake_func(*args: Any, **kwargs: Any) -> Any:
            return ActionDataEmpty(syft_internal_type=self.syft_internal_type)

        debug(f"[__getattribute__] Handling method {name} ")
        if (
            issubclass(self.syft_action_data_type, ActionDataEmpty)
            and name not in action_data_empty_must_run
        ):
            original_func = fake_func
        else:
            original_func = getattr(self.syft_action_data, name)

        debug_original_func(name, original_func)

        def _base_wrapper(*args: Any, **kwargs: Any) -> Any:
            context = PreHookContext(
                obj=self,
                op_name=name,
                action_type=ActionType.METHOD,
                syft_node_location=self.syft_node_location,
                syft_client_verify_key=self.syft_client_verify_key,
            )
            context, pre_hook_args, pre_hook_kwargs = self._syft_run_pre_hooks__(
                context, name, args, kwargs
            )

            if has_action_data_empty(args=args, kwargs=kwargs):
                result = fake_func(*args, **kwargs)
            else:
                original_args, original_kwargs = debox_args_and_kwargs(
                    pre_hook_args, pre_hook_kwargs
                )
                result = original_func(*original_args, **original_kwargs)

            post_result = self._syft_run_post_hooks__(context, name, result)
            post_result = self._syft_attr_propagate_ids(context, name, post_result)

            return post_result

        if inspect.ismethod(original_func) or inspect.ismethoddescriptor(original_func):
            debug("Running method: ", name)

            def wrapper(_self: Any, *args: Any, **kwargs: Any) -> Any:
                return _base_wrapper(*args, **kwargs)

            wrapper = types.MethodType(wrapper, type(self))
        else:
            debug("Running non-method: ", name)

            wrapper = _base_wrapper

        try:
            wrapper.__doc__ = original_func.__doc__
            debug(
                "Found original signature for ",
                name,
                inspect.signature(original_func),
            )
            wrapper.__ipython_inspector_signature_override__ = inspect.signature(
                original_func
            )
        except Exception:
            debug("name", name, "has no signature")

        # third party
        return wrapper

    def _syft_setattr(self, name: str, value: Any) -> Any:
        args = (name, value)
        kwargs: dict = {}
        op_name = "__setattr__"

        def fake_func(*args: Any, **kwargs: Any) -> Any:
            return ActionDataEmpty(syft_internal_type=self.syft_internal_type)

        if isinstance(
            self.syft_action_data_type, ActionDataEmpty
        ) or has_action_data_empty(args=args, kwargs=kwargs):
            local_func = fake_func
        else:
            local_func = getattr(self.syft_action_data, op_name)

        context = PreHookContext(
            obj=self,
            op_name=op_name,
            action_type=ActionType.SETATTRIBUTE,
            syft_node_location=self.syft_node_location,
            syft_client_verify_key=self.syft_client_verify_key,
        )
        context, pre_hook_args, pre_hook_kwargs = self._syft_run_pre_hooks__(
            context, "__setattr__", args, kwargs
        )

        original_args, _ = debox_args_and_kwargs(pre_hook_args, pre_hook_kwargs)
        val = original_args[1]
        local_func(name, val)
        local_result = self

        post_result = self._syft_run_post_hooks__(context, op_name, local_result)
        post_result = self._syft_attr_propagate_ids(context, op_name, post_result)
        return post_result

    def __getattribute__(self, name: str) -> Any:
        """Called unconditionally to implement attribute accesses for instances of the class.
        If the class also defines __getattr__(), the latter will not be called unless __getattribute__()
        either calls it explicitly or raises an AttributeError.
        This method should return the (computed) attribute value or raise an AttributeError exception.
        In order to avoid infinite recursion in this method, its implementation should always:
         * call the base class method with the same name to access any attributes it needs
            for example : object.__getattribute__(self, name).
         * use the syft/_syft prefix for internal methods.
         * add the method name to the passthrough_attrs.

        Parameters:
            name: str
                The name of the attribute to access.
        """
        # bypass certain attrs to prevent recursion issues
        if name.startswith("_syft") or name.startswith("syft"):
            return object.__getattribute__(self, name)

        if name in passthrough_attrs:
            return object.__getattribute__(self, name)

        # third party
        if name in self._syft_passthrough_attrs():
            return object.__getattribute__(self, name)
        context_self = self._syft_get_attr_context(name)

        # Handle bool operator on nonbools
        if name == "__bool__" and not self.syft_has_bool_attr:
            return self._syft_wrap_attribute_for_bool_on_nonbools(name)

        # Handle Properties
        if self.syft_is_property(context_self, name):
            return self._syft_wrap_attribute_for_properties(name)

        # Handle anything else
        res = self._syft_wrap_attribute_for_methods(name)
        return res

    @property
    def is_link(self) -> bool:
        return isinstance(self.syft_action_data, ActionDataLink)

    def __setattr__(self, name: str, value: Any) -> Any:
        defined_on_self = name in self.__dict__ or name in self.__private_attributes__

        debug(">> ", name, ", defined_on_self = ", defined_on_self)

        # use the custom defined version
        if defined_on_self:
            self.__dict__[name] = value
            return value
        else:
            self._syft_setattr(name, value)
            context_self = self.syft_action_data
            return context_self.__setattr__(name, value)

    # def keys(self) -> KeysView[str]:
    #     return self.syft_action_data.keys()  # type: ignore

    ###### __DUNDER_MIFFLIN__

    # if we do not implement these boiler plate __method__'s then special infix
    # operations like x + y won't trigger __getattribute__
    # unless there is a super special reason we should write no code in these functions
    def _repr_markdown_(self, wrap_as_python: bool = True, indent: int = 0) -> str:
        if self.is_mock:
            res = "TwinPointer(Mock)"
        elif self.is_real:
            res = "TwinPointer(Real)"
        elif not self.is_twin:
            res = "Pointer"

        if isinstance(self.syft_action_data_cache, ActionDataEmpty):
            data_repr_ = self.syft_action_data_repr_
        else:
            if inspect.isclass(self.syft_action_data_cache):
                data_repr_ = repr_cls(self.syft_action_data_cache)
            else:
                data_repr_ = (
                    self.syft_action_data_cache._repr_markdown_()
                    if (
                        self.syft_action_data_cache is not None
                        and hasattr(self.syft_action_data_cache, "_repr_markdown_")
                    )
                    else self.syft_action_data_cache.__repr__()
                )

        return f"```python\n{res}\n```\n{data_repr_}"

    def __repr__(self) -> str:
        if self.is_mock:
            res = "TwinPointer(Mock)"
        elif self.is_real:
            res = "TwinPointer(Real)"
        if not self.is_twin:
            res = "Pointer"
        if isinstance(self.syft_action_data_cache, ActionDataEmpty):
            data_repr_ = self.syft_action_data_repr_
        else:
            if inspect.isclass(self.syft_action_data_cache):
                data_repr_ = repr_cls(self.syft_action_data_cache)
            else:
                data_repr_ = self.syft_action_data_cache.__repr__()
        return f"{res}:\n{data_repr_}"

    def __call__(self, *args: Any, **kwds: Any) -> Any:
        return self.__call__(*args, **kwds)

    def __str__(self) -> str:
        if not inspect.isclass(self):
            return self.__str__()
        else:
            return self.syft_action_data_str_

    def __len__(self) -> int:
        return self.__len__()

    def __hash__(self, *args: Any, **kwargs: Any) -> int:
        return super().__hash__(*args, **kwargs)

    def __getitem__(self, key: Any) -> Any:
        return self._syft_output_action_object(self.__getitem__(key))

    def __setitem__(self, key: Any, value: Any) -> None:
        return self.__setitem__(key, value)

    def __contains__(self, key: Any) -> bool:
        return self.__contains__(key)

    def __bool__(self) -> bool:
        return self.__bool__()

    def __add__(self, other: Any) -> Any:
        return self._syft_output_action_object(self.__add__(other))

    def __sub__(self, other: Any) -> Any:
        return self._syft_output_action_object(self.__sub__(other))

    def __mul__(self, other: Any) -> Any:
        return self._syft_output_action_object(self.__mul__(other))

    def __matmul__(self, other: Any) -> Any:
        return self._syft_output_action_object(self.__matmul__(other))

    def __eq__(self, other: Any) -> Any:
        return self._syft_output_action_object(self.__eq__(other))

    def __ne__(self, other: Any) -> Any:
        return self._syft_output_action_object(self.__ne__(other))

    def __lt__(self, other: Any) -> Any:
        return self._syft_output_action_object(self.__lt__(other))

    def __gt__(self, other: Any) -> Any:
        return self._syft_output_action_object(self.__gt__(other))

    def __le__(self, other: Any) -> Any:
        return self._syft_output_action_object(self.__le__(other))

    def __ge__(self, other: Any) -> Any:
        return self._syft_output_action_object(self.__ge__(other))

    def __delattr__(self, key: Any) -> None:
        self.__delattr__(key)

    def __delitem__(self, key: Any) -> None:
        self.__delitem__(key)

    def __invert__(self) -> Any:
        return self._syft_output_action_object(self.__invert__())

    def __round__(self) -> Any:
        return self._syft_output_action_object(self.__round__())

    def __pos__(self) -> Any:
        return self._syft_output_action_object(self.__pos__())

    def __trunc__(self) -> Any:
        return self._syft_output_action_object(self.__trunc__())

    def __divmod__(self, other: Any) -> Any:
        return self._syft_output_action_object(self.__divmod__(other))

    def __floordiv__(self, other: Any) -> Any:
        return self._syft_output_action_object(self.__floordiv__(other))

    def __mod__(self, other: Any) -> Any:
        return self._syft_output_action_object(self.__mod__(other))

    def __abs__(self) -> Any:
        return self._syft_output_action_object(self.__abs__())

    def __neg__(self) -> Any:
        return self._syft_output_action_object(self.__neg__())

    def __or__(self, other: Any) -> Any:
        return self._syft_output_action_object(self.__or__(other))

    def __and__(self, other: Any) -> Any:
        return self._syft_output_action_object(self.__and__(other))

    def __xor__(self, other: Any) -> Any:
        return self._syft_output_action_object(self.__xor__(other))

    def __pow__(self, other: Any) -> Any:
        return self._syft_output_action_object(self.__pow__(other))

    def __truediv__(self, other: Any) -> Any:
        return self._syft_output_action_object(self.__truediv__(other))

    def __lshift__(self, other: Any) -> Any:
        return self._syft_output_action_object(self.__lshift__(other))

    def __rshift__(self, other: Any) -> Any:
        return self._syft_output_action_object(self.__rshift__(other))

    def __iter__(self) -> Any:
        return self._syft_output_action_object(self.__iter__())

    def __next__(self) -> Any:
        return self._syft_output_action_object(self.__next__())

    # r ops
    # we want the underlying implementation so we should just call into __getattribute__
    def __radd__(self, other: Any) -> Any:
        return self.__radd__(other)

    def __rsub__(self, other: Any) -> Any:
        return self.__rsub__(other)

    def __rmul__(self, other: Any) -> Any:
        return self.__rmul__(other)

    def __rmatmul__(self, other: Any) -> Any:
        return self.__rmatmul__(other)

    def __rmod__(self, other: Any) -> Any:
        return self.__rmod__(other)

    def __ror__(self, other: Any) -> Any:
        return self._syft_output_action_object(self.__ror__(other))

    def __rand__(self, other: Any) -> Any:
        return self._syft_output_action_object(self.__rand__(other))

    def __rxor__(self, other: Any) -> Any:
        return self._syft_output_action_object(self.__rxor__(other))

    def __rpow__(self, other: Any) -> Any:
        return self._syft_output_action_object(self.__rpow__(other))

    def __rtruediv__(self, other: Any) -> Any:
        return self._syft_output_action_object(self.__rtruediv__(other))

    def __rfloordiv__(self, other: Any) -> Any:
        return self._syft_output_action_object(self.__rfloordiv__(other))

    def __rlshift__(self, other: Any) -> Any:
        return self._syft_output_action_object(self.__rlshift__(other))

    def __rrshift__(self, other: Any) -> Any:
        return self._syft_output_action_object(self.__rrshift__(other))


<<<<<<< HEAD
@migrate(ActionObject, ActionObjectV1)
def downgrade_actionobject_v2_to_v1() -> list[Callable]:
    return [
        drop("syft_resolved"),
    ]


@migrate(ActionObjectV1, ActionObject)
def upgrade_actionobject_v1_to_v2() -> list[Callable]:
    return [
        make_set_default("syft_resolved", True),
    ]


@serializable()
class AnyActionObjectV1(ActionObjectV1):
    __canonical_name__ = "AnyActionObject"
    __version__ = SYFT_OBJECT_VERSION_1

    syft_internal_type: ClassVar[type[Any]] = NoneType  # type: ignore
    # syft_passthrough_attrs: List[str] = []
    syft_dont_wrap_attrs: list[str] = ["__str__", "__repr__", "syft_action_data_str_"]


@serializable()
class AnyActionObjectV2(ActionObjectV2):
    __canonical_name__ = "AnyActionObject"
    __version__ = SYFT_OBJECT_VERSION_2

    syft_internal_type: ClassVar[type[Any]] = NoneType  # type: ignore
    # syft_passthrough_attrs: List[str] = []
    syft_dont_wrap_attrs: list[str] = ["__str__", "__repr__", "syft_action_data_str_"]
    syft_action_data_str_: str = ""


=======
>>>>>>> 22ec57c6
@serializable()
class AnyActionObject(ActionObject):
    __canonical_name__ = "AnyActionObject"
    __version__ = SYFT_OBJECT_VERSION_3

    syft_internal_type: ClassVar[type[Any]] = NoneType  # type: ignore
    # syft_passthrough_attrs: List[str] = []
    syft_dont_wrap_attrs: list[str] = ["__str__", "__repr__", "syft_action_data_str_"]
    syft_action_data_str_: str = ""

    def __float__(self) -> float:
        return float(self.syft_action_data)

    def __int__(self) -> float:
        return int(self.syft_action_data)


action_types[Any] = AnyActionObject


def debug_original_func(name: str, func: Callable) -> None:
    debug(f"{name} func is:")
    debug("inspect.isdatadescriptor", inspect.isdatadescriptor(func))
    debug("inspect.isgetsetdescriptor", inspect.isgetsetdescriptor(func))
    debug("inspect.isfunction", inspect.isfunction(func))
    debug("inspect.isbuiltin", inspect.isbuiltin(func))
    debug("inspect.ismethod", inspect.ismethod(func))
    debug("inspect.ismethoddescriptor", inspect.ismethoddescriptor(func))


def is_action_data_empty(obj: Any) -> bool:
    return isinstance(obj, AnyActionObject) and issubclass(
        obj.syft_action_data_type, ActionDataEmpty
    )


def has_action_data_empty(args: Any, kwargs: Any) -> bool:
    for a in args:
        if is_action_data_empty(a):
            return True

    for _, a in kwargs.items():
        if is_action_data_empty(a):
            return True
    return False<|MERGE_RESOLUTION|>--- conflicted
+++ resolved
@@ -82,43 +82,6 @@
 
 
 @serializable()
-<<<<<<< HEAD
-class ActionV1(SyftObject):
-    """Serializable Action object.
-
-    Parameters:
-        path: str
-            The path of the Type of the remote object.
-        op: str
-            The method to be executed from the remote object.
-        remote_self: Optional[LineageID]
-            The extended UID of the SyftObject
-        args: List[LineageID]
-            `op` args
-        kwargs: Dict[str, LineageID]
-            `op` kwargs
-        result_id: Optional[LineageID]
-            Extended UID of the resulted SyftObject
-    """
-
-    __canonical_name__ = "Action"
-    __version__ = SYFT_OBJECT_VERSION_1
-
-    __attr_searchable__: ClassVar[list[str]] = []
-
-    path: str
-    op: str
-    remote_self: LineageID | None = None
-    args: list[LineageID]
-    kwargs: dict[str, LineageID]
-    result_id: LineageID | None = None
-    action_type: ActionType | None = None
-    create_object: SyftObject | None = None
-
-
-@serializable()
-=======
->>>>>>> 22ec57c6
 class Action(SyftObject):
     """Serializable Action object.
 
@@ -613,74 +576,6 @@
 ]
 
 
-<<<<<<< HEAD
-@serializable()
-class ActionObjectV1(SyftObject):
-    """Action object for remote execution."""
-
-    __canonical_name__ = "ActionObject"
-    __version__ = SYFT_OBJECT_VERSION_1
-
-    __attr_searchable__: list[str] = []  # type: ignore[misc]
-    syft_action_data_cache: Any | None = None
-    syft_blob_storage_entry_id: UID | None = None
-    syft_pointer_type: ClassVar[type[ActionObjectPointer]]
-
-    # Help with calculating history hash for code verification
-    syft_parent_hashes: int | list[int] | None = None
-    syft_parent_op: str | None = None
-    syft_parent_args: Any | None = None
-    syft_parent_kwargs: Any | None = None
-    syft_history_hash: int | None = None
-    syft_internal_type: ClassVar[type[Any]]
-    syft_node_uid: UID | None = None
-    syft_pre_hooks__: dict[str, list] = {}
-    syft_post_hooks__: dict[str, list] = {}
-    syft_twin_type: TwinMode = TwinMode.NONE
-    syft_passthrough_attrs: list[str] = BASE_PASSTHROUGH_ATTRS
-    syft_action_data_type: type | None = None
-    syft_action_data_repr_: str | None = None
-    syft_action_data_str_: str | None = None
-    syft_has_bool_attr: bool | None = None
-    syft_resolve_data: bool | None = None
-    syft_created_at: DateTime | None = None
-
-
-@serializable()
-class ActionObjectV2(SyftObject):
-    """Action object for remote execution."""
-
-    __canonical_name__ = "ActionObject"
-    __version__ = SYFT_OBJECT_VERSION_2
-
-    __attr_searchable__: list[str] = []  # type: ignore[misc]
-    syft_action_data_cache: Any | None = None
-    syft_blob_storage_entry_id: UID | None = None
-    syft_pointer_type: ClassVar[type[ActionObjectPointer]]
-
-    # Help with calculating history hash for code verification
-    syft_parent_hashes: int | list[int] | None = None
-    syft_parent_op: str | None = None
-    syft_parent_args: Any | None = None
-    syft_parent_kwargs: Any | None = None
-    syft_history_hash: int | None = None
-    syft_internal_type: ClassVar[type[Any]]
-    syft_node_uid: UID | None = None
-    syft_pre_hooks__: dict[str, list] = {}
-    syft_post_hooks__: dict[str, list] = {}
-    syft_twin_type: TwinMode = TwinMode.NONE
-    syft_passthrough_attrs: list[str] = BASE_PASSTHROUGH_ATTRS
-    syft_action_data_type: type | None = None
-    syft_action_data_repr_: str | None = None
-    syft_action_data_str_: str | None = None
-    syft_has_bool_attr: bool | None = None
-    syft_resolve_data: bool | None = None
-    syft_created_at: DateTime | None = None
-    syft_resolved: bool = True
-
-
-=======
->>>>>>> 22ec57c6
 @serializable(without=["syft_pre_hooks__", "syft_post_hooks__"])
 class ActionObject(SyftObject):
     """Action object for remote execution."""
@@ -2033,44 +1928,6 @@
         return self._syft_output_action_object(self.__rrshift__(other))
 
 
-<<<<<<< HEAD
-@migrate(ActionObject, ActionObjectV1)
-def downgrade_actionobject_v2_to_v1() -> list[Callable]:
-    return [
-        drop("syft_resolved"),
-    ]
-
-
-@migrate(ActionObjectV1, ActionObject)
-def upgrade_actionobject_v1_to_v2() -> list[Callable]:
-    return [
-        make_set_default("syft_resolved", True),
-    ]
-
-
-@serializable()
-class AnyActionObjectV1(ActionObjectV1):
-    __canonical_name__ = "AnyActionObject"
-    __version__ = SYFT_OBJECT_VERSION_1
-
-    syft_internal_type: ClassVar[type[Any]] = NoneType  # type: ignore
-    # syft_passthrough_attrs: List[str] = []
-    syft_dont_wrap_attrs: list[str] = ["__str__", "__repr__", "syft_action_data_str_"]
-
-
-@serializable()
-class AnyActionObjectV2(ActionObjectV2):
-    __canonical_name__ = "AnyActionObject"
-    __version__ = SYFT_OBJECT_VERSION_2
-
-    syft_internal_type: ClassVar[type[Any]] = NoneType  # type: ignore
-    # syft_passthrough_attrs: List[str] = []
-    syft_dont_wrap_attrs: list[str] = ["__str__", "__repr__", "syft_action_data_str_"]
-    syft_action_data_str_: str = ""
-
-
-=======
->>>>>>> 22ec57c6
 @serializable()
 class AnyActionObject(ActionObject):
     __canonical_name__ = "AnyActionObject"
