# future
from __future__ import annotations

# stdlib
from collections.abc import Callable
from collections.abc import Iterable
from enum import Enum
import inspect
from io import BytesIO
import logging
from pathlib import Path
import sys
import threading
import time
import traceback
import types
from typing import Any
from typing import ClassVar
from typing import TYPE_CHECKING

# third party
from pydantic import ConfigDict
from pydantic import Field
from pydantic import field_validator
from pydantic import model_validator
from result import Err, as_result
from result import Ok
from result import Result
from typing_extensions import Self

# relative
from ...client.api import APIRegistry
from ...client.api import SyftAPI
from ...client.api import SyftAPICall
from ...client.client import SyftClient
from ...serde.serializable import serializable
from ...serde.serialize import _serialize as serialize
from ...server.credentials import SyftVerifyKey
from ...service.blob_storage.util import can_upload_to_blob_storage
from ...service.response import SyftError
from ...service.response import SyftSuccess
from ...service.response import SyftWarning
from ...store.linked_obj import LinkedObject
from ...types.base import SyftBaseModel
from ...types.datetime import DateTime
from ...types.syft_migration import migrate
from ...types.syft_object import SYFT_OBJECT_VERSION_2
from ...types.syft_object import SYFT_OBJECT_VERSION_3
from ...types.syft_object import SYFT_OBJECT_VERSION_4
from ...types.syft_object import SyftBaseObject
from ...types.syft_object import SyftObject
from ...types.syncable_object import SyncableSyftObject
from ...types.transforms import drop
from ...types.transforms import make_set_default
from ...types.uid import LineageID
from ...types.uid import UID
from ...util.util import prompt_warning_message
from ..context import AuthedServiceContext
from ..response import SyftException
from ..service import from_api_or_context
from .action_data_empty import ActionDataEmpty
from .action_data_empty import ActionDataLink
from .action_data_empty import ObjectNotReady
from .action_permissions import ActionPermission
from .action_types import action_type_for_object
from .action_types import action_type_for_type
from .action_types import action_types

logger = logging.getLogger(__name__)

if TYPE_CHECKING:
    # relative
    from ..sync.diff_state import AttrDiff

NoneType = type(None)


@serializable(canonical_name="TwinMode", version=1)
class TwinMode(Enum):
    NONE = 0
    PRIVATE = 1
    MOCK = 2


@serializable(canonical_name="ActionType", version=1)
class ActionType(Enum):
    GETATTRIBUTE = 1
    METHOD = 2
    SETATTRIBUTE = 4
    FUNCTION = 8
    CREATEOBJECT = 16
    SYFTFUNCTION = 32
    TWINAPI = 64


def repr_cls(c: Any) -> str:
    return f"{c.__module__}.{c.__name__}"


@serializable()
class Action(SyftObject):
    """Serializable Action object.

    Parameters:
        path: str
            The path of the Type of the remote object.
        op: str
            The method to be executed from the remote object.
        remote_self: Optional[LineageID]
            The extended UID of the SyftObject
        args: List[LineageID]
            `op` args
        kwargs: Dict[str, LineageID]
            `op` kwargs
        result_id: Optional[LineageID]
            Extended UID of the resulted SyftObject
    """

    __canonical_name__ = "Action"
    __version__ = SYFT_OBJECT_VERSION_3

    __attr_searchable__: ClassVar[list[str]] = []

    path: str | None = None
    op: str | None = None
    remote_self: LineageID | None = None
    args: list[LineageID]
    kwargs: dict[str, LineageID]
    result_id: LineageID = Field(default_factory=lambda: LineageID(UID()))
    action_type: ActionType | None = None
    create_object: SyftObject | None = None
    user_code_id: UID | None = None

    @field_validator("result_id", mode="before")
    @classmethod
    def make_result_id(cls, v: Any) -> LineageID:
        return v if isinstance(v, LineageID) else LineageID(v)

    @property
    def full_path(self) -> str:
        """Action path and operation"""
        return f"{self.path}.{self.op}"

    @property
    def job_display_name(self) -> str:
        api = APIRegistry.api_for(
            server_uid=self.syft_server_location,
            user_verify_key=self.syft_client_verify_key,
        )
        if self.user_code_id is not None and api is not None:
            user_code = api.services.code.get_by_id(self.user_code_id)
            return user_code.service_func_name
        else:
            return f"{self.path}.{self.op}"

    @property
    def syft_history_hash(self) -> int:
        """Create a unique hash for the operations applied on the object."""
        hashes = 0
        if self.remote_self:
            hashes += hash(self.remote_self.syft_history_hash)
        # 🔵 TODO: resolve this
        # if the object is ActionDataEmpty then the type might not be equal to the
        # real thing. This is the same issue with determining the result type from
        # a pointer operation in the past, so we should think about what we want here
        # hashes += hash(self.path)
        hashes += hash(self.op)
        for arg in self.args:
            hashes += hash(arg.syft_history_hash)
        for k, arg in self.kwargs.items():
            hashes += hash(k)
            hashes += hash(arg.syft_history_hash)
        return hashes

    @classmethod
    def syft_function_action_from_kwargs_and_id(
        cls, kwargs: dict[str, Any], user_code_id: UID
    ) -> Self:
        kwarg_ids = {}
        for k, v in kwargs.items():
            kwarg_ids[k] = LineageID(v)
        return cls(
            args=[],
            kwargs=kwarg_ids,
            result_id=LineageID(),
            action_type=ActionType.SYFTFUNCTION,
            user_code_id=user_code_id,
        )

    @classmethod
    def from_api_call(cls, api_call: SyftAPICall) -> Action:
        # relative
        from ..code.user_code_service import map_kwargs_to_id

        kwargs = api_call.kwargs
        kwargs.pop("communication_protocol", None)
        function_id = kwargs.pop("uid", None)
        kwargs = map_kwargs_to_id(kwargs)
        kwarg_ids = {}
        for k, v in kwargs.items():
            kwarg_ids[k] = LineageID(v)

        action = cls(
            args=[],
            kwargs=kwarg_ids,
            result_id=LineageID(),
            action_type=ActionType.SYFTFUNCTION,
            user_code_id=function_id,
        )
        return action

    @classmethod
    def from_api_endpoint_execution(cls: type[Self]) -> Action:
        return cls(
            args=[],
            kwargs={},
            result_id=LineageID(),
            action_type=ActionType.TWINAPI,
            user_code_id=None,
        )

    def __repr__(self) -> str:
        def repr_uid(_id: LineageID) -> str:
            return f"{str(_id)[:3]}..{str(_id)[-1]}"

        arg_repr = ", ".join([repr_uid(x) for x in self.args])
        kwargs_repr = ", ".join(
            [f"{key}={repr_uid(value)}" for key, value in self.kwargs.items()]
        )
        _coll_repr_ = (
            f"[{repr_uid(self.remote_self)}]" if self.remote_self is not None else ""
        )
        return (
            f"ActionObject {self.path}{_coll_repr_}.{self.op}({arg_repr},{kwargs_repr})"
        )


class ActionObjectPointer:
    pass


# Hooks
HOOK_ALWAYS = "ALWAYS"
HOOK_ON_POINTERS = "ON_POINTERS"

passthrough_attrs = [
    "__dict__",  # python
    "__class__",  # python
    "__repr_name__",  # python
    "__annotations__",  # python
    "_init_private_attributes",  # pydantic
    "__private_attributes__",  # pydantic
    "__config__",  # pydantic
    "__fields__",  # pydantic
    "__fields_set__",  # pydantic
    "__repr_str__",  # pydantic
    "__repr_args__",  # pydantic
    "__post_init__",  # syft
    "_get_api",  # syft
    "__validate_private_attrs__",  # syft
    "id",  # syft
    "to_mongo",  # syft 🟡 TODO 23: Add composeable / inheritable object passthrough attrs
    "__attr_searchable__",  # syft
    "__canonical_name__",  # syft
    "__version__",  # syft
    "__args__",  # pydantic
    "to_pointer",  # syft
    "to",  # syft
    "send",  # syft
    "_send",  # syft
    "_copy_and_set_values",  # pydantic
    "get_from",  # syft
    "get",  # syft
    "delete_data",  # syft
    "_save_to_blob_storage_",  # syft
    "syft_action_data",  # syft
    "syft_resolved",  # syft
    "syft_action_data_server_id",
    "server_uid",
    "migrate_to",  # syft
    "to_dict",  # syft
    "dict",  # syft
    "has_storage_permission",  # syft
    "_iter",  # pydantic
    "__exclude_fields__",  # pydantic
    "__include_fields__",  # pydantic
    "_calculate_keys",  # pydantic
    "_get_value",  # pydantic
    "__pydantic_validator__",  # pydantic
    "__class_vars__",  # pydantic
    "__private_attributes__",  # pydantic
    "__signature__",  # pydantic
    "__pydantic_complete__",  # pydantic
    "__pydantic_core_schema__",  # pydantic
    "__pydantic_custom_init__",  # pydantic
    "__pydantic_decorators__",  # pydantic
    "__pydantic_generic_metadata__",  # pydantic
    "__pydantic_parent_namespace__",  # pydantic
    "__pydantic_post_init__",  # pydantic
    "__pydantic_root_model__",  # pydantic
    "__pydantic_serializer__",  # pydantic
    "__pydantic_validator__",  # pydantic
    "__pydantic_extra__",  # pydantic
    "__pydantic_fields_set__",  # pydantic
    "__pydantic_private__",  # pydantic
    "model_config",  # pydantic
    "model_computed_fields",  # pydantic
    "model_extra",  # pydantic
    "model_fields",  # pydantic
    "model_fields_set",  # pydantic
    "model_construct",  # pydantic
    "model_copy",  # pydantic
    "model_dump",  # pydantic
    "model_dump_json",  # pydantic
    "model_json_schema",  # pydantic
    "model_parametrized_name",  # pydantic
    "model_post_init",  # pydantic
    "model_rebuild",  # pydantic
    "model_validate",  # pydantic
    "model_validate_json",  # pydantic
    "copy",  # pydantic
    "__sha256__",  # syft
    "__hash_exclude_attrs__",  # syft
    "__private_sync_attr_mocks__",  # syft
    "__exclude_sync_diff_attrs__",  # syft
    "__repr_attrs__",  # syft
    "get_sync_dependencies",
    "_data_repr",
    "syft_eq",  # syft
    "__table_coll_widths__",
    "_clear_cache",
    "_set_reprs",
]
dont_wrap_output_attrs = [
    "__repr__",
    "__str__",
    "__repr_attrs__",
    "_repr_html_",
    "_repr_markdown_",
    "_repr_latex_",
    "__array_struct__",
    "__array_prepare__",
    "__array_wrap__",
    "__bool__",
    "__len__",
    "syft_resolved",  # syft
    "server_uid",
    "syft_action_data_server_id",
    "__sha256__",
    "__hash_exclude_attrs__",
    "__exclude_sync_diff_attrs__",  # syft
    "__repr_attrs__",  # syft
    "get_sync_dependencies",  # syft
    "syft_eq",  # syft
    "__table_coll_widths__",
    "_clear_cache",
    "_set_reprs",
]
dont_make_side_effects = [
    "__repr_attrs__",
    "_repr_html_",
    "_repr_markdown_",
    "_repr_latex_",
    "__repr__",
    "__getitem__",
    "__setitem__",
    "__len__",
    "shape",
    "syft_resolved",  # syft
    "server_uid",
    "syft_action_data_server_id",
    "__sha256__",
    "__hash_exclude_attrs__",
    "__exclude_sync_diff_attrs__",  # syft
    "__repr_attrs__",
    "get_sync_dependencies",
    "syft_eq",  # syft
    "__table_coll_widths__",
    "_clear_cache",
    "_set_reprs",
]
action_data_empty_must_run = [
    "__repr__",
    "__str__",
]

methods_to_check_in_cache = [
    "_ipython_display_",
    "_repr_mimebundle_",
    "_repr_latex_",
    "_repr_javascript_",
    "_repr_html_",
    "_repr_jpeg_",
    "_repr_png_",
    "_repr_svg_",
    "_repr_pretty_",
    "_repr_pdf_",
    "_repr_json_",
    "_repr_markdown_",
]


class PreHookContext(SyftBaseObject):
    __canonical_name__ = "PreHookContext"
    __version__ = SYFT_OBJECT_VERSION_2

    """Hook context

    Parameters:
        obj: Any
            The ActionObject to use for the action
        op_name: str
            The method name to use for the action
        server_uid: Optional[UID]
            Optional Syft server UID
        result_id: Optional[Union[UID, LineageID]]
            Optional result Syft UID
        action: Optional[Action]
            The action generated by the current hook
    """

    obj: Any = None
    op_name: str
    server_uid: UID | None = None
    result_id: UID | LineageID | None = None
    result_twin_type: TwinMode | None = None
    action: Action | None = None
    action_type: ActionType | None = None


def make_action_side_effect(
    context: PreHookContext, *args: Any, **kwargs: Any
) -> Result[Ok[tuple[PreHookContext, tuple[Any, ...], dict[str, Any]]], Err[str]]:
    """Create a new action from context_op_name, and add it to the PreHookContext

    Parameters:
        context: PreHookContext
            PreHookContext object
        *args:
            Operation *args
        **kwargs
            Operation *kwargs
    Returns:
        - Ok[[Tuple[PreHookContext, Tuple[Any, ...], Dict[str, Any]]] on success
        - Err[str] on failure
    """
    try:
        action = context.obj.syft_make_action_with_self(
            op=context.op_name,
            args=args,
            kwargs=kwargs,
            action_type=context.action_type,
        )
        context.action = action
    except Exception as e:
        msg = "make_action_side_effect failed"
        logger.error(msg, exc_info=e)
        return Err(f"{msg} with {traceback.format_exc()}")

    return Ok((context, args, kwargs))


class TraceResultRegistry:
    __result_registry__: dict[int, TraceResult] = {}

    @classmethod
    def set_trace_result_for_current_thread(
        cls,
        client: SyftClient,
    ) -> None:
        cls.__result_registry__[threading.get_ident()] = TraceResult(
            client=client, is_tracing=True
        )

    @classmethod
    def get_trace_result_for_thread(cls) -> TraceResult | None:
        return cls.__result_registry__.get(threading.get_ident(), None)

    @classmethod
    def reset_result_for_thread(cls) -> None:
        if threading.get_ident() in cls.__result_registry__:
            del cls.__result_registry__[threading.get_ident()]

    @classmethod
    def current_thread_is_tracing(cls) -> bool:
        trace_result = cls.get_trace_result_for_thread()
        if trace_result is None:
            return False
        else:
            return trace_result.is_tracing


class TraceResult(SyftBaseModel):
    result: list = []
    client: SyftClient
    is_tracing: bool = False


def trace_action_side_effect(
    context: PreHookContext, *args: Any, **kwargs: Any
) -> Result[Ok[tuple[PreHookContext, tuple[Any, ...], dict[str, Any]]], Err[str]]:
    action = context.action
    if action is not None and TraceResultRegistry.current_thread_is_tracing():
        trace_result = TraceResultRegistry.get_trace_result_for_thread()
        trace_result.result += [action]  # type: ignore
    return Ok((context, args, kwargs))


def convert_to_pointers(
    api: SyftAPI,
    server_uid: UID | None = None,
    args: list | None = None,
    kwargs: dict | None = None,
) -> tuple[list, dict]:
    # relative
    from ..dataset.dataset import Asset

    def process_arg(arg: ActionObject | Asset | UID | Any) -> Any:
        if (
            not isinstance(arg, ActionObject | Asset | UID)
            and api.signing_key is not None  # type: ignore[unreachable]
        ):
            arg = ActionObject.from_obj(  # type: ignore[unreachable]
                syft_action_data=arg,
                syft_client_verify_key=api.signing_key.verify_key,
                syft_server_location=api.server_uid,
            )
            arg.syft_server_uid = server_uid
            r = arg._save_to_blob_storage()
            if isinstance(r, SyftError):
                print(r.message)
            if isinstance(r, SyftWarning):
                logger.debug(r.message)
            arg = api.services.action.set(arg)
        return arg

    arg_list = [process_arg(arg) for arg in args] if args else []
    kwarg_dict = {k: process_arg(v) for k, v in kwargs.items()} if kwargs else {}

    return arg_list, kwarg_dict


def send_action_side_effect(
    context: PreHookContext, *args: Any, **kwargs: Any
) -> Result[Ok[tuple[PreHookContext, tuple[Any, ...], dict[str, Any]]], Err[str]]:
    """Create a new action from the context.op_name, and execute it on the remote server."""
    try:
        if context.action is None:
            result = make_action_side_effect(context, *args, **kwargs)
            if result.is_err():
                raise RuntimeError(result.err())

            context, _, _ = result.ok()

        action_result = context.obj.syft_execute_action(context.action, sync=True)

        if not isinstance(action_result, ActionObject):
            raise RuntimeError(f"Got back unexpected response : {action_result}")
        else:
            context.server_uid = action_result.syft_server_uid
            context.result_id = action_result.id
            context.result_twin_type = action_result.syft_twin_type
    except Exception as e:
        return Err(
            f"send_action_side_effect failed with {e}\n {traceback.format_exc()}"
        )
    return Ok((context, args, kwargs))


def propagate_server_uid(
    context: PreHookContext, op: str, result: Any
) -> Result[Ok[Any], Err[str]]:
    """Patch the result to include the syft_server_uid

    Parameters:
        context: PreHookContext
            PreHookContext object
        op: str
            Which operation was executed
        result: Any
            The result to patch
    Returns:
        - Ok[[result] on success
        - Err[str] on failure
    """
    if context.op_name in dont_make_side_effects or not hasattr(
        context.obj, "syft_server_uid"
    ):
        return Ok(result)

    try:
        syft_server_uid = getattr(context.obj, "syft_server_uid", None)
        if syft_server_uid is None:
            raise RuntimeError(
                "Can't proagate server_uid because parent doesnt have one"
            )

        if op not in context.obj._syft_dont_wrap_attrs():
            if hasattr(result, "syft_server_uid"):
                result.syft_server_uid = syft_server_uid
        else:
            raise RuntimeError("dont propogate server_uid because output isnt wrapped")
    except Exception:
        return Err(f"propagate_server_uid failed with {traceback.format_exc()}")

    return Ok(result)


def debox_args_and_kwargs(args: Any, kwargs: Any) -> tuple[Any, Any]:
    filtered_args = []
    filtered_kwargs = {}
    for a in args:
        value = a
        if hasattr(value, "syft_action_data"):
            value = value.syft_action_data
        filtered_args.append(value)

    for k, a in kwargs.items():
        value = a
        if hasattr(value, "syft_action_data"):
            value = value.syft_action_data
        filtered_kwargs[k] = a

    return tuple(filtered_args), filtered_kwargs


BASE_PASSTHROUGH_ATTRS: list[str] = [
    "is_mock",
    "is_real",
    "is_twin",
    "is_pointer",
    "request",
    "__repr__",
    "_repr_markdown_",
    "syft_twin_type",
    "_repr_debug_",
    "as_empty",
    "get",
    "is_link",
    "wait",
    "_save_to_blob_storage",
    "_save_to_blob_storage_",
    "syft_action_data",
    "__check_action_data",
    "as_empty_data",
    "_set_obj_location_",
    "syft_action_data_cache",
    "reload_cache",
    "syft_resolved",
    "refresh_object",
    "syft_action_data_server_id",
    "server_uid",
    "__sha256__",
    "__hash_exclude_attrs__",
    "__hash__",
    "create_shareable_sync_copy",
    "_has_private_sync_attrs",
    "__exclude_sync_diff_attrs__",
    "__repr_attrs__",
    "get_sync_dependencies",
    "_data_repr",
    "syft_eq",
    "__table_coll_widths__",
    "_clear_cache",
    "_set_reprs",
]


def truncate_str(string: str, length: int = 100) -> str:
    stringlen = len(string)
    if stringlen > length:
        n_hidden = stringlen - length
        string = f"{string[:length]}... ({n_hidden} characters hidden)"
    return string


@serializable(without=["syft_pre_hooks__", "syft_post_hooks__"])
class ActionObjectV3(SyncableSyftObject):
    """Action object for remote execution."""

    __canonical_name__ = "ActionObject"
    __version__ = SYFT_OBJECT_VERSION_3
    __private_sync_attr_mocks__: ClassVar[dict[str, Any]] = {
        "syft_action_data_cache": None,
        "syft_blob_storage_entry_id": None,
    }

    __attr_searchable__: list[str] = []  # type: ignore[misc]
    syft_action_data_cache: Any | None = None
    syft_blob_storage_entry_id: UID | None = None
    syft_pointer_type: ClassVar[type[ActionObjectPointer]]

    # Help with calculating history hash for code verification
    syft_parent_hashes: int | list[int] | None = None
    syft_parent_op: str | None = None
    syft_parent_args: Any | None = None
    syft_parent_kwargs: Any | None = None
    syft_history_hash: int | None = None
    syft_internal_type: ClassVar[type[Any]]
    syft_server_uid: UID | None = None
    syft_pre_hooks__: dict[str, list] = {}
    syft_post_hooks__: dict[str, list] = {}
    syft_twin_type: TwinMode = TwinMode.NONE
    syft_passthrough_attrs: list[str] = BASE_PASSTHROUGH_ATTRS
    syft_action_data_type: type | None = None
    syft_action_data_repr_: str | None = None
    syft_action_data_str_: str | None = None
    syft_has_bool_attr: bool | None = None
    syft_resolve_data: bool | None = None
    syft_created_at: DateTime | None = None
    syft_resolved: bool = True
    syft_action_data_server_id: UID | None = None


@serializable(without=["syft_pre_hooks__", "syft_post_hooks__"])
class ActionObject(SyncableSyftObject):
    """Action object for remote execution."""

    __canonical_name__ = "ActionObject"
    __version__ = SYFT_OBJECT_VERSION_4
    __private_sync_attr_mocks__: ClassVar[dict[str, Any]] = {
        "syft_action_data_cache": None,
        "syft_blob_storage_entry_id": None,
    }

    __attr_searchable__: list[str] = []  # type: ignore[misc]
    syft_action_data_cache: Any | None = None
    syft_blob_storage_entry_id: UID | None = None
    syft_pointer_type: ClassVar[type[ActionObjectPointer]]

    # Help with calculating history hash for code verification
    syft_parent_hashes: int | list[int] | None = None
    syft_parent_op: str | None = None
    syft_parent_args: Any | None = None
    syft_parent_kwargs: Any | None = None
    syft_history_hash: int | None = None
    syft_internal_type: ClassVar[type[Any]]
    syft_server_uid: UID | None = None
    syft_pre_hooks__: dict[str, list] = {}
    syft_post_hooks__: dict[str, list] = {}
    syft_twin_type: TwinMode = TwinMode.NONE
    syft_passthrough_attrs: list[str] = BASE_PASSTHROUGH_ATTRS
    syft_action_data_type: type | None = None
    syft_action_data_repr_: str | None = None
    syft_action_data_str_: str | None = None
    syft_has_bool_attr: bool | None = None
    syft_resolve_data: bool | None = None
    syft_created_at: DateTime | None = None
    syft_resolved: bool = True
    syft_action_data_server_id: UID | None = None
    syft_action_saved_to_blob_store: bool = True
    # syft_dont_wrap_attrs = ["shape"]

    def syft_get_diffs(self, ext_obj: Any) -> list[AttrDiff]:
        # relative
        from ...service.sync.diff_state import AttrDiff

        diff_attrs = []

        # Sanity check
        if ext_obj.id != self.id:
            raise Exception("Not the same id for low side and high side requests")

        low_data = ext_obj.syft_action_data
        high_data = self.syft_action_data

        try:
            cmp = low_data != high_data
            if isinstance(cmp, Iterable):
                cmp = all(cmp)
        except Exception:
            cmp = False

        if cmp:
            diff_attr = AttrDiff(
                attr_name="syft_action_data", low_attr=low_data, high_attr=high_data
            )
            diff_attrs.append(diff_attr)
        return diff_attrs

    def _set_obj_location_(self, server_uid: UID, credentials: SyftVerifyKey) -> None:
        self.syft_server_location = server_uid
        self.syft_client_verify_key = credentials
        if self.syft_action_data_server_id is None:
            self.syft_action_data_server_id = server_uid

    @property
    def syft_action_data(self) -> Any:
        if self.syft_blob_storage_entry_id and self.syft_created_at:
            self.reload_cache()
        return self.syft_action_data_cache

    def reload_cache(self) -> None:
        # If ActionDataEmpty then try to fetch it from store.
        if isinstance(self.syft_action_data_cache, ActionDataEmpty):
            blob_storage_read_method = from_api_or_context(
                func_or_path="blob_storage.read",
                syft_server_location=self.syft_server_location,
                syft_client_verify_key=self.syft_client_verify_key,
            )

            if blob_storage_read_method is not None:
                blob_retrieval_object = blob_storage_read_method(
                    uid=self.syft_blob_storage_entry_id
                ).unwrap(f"Could not fetch actionobject data.")
                # relative
                from ...store.blob_storage import BlobRetrieval
                if isinstance(blob_retrieval_object, BlobRetrieval):
                    # TODO: This change is temporary to for gateway to be compatible with the new blob storage
                    self.syft_action_data_cache = blob_retrieval_object.read()
                    self.syft_action_data_type = type(self.syft_action_data)
                    return None
                else:
                    # In the case of gateway, we directly receive the actual object
                    # TODO: The ideal solution would be to stream the object from the datasite through the gateway
                    # Currently , we are just passing the object as it is, which would be fixed later.
                    self.syft_action_data_cache = blob_retrieval_object
                    self.syft_action_data_type = type(self.syft_action_data)
                    return None
            else:
<<<<<<< HEAD
                raise SyftException(public_meesage="Could not reload cache, could not get read method")
=======
                return SyftError(
                    message="Could not reload cache, could not get read method"
                )
>>>>>>> d0e0ea41

        return None

    def _save_to_blob_storage_(self, data: Any) -> SyftWarning | None:
        # relative
        from ...types.blob_storage import BlobFile
        from ...types.blob_storage import CreateBlobStorageEntry

        if not isinstance(data, ActionDataEmpty):
            if isinstance(data, BlobFile):
                if not data.uploaded:
                    api = APIRegistry.api_for(
                        self.syft_server_location, self.syft_client_verify_key
                    )
                    data._upload_to_blobstorage_from_api(api)
            else:
                get_metadata = from_api_or_context(
                    func_or_path="metadata.get_metadata",
                    syft_server_location=self.syft_server_location,
                    syft_client_verify_key=self.syft_client_verify_key,
                )
                if get_metadata is not None and not can_upload_to_blob_storage(
                    data, get_metadata()
                ):
                    self.syft_action_saved_to_blob_store = False
                    return SyftWarning(
                        message=f"The action object {self.id} was not saved to "
                        f"the blob store but to memory cache since it is small."
                    )
                serialized = serialize(data, to_bytes=True)
                size = sys.getsizeof(serialized)
                storage_entry = CreateBlobStorageEntry.from_obj(data, file_size=size)

                if not TraceResultRegistry.current_thread_is_tracing():
                    self.syft_action_data_cache = self.as_empty_data()
                if self.syft_blob_storage_entry_id is not None:
                    # TODO: check if it already exists
                    storage_entry.id = self.syft_blob_storage_entry_id
                allocate_method = from_api_or_context(
                    func_or_path="blob_storage.allocate",
                    syft_server_location=self.syft_server_location,
                    syft_client_verify_key=self.syft_client_verify_key,
                )
                if allocate_method is not None:
                    blob_deposit_object = allocate_method(storage_entry)
                    blob_deposit_object.write(BytesIO(serialized)).unwrap()
                    self.syft_blob_storage_entry_id = (
                        blob_deposit_object.blob_storage_entry_id
                    )
                else:
                    logger.warn("cannot save to blob storage. allocate_method=None")

            self.syft_action_data_type = type(data)
            self._set_reprs(data)
            self.syft_has_bool_attr = hasattr(data, "__bool__")
        else:
            logger.debug(
                "skipping writing action object to store, passed data was empty."
            )

        self.syft_action_data_cache = data

        return None

    @as_result(SyftException)
    def _save_to_blob_storage(
        self, allow_empty: bool = False
    ) -> SyftSuccess | SyftWarning:
        data = self.syft_action_data

        if isinstance(data, ActionDataEmpty):
            raise SyftException(
                message=f"cannot store empty object {self.id} to the blob storage"
            )

        result = self._save_to_blob_storage_(data)
        if isinstance(result, SyftWarning):
            return result
        if not TraceResultRegistry.current_thread_is_tracing():
            self._clear_cache()
        return SyftSuccess(message=f"Saved action object {self.id} to the blob store")

    def _clear_cache(self) -> None:
        self.syft_action_data_cache = self.as_empty_data()

    def _set_reprs(self, data: any) -> None:
        if inspect.isclass(data):
            self.syft_action_data_repr_ = truncate_str(repr_cls(data))
        else:
            self.syft_action_data_repr_ = truncate_str(
                data._repr_markdown_()
                if hasattr(data, "_repr_markdown_")
                else data.__repr__()
            )
        self.syft_action_data_str_ = truncate_str(str(data))

    @property
    def is_pointer(self) -> bool:
        return self.syft_server_uid is not None

    @property
    def syft_lineage_id(self) -> LineageID:
        """Compute the LineageID of the ActionObject, using the `id` and the `syft_history_hash` members"""
        return LineageID(self.id, self.syft_history_hash)

    model_config = ConfigDict(validate_assignment=True)

    @model_validator(mode="before")
    @classmethod
    def __check_action_data(cls, values: dict) -> dict:
        v = values.get("syft_action_data_cache")
        if values.get("syft_action_data_type", None) is None:
            values["syft_action_data_type"] = type(v)
        if not isinstance(v, ActionDataEmpty):
            if inspect.isclass(v):
                values["syft_action_data_repr_"] = truncate_str(repr_cls(v))
            else:
                values["syft_action_data_repr_"] = truncate_str(
                    v._repr_markdown_()
                    if v is not None and hasattr(v, "_repr_markdown_")
                    else v.__repr__()
                )
            values["syft_action_data_str_"] = truncate_str(str(v))
            values["syft_has_bool_attr"] = hasattr(v, "__bool__")
        return values

    @property
    def is_mock(self) -> bool:
        return self.syft_twin_type == TwinMode.MOCK

    @property
    def is_real(self) -> bool:
        return self.syft_twin_type == TwinMode.PRIVATE

    @property
    def is_twin(self) -> bool:
        return self.syft_twin_type != TwinMode.NONE

    def syft_point_to(self, server_uid: UID) -> ActionObject:
        """Set the syft_server_uid, used in the post hooks"""
        self.syft_server_uid = server_uid
        return self

    def syft_get_property(self, obj: Any, method: str) -> Any:
        klass_method = getattr(type(obj), method, None)
        if klass_method is None:
            raise Exception(f"{type(obj)} has no {method} attribute")
        return klass_method.__get__(obj)

    def syft_is_property(self, obj: Any, method: str) -> bool:
        klass_method = getattr(type(obj), method, None)
        return isinstance(klass_method, property) or inspect.isdatadescriptor(
            klass_method
        )

    def syft_eq(self, ext_obj: Self | None) -> bool:
        if ext_obj is None:
            return False
        return self.id.id == ext_obj.id.id

    def syft_execute_action(
        self, action: Action, sync: bool = True
    ) -> ActionObjectPointer:
        """Execute a remote action

        Parameters:
            action: Action
                Which action to execute
            sync: bool
                Run sync/async

        Returns:
            ActionObjectPointer
        """
        if self.syft_server_uid is None:
            raise SyftException("Pointers can't execute without a server_uid.")

        # relative
        from ...client.api import APIRegistry
        from ...client.api import SyftAPICall

        api = APIRegistry.api_for(
            server_uid=self.syft_server_uid,
            user_verify_key=self.syft_client_verify_key,
        )
        if api is None:
            raise ValueError(f"api is None. You must login to {self.syft_server_uid}")
        kwargs = {"action": action}
        api_call = SyftAPICall(
            server_uid=self.syft_server_uid,
            path="action.execute",
            args=[],
            kwargs=kwargs,
        )
        res = api.make_call(api_call)
        if isinstance(res, SyftError):
            print(f"Error during action:\n{res}")
        if isinstance(res, SyftSuccess):
            return res.value  # type: ignore[return-value]
        return res  # type: ignore[return-value]

    def request(self, client: SyftClient) -> Any | SyftError:
        # relative
        from ..request.request import ActionStoreChange
        from ..request.request import SubmitRequest

        action_object_link = LinkedObject.from_obj(
            self, server_uid=self.syft_server_uid
        )
        permission_change = ActionStoreChange(
            linked_obj=action_object_link, apply_permission_type=ActionPermission.READ
        )
        if client.credentials is None:
            return SyftError(f"{client} has no signing key")
        submit_request = SubmitRequest(
            changes=[permission_change],
            requesting_user_verify_key=client.credentials.verify_key,
        )
        return client.api.services.request.submit(submit_request)

    def _syft_try_to_save_to_store(self, obj: SyftObject) -> None:
        if self.syft_server_uid is None or self.syft_client_verify_key is None:
            return
        elif obj.syft_server_uid is not None:
            return

        if obj.syft_blob_storage_entry_id is not None:
            return
        # TODO fix: the APIRegistry often gets the wrong client
        # if you have 2 clients in memory
        # therefore the following happens if you call a method
        # with a pointer to a twin (mock version)
        # 1) it gets the wrong credentials
        # 2) it uses the mock version to overwrite the real version
        # 3) it shouldnt send in the first place as it already exists

        # relative
        from ...client.api import APIRegistry

        if obj.syft_server_location is None:
            obj.syft_server_location = obj.syft_server_uid

        action = Action(
            path="",
            op="",
            remote_self=None,
            result_id=obj.id,
            args=[],
            kwargs={},
            action_type=ActionType.CREATEOBJECT,
            create_object=obj,
        )

        if TraceResultRegistry.current_thread_is_tracing():
            trace_result = TraceResultRegistry.get_trace_result_for_thread()
            trace_result.result += [action]  # type: ignore

        api = APIRegistry.api_for(
            server_uid=self.syft_server_location,
            user_verify_key=self.syft_client_verify_key,
        )
        if api is None:
            print(
                f"failed saving {obj} to blob storage, api is None. You must login to {self.syft_server_location}"
            )
            return
        else:
            obj._set_obj_location_(api.server_uid, api.signing_key.verify_key)  # type: ignore[union-attr]

        res = api.services.action.execute(action)
        if isinstance(res, SyftError):
            print(f"Failed to to store (arg) {obj} to store, {res}")

    def _syft_prepare_obj_uid(self, obj: Any) -> LineageID:
        # We got the UID
        if isinstance(obj, UID | LineageID):
            return LineageID(obj.id)

        # We got the ActionObjectPointer
        if isinstance(obj, ActionObjectPointer):
            return obj.syft_lineage_id

        # We got the ActionObject. We need to save it in the store.
        if isinstance(obj, ActionObject):
            self._syft_try_to_save_to_store(obj)
            return obj.syft_lineage_id

        # We got a raw object. We need to create the ActionObject from scratch and save it in the store.
        act_obj = ActionObject.from_obj(
            obj,
            syft_client_verify_key=self.syft_client_verify_key,
            syft_server_location=self.syft_server_location,
        )

        self._syft_try_to_save_to_store(act_obj)

        return act_obj.syft_lineage_id

    def syft_make_action(
        self,
        path: str,
        op: str,
        remote_self: UID | LineageID | None = None,
        args: (
            list[UID | LineageID | ActionObjectPointer | ActionObject | Any] | None
        ) = None,
        kwargs: (
            dict[str, UID | LineageID | ActionObjectPointer | ActionObject | Any] | None
        ) = None,
        action_type: ActionType | None = None,
    ) -> Action:
        """Generate new action from the information

        Parameters:
            path: str
                The path of the Type of the remote object.
            op: str
                The method to be executed from the remote object.
            remote_self: Optional[Union[UID, LineageID]]
                The extended UID of the SyftObject
            args: Optional[List[Union[UID, LineageID, ActionObjectPointer, ActionObject]]]
                `op` args
            kwargs: Optional[Dict[str, Union[UID, LineageID, ActionObjectPointer, ActionObject]]]
                `op` kwargs
        Returns:
            Action object

        Raises:
            ValueError: For invalid args or kwargs
            PydanticValidationError: For args and kwargs
        """
        if args is None:
            args = []
        if kwargs is None:
            kwargs = {}

        arg_ids = [self._syft_prepare_obj_uid(obj) for obj in args]

        kwarg_ids = {k: self._syft_prepare_obj_uid(obj) for k, obj in kwargs.items()}

        action = Action(
            path=path,
            op=op,
            remote_self=LineageID(remote_self),
            args=arg_ids,
            kwargs=kwarg_ids,
            action_type=action_type,
        )
        return action

    def syft_make_action_with_self(
        self,
        op: str,
        args: list[UID | ActionObjectPointer] | None = None,
        kwargs: dict[str, UID | ActionObjectPointer] | None = None,
        action_type: ActionType | None = None,
    ) -> Action:
        """Generate new method action from the current object.

        Parameters:
            op: str
                The method to be executed from the remote object.
            args: List[LineageID]
                `op` args
            kwargs: Dict[str, LineageID]
                `op` kwargs
        Returns:
            Action object

        Raises:
            ValueError: For invalid args or kwargs
            PydanticValidationError: For args and kwargs
        """
        path = self.syft_get_path()
        return self.syft_make_action(
            path=path,
            op=op,
            remote_self=self.syft_lineage_id,
            args=args,
            kwargs=kwargs,
            action_type=action_type,
        )

    def get_sync_dependencies(
        self, context: AuthedServiceContext, **kwargs: dict
    ) -> list[UID]:  # type: ignore
        # relative
        from ..job.job_stash import Job

        job_service = context.server.get_service("jobservice")  # type: ignore
        job: Job | None | SyftError = job_service.get_by_result_id(context, self.id.id)  # type: ignore
        if isinstance(job, SyftError):
            return job
        elif job is not None:
            return [job.id]
        else:
            return []

    def syft_get_path(self) -> str:
        """Get the type path of the underlying object"""
        if (
            isinstance(self, AnyActionObject)
            and self.syft_internal_type
            and self.syft_action_data_type is not None
        ):
            # avoids AnyActionObject errors
            return f"{self.syft_action_data_type.__name__}"
        return f"{type(self).__name__}"

    def syft_remote_method(
        self,
        op: str,
    ) -> Callable:
        """Generate a Callable object for remote calls.

        Parameters:
            op: str
                he method to be executed from the remote object.

        Returns:
            A function
        """

        def wrapper(
            *args: list[UID | ActionObjectPointer] | None,
            **kwargs: dict[str, UID | ActionObjectPointer] | None,
        ) -> Action:
            return self.syft_make_action_with_self(op=op, args=args, kwargs=kwargs)

        return wrapper

    def send(self, client: SyftClient) -> Any:
        return self._send(
            server_uid=client.id,
            verify_key=client.verify_key,
            add_storage_permission=True,
        )

    def _send(
        self,
        server_uid: UID,
        verify_key: SyftVerifyKey,
        add_storage_permission: bool = True,
    ) -> Self | SyftError:
        self._set_obj_location_(server_uid, verify_key)

        blob_storage_res = self._save_to_blob_storage()
        if isinstance(blob_storage_res, SyftError):
            return blob_storage_res

        api = self._get_api()

        if isinstance(blob_storage_res, SyftWarning):
            logger.debug(blob_storage_res.message)
        res = api.services.action.set(
            self,
            add_storage_permission=add_storage_permission,
        )
        if isinstance(res, ActionObject):
            self.syft_created_at = res.syft_created_at
        return res

    def get_from(self, client: SyftClient) -> Any:
        """Get the object from a Syft Client"""
        res = client.api.services.action.get(self.id)
        if not isinstance(res, ActionObject):
            return SyftError(message=f"{res}")
        else:
            return res.syft_action_data

    def refresh_object(self, resolve_nested: bool = True) -> ActionObject | SyftError:
        # relative
        from ...client.api import APIRegistry

        api = APIRegistry.api_for(
            server_uid=self.syft_server_location,
            user_verify_key=self.syft_client_verify_key,
        )
        if api is None:
            return SyftError(
                message=f"api is None. You must login to {self.syft_server_location}"
            )

        res = api.services.action.get(self.id, resolve_nested=resolve_nested)
        return res

    def has_storage_permission(self) -> bool:
        api = APIRegistry.api_for(
            server_uid=self.syft_server_location,
            user_verify_key=self.syft_client_verify_key,
        )

        if api is None:
            return False

        return api.services.action.has_storage_permission(self.id)

    def get(self, block: bool = False) -> Any:
        """Get the object from a Syft Client"""
        # relative

        if block:
            self.wait()

        res = self.refresh_object()
        if not isinstance(res, ActionObject):
            return SyftError(message=f"{res}")  # type: ignore
        elif issubclass(res.syft_action_data_type, Err):
            return SyftError(message=f"{res.syft_action_data.err()}")
        else:
            if not self.has_storage_permission():
                prompt_warning_message(
                    message="This is a placeholder object, the real data lives on a different server and is not synced."
                )
            nested_res = res.syft_action_data
            if isinstance(nested_res, ActionObject):
                nested_res.syft_server_location = res.syft_server_location
                nested_res.syft_client_verify_key = res.syft_client_verify_key
            return nested_res

    def as_empty(self) -> ActionObject:
        id = self.id

        if isinstance(id, LineageID):
            id = id.id

        res = ActionObject.empty(
            self.syft_internal_type,
            id,
            self.syft_lineage_id,
            self.syft_resolved,
            syft_blob_storage_entry_id=self.syft_blob_storage_entry_id,
        )
        if isinstance(self.id, LineageID):
            res.id = self.id

        return res

    def create_shareable_sync_copy(self, mock: bool) -> ActionObject:
        if mock:
            res = self.as_empty()
            for k, v in self.__private_sync_attr_mocks__.items():
                setattr(res, k, v)
            return res
        return self

    @staticmethod
    def from_path(
        path: str | Path,
        id: UID | None = None,
        syft_lineage_id: LineageID | None = None,
        syft_client_verify_key: SyftVerifyKey | None = None,
        syft_server_location: UID | None = None,
    ) -> ActionObject:
        """Create an Action Object from a file."""
        # relative
        from ...types.blob_storage import BlobFile

        if id is not None and syft_lineage_id is not None and id != syft_lineage_id.id:
            raise ValueError("UID and LineageID should match")

        _path = path if isinstance(path, Path) else Path(path)
        syft_action_data = BlobFile(path=_path, file_name=_path.name)

        action_type = action_type_for_object(syft_action_data)

        action_object = action_type(syft_action_data_cache=syft_action_data)

        if id is not None:
            action_object.id = id

        if syft_client_verify_key is not None:
            action_object.syft_client_verify_key = syft_client_verify_key

        if syft_server_location is not None:
            action_object.syft_server_location = syft_server_location

        if syft_lineage_id is not None:
            action_object.id = syft_lineage_id.id
            action_object.syft_history_hash = syft_lineage_id.syft_history_hash
        elif id is not None:
            action_object.syft_history_hash = hash(id)

        return action_object

    @staticmethod
    def from_obj(
        syft_action_data: Any,
        id: UID | None = None,
        syft_lineage_id: LineageID | None = None,
        syft_client_verify_key: SyftVerifyKey | None = None,
        syft_server_location: UID | None = None,
        syft_resolved: bool | None = True,
        data_server_id: UID | None = None,
        syft_blob_storage_entry_id: UID | None = None,
    ) -> ActionObject:
        """Create an ActionObject from an existing object.

        Parameters:
            syft_action_data: Any
                The object to be converted to a Syft ActionObject
            id: Optional[UID]
                Which ID to use for the ActionObject. Optional
            syft_lineage_id: Optional[LineageID]
                Which LineageID to use for the ActionObject. Optional
        """
        if id is not None and syft_lineage_id is not None and id != syft_lineage_id.id:
            raise ValueError("UID and LineageID should match")

        action_type = action_type_for_object(syft_action_data)
        action_object = action_type(syft_action_data_cache=syft_action_data)
        action_object.syft_blob_storage_entry_id = syft_blob_storage_entry_id
        action_object.syft_action_data_server_id = data_server_id
        action_object.syft_resolved = syft_resolved

        if id is not None:
            action_object.id = id

        if syft_client_verify_key is not None:
            action_object.syft_client_verify_key = syft_client_verify_key

        if syft_server_location is not None:
            action_object.syft_server_location = syft_server_location

        if syft_lineage_id is not None:
            action_object.id = syft_lineage_id.id
            action_object.syft_history_hash = syft_lineage_id.syft_history_hash
        elif id is not None:
            action_object.syft_history_hash = hash(id)

        return action_object

    @classmethod
    def add_trace_hook(cls) -> bool:
        return True
        # if trace_action_side_effect not in self.syft_pre_hooks__[HOOK_ALWAYS]:
        #     self.syft_pre_hooks__[HOOK_ALWAYS].append(trace_action_side_effect)

    @classmethod
    def remove_trace_hook(cls) -> bool:
        return True
        # self.syft_pre_hooks__[HOOK_ALWAYS].pop(trace_action_side_effct, None)

    def as_empty_data(self) -> ActionDataEmpty:
        return ActionDataEmpty(syft_internal_type=self.syft_internal_type)

    def wait(self, timeout: int | None = None) -> ActionObject | SyftError:
        # relative
        from ...client.api import APIRegistry

        api = APIRegistry.api_for(
            server_uid=self.syft_server_location,
            user_verify_key=self.syft_client_verify_key,
        )
        if isinstance(self.id, LineageID):
            obj_id = self.id.id
        else:
            obj_id = self.id

        counter = 0
        while api:
            obj_resolved: bool | str = api.services.action.is_resolved(obj_id)
            if isinstance(obj_resolved, str):
                return SyftError(message=obj_resolved)
            if obj_resolved:
                break
            if not obj_resolved:
                time.sleep(1)
                if timeout is not None:
                    counter += 1
                    if counter > timeout:
                        return SyftError(message="Reached Timeout!")

        return self

    @staticmethod
    def link(
        result_id: UID,
        pointer_id: UID | None = None,
    ) -> ActionObject:
        link = ActionDataLink(action_object_id=pointer_id)
        res = ActionObject.from_obj(
            id=result_id,
            syft_action_data=link,
        )
        return res

    @staticmethod
    def obj_not_ready(
        id: UID, syft_server_location: UID, syft_client_verify_key: SyftVerifyKey
    ) -> ActionObject:
        inner_obj = ObjectNotReady(obj_id=id)

        res = ActionObject.from_obj(
            id=id,
            syft_action_data=inner_obj,
            syft_resolved=False,
            syft_server_location=syft_server_location,
            syft_client_verify_key=syft_client_verify_key,
        )
        return res

    @classmethod
    def empty(
        # TODO: fix the mypy issue
        cls,
        syft_internal_type: type[Any] | None = None,
        id: UID | None = None,
        syft_lineage_id: LineageID | None = None,
        syft_resolved: bool | None = True,
        data_server_id: UID | None = None,
        syft_blob_storage_entry_id: UID | None = None,
    ) -> Self:
        """Create an ActionObject from a type, using a ActionDataEmpty object

        Parameters:
            syft_internal_type: Type
                The Type for which to create a ActionDataEmpty object
            id: Optional[UID]
                Which ID to use for the ActionObject. Optional
            syft_lineage_id: Optional[LineageID]
                Which LineageID to use for the ActionObject. Optional
        """

        syft_internal_type = (
            type(None) if syft_internal_type is None else syft_internal_type
        )
        empty = ActionDataEmpty(syft_internal_type=syft_internal_type)
        res = cls.from_obj(
            id=id,
            syft_lineage_id=syft_lineage_id,
            syft_action_data=empty,
            syft_resolved=syft_resolved,
            data_server_id=data_server_id,
            syft_blob_storage_entry_id=syft_blob_storage_entry_id,
        )
        res.__dict__["syft_internal_type"] = syft_internal_type
        return res

    def __post_init__(self) -> None:
        """Add pre/post hooks."""
        if HOOK_ALWAYS not in self.syft_pre_hooks__:
            self.syft_pre_hooks__[HOOK_ALWAYS] = []

        if HOOK_ON_POINTERS not in self.syft_pre_hooks__:
            self.syft_pre_hooks__[HOOK_ON_POINTERS] = []

        if HOOK_ALWAYS not in self.syft_post_hooks__:
            self.syft_post_hooks__[HOOK_ALWAYS] = []

        if HOOK_ON_POINTERS not in self.syft_post_hooks__:
            self.syft_post_hooks__[HOOK_ON_POINTERS] = []

        api = APIRegistry.api_for(
            self.syft_server_location, self.syft_client_verify_key
        )
        eager_execution_enabled = (
            api is not None
            and api.metadata is not None
            and api.metadata.eager_execution_enabled
        )

        self._syft_add_pre_hooks__(eager_execution_enabled)
        self._syft_add_post_hooks__(eager_execution_enabled)

        if isinstance(self.syft_action_data_type, ActionObject):
            raise Exception("Nested ActionObjects", self.syft_action_data_repr_)

        self.syft_history_hash = hash(self.id)

    def _syft_add_pre_hooks__(self, eager_execution: bool) -> None:
        """
        Add pre-hooks

        Args:
            eager_execution: bool: If eager execution is enabled, hooks for
                tracing and executing the action on remote are added.
        """

        # this should be a list as orders matters
        for side_effect in [make_action_side_effect]:
            if side_effect not in self.syft_pre_hooks__[HOOK_ALWAYS]:
                self.syft_pre_hooks__[HOOK_ALWAYS].append(side_effect)

        if eager_execution:
            for side_effect in [send_action_side_effect]:
                if side_effect not in self.syft_pre_hooks__[HOOK_ON_POINTERS]:
                    self.syft_pre_hooks__[HOOK_ON_POINTERS].append(side_effect)

            if trace_action_side_effect not in self.syft_pre_hooks__[HOOK_ALWAYS]:
                self.syft_pre_hooks__[HOOK_ALWAYS].append(trace_action_side_effect)

    def _syft_add_post_hooks__(self, eager_execution: bool) -> None:
        """
        Add post-hooks

        Args:
            eager_execution: bool: If eager execution is enabled, hooks for
                tracing and executing the action on remote are added.
        """
        if eager_execution:
            # this should be a list as orders matters
            for side_effect in [propagate_server_uid]:
                if side_effect not in self.syft_post_hooks__[HOOK_ALWAYS]:
                    self.syft_post_hooks__[HOOK_ALWAYS].append(side_effect)

    def _syft_run_pre_hooks__(
        self, context: PreHookContext, name: str, args: Any, kwargs: Any
    ) -> tuple[PreHookContext, tuple[Any, ...], dict[str, Any]]:
        """Hooks executed before the actual call"""
        result_args, result_kwargs = args, kwargs
        if name in self.syft_pre_hooks__:
            for hook in self.syft_pre_hooks__[name]:
                result = hook(context, *result_args, **result_kwargs)
                if result.is_ok():
                    context, result_args, result_kwargs = result.ok()
                else:
                    logger.debug(f"Pre-hook failed with {result.err()}")
        if name not in self._syft_dont_wrap_attrs():
            if HOOK_ALWAYS in self.syft_pre_hooks__:
                for hook in self.syft_pre_hooks__[HOOK_ALWAYS]:
                    result = hook(context, *result_args, **result_kwargs)
                    if result.is_ok():
                        context, result_args, result_kwargs = result.ok()
                    else:
                        msg = result.err().replace("\\n", "\n")
                        logger.debug(f"Pre-hook failed with {msg}")

        if self.is_pointer:
            if name not in self._syft_dont_wrap_attrs():
                if HOOK_ALWAYS in self.syft_pre_hooks__:
                    for hook in self.syft_pre_hooks__[HOOK_ON_POINTERS]:
                        result = hook(context, *result_args, **result_kwargs)
                        if result.is_ok():
                            context, result_args, result_kwargs = result.ok()
                        else:
                            msg = result.err().replace("\\n", "\n")
                            logger.debug(f"Pre-hook failed with {msg}")

        return context, result_args, result_kwargs

    def _syft_run_post_hooks__(
        self, context: PreHookContext, name: str, result: Any
    ) -> Any:
        """Hooks executed after the actual call"""
        new_result = result
        if name in self.syft_post_hooks__:
            for hook in self.syft_post_hooks__[name]:
                result = hook(context, name, new_result)
                if result.is_ok():
                    new_result = result.ok()
                else:
                    logger.debug(f"Post hook failed with {result.err()}")

        if name not in self._syft_dont_wrap_attrs():
            if HOOK_ALWAYS in self.syft_post_hooks__:
                for hook in self.syft_post_hooks__[HOOK_ALWAYS]:
                    result = hook(context, name, new_result)
                    if result.is_ok():
                        new_result = result.ok()
                    else:
                        logger.debug(f"Post hook failed with {result.err()}")

        if self.is_pointer:
            if name not in self._syft_dont_wrap_attrs():
                if HOOK_ALWAYS in self.syft_post_hooks__:
                    for hook in self.syft_post_hooks__[HOOK_ON_POINTERS]:
                        result = hook(context, name, new_result)
                        if result.is_ok():
                            new_result = result.ok()
                        else:
                            logger.debug(f"Post hook failed with {result.err()}")

        return new_result

    def _syft_output_action_object(
        self, result: Any, context: PreHookContext | None = None
    ) -> Any:
        """Wrap the result in an ActionObject"""
        if issubclass(type(result), ActionObject):
            return result

        constructor = action_type_for_type(result)
        syft_twin_type = TwinMode.NONE
        if context is not None and context.result_twin_type is not None:
            syft_twin_type = context.result_twin_type
        result = constructor(
            syft_twin_type=syft_twin_type,
            syft_action_data_cache=result,
            syft_server_location=self.syft_server_location,
            syft_client_verify_key=self.syft_client_verify_key,
        )
        return result

    def _syft_passthrough_attrs(self) -> list[str]:
        """These attributes are forwarded to the `object` base class."""
        return passthrough_attrs + getattr(self, "syft_passthrough_attrs", [])

    def _syft_dont_wrap_attrs(self) -> list[str]:
        """The results from these attributes are ignored from UID patching."""
        return dont_wrap_output_attrs + getattr(self, "syft_dont_wrap_attrs", [])

    def _syft_get_attr_context(self, name: str) -> Any:
        """Find which instance - Syft ActionObject or the original object - has the requested attribute."""
        defined_on_self = name in self.__dict__ or name in self.__private_attributes__

        # use the custom defined version
        context_self = self
        if not defined_on_self:
            context_self = self.syft_action_data

        return context_self

    def _syft_attr_propagate_ids(
        self, context: PreHookContext, name: str, result: Any
    ) -> Any:
        """Patch the results with the syft_history_hash, server_uid, and result_id."""
        if name in self._syft_dont_wrap_attrs():
            return result

        # Wrap as Syft Object
        result = self._syft_output_action_object(result, context)

        # Propagate History
        if context.action is not None:
            result.syft_history_hash = context.action.syft_history_hash

        # Propagate Syft Server UID
        result.syft_server_uid = context.server_uid

        # Propogate Syft Server Location and Client Verify Key
        result.syft_server_location = context.syft_server_location
        result.syft_client_verify_key = context.syft_client_verify_key

        # Propagate Syft blob storage entry id
        object_attrs = [
            "syft_blob_storage_entry_id",
            "syft_action_data_repr_",
            "syft_action_data_str_",
            "syft_action_data_type",
        ]
        for attr_name in object_attrs:
            attr_value = getattr(context.obj, attr_name, None)
            setattr(result, attr_name, attr_value)

        # Propagate Result ID
        if context.result_id is not None:
            result.id = context.result_id

        return result

    def _syft_wrap_attribute_for_bool_on_nonbools(self, name: str) -> Any:
        """Handle `__getattribute__` for bool casting."""
        if name != "__bool__":
            raise RuntimeError(
                "[_wrap_attribute_for_bool_on_nonbools] Use this only for the __bool__ operator"
            )

        if self.syft_has_bool_attr:
            raise RuntimeError(
                "[_wrap_attribute_for_bool_on_nonbools] self.syft_action_data already implements the bool operator"
            )

        logger.debug("[__getattribute__] Handling bool on nonbools")
        context = PreHookContext(
            obj=self,
            op_name=name,
            syft_server_location=self.syft_server_location,
            syft_client_verify_key=self.syft_client_verify_key,
        )
        context, _, _ = self._syft_run_pre_hooks__(context, name, (), {})

        # no input needs to propagate
        result = self._syft_run_post_hooks__(
            context,
            name,
            any(
                x is not None
                for x in (self.syft_blob_storage_entry_id, self.syft_action_data_cache)
            ),
        )
        result = self._syft_attr_propagate_ids(context, name, result)

        def __wrapper__bool__() -> bool:
            return result

        return __wrapper__bool__

    def _syft_wrap_attribute_for_properties(self, name: str) -> Any:
        """Handle `__getattribute__` for properties."""
        context_self = self._syft_get_attr_context(name)

        if not self.syft_is_property(context_self, name):
            raise RuntimeError(
                "[_wrap_attribute_for_properties] Use this only on properties"
            )
        logger.debug(f"[__getattribute__] Handling property {name}")

        context = PreHookContext(
            obj=self,
            op_name=name,
            action_type=ActionType.GETATTRIBUTE,
            syft_server_location=self.syft_server_location,
            syft_client_verify_key=self.syft_client_verify_key,
        )
        context, _, _ = self._syft_run_pre_hooks__(context, name, (), {})
        # no input needs to propagate
        result = self._syft_run_post_hooks__(
            context, name, self.syft_get_property(context_self, name)
        )

        return self._syft_attr_propagate_ids(context, name, result)

    def _syft_wrap_attribute_for_methods(self, name: str) -> Any:
        """Handle `__getattribute__` for methods."""

        # check for other types that aren't methods, functions etc
        def fake_func(*args: Any, **kwargs: Any) -> Any:
            return ActionDataEmpty(syft_internal_type=self.syft_internal_type)

        logger.debug(f"[__getattribute__] Handling method {name}")
        if (
            issubclass(self.syft_action_data_type, ActionDataEmpty)
            and name not in action_data_empty_must_run
        ):
            original_func = fake_func
        else:
            original_func = getattr(self.syft_action_data, name)

        debug_original_func(name, original_func)

        def _base_wrapper(*args: Any, **kwargs: Any) -> Any:
            context = PreHookContext(
                obj=self,
                op_name=name,
                action_type=ActionType.METHOD,
                syft_server_location=self.syft_server_location,
                syft_client_verify_key=self.syft_client_verify_key,
            )
            context, pre_hook_args, pre_hook_kwargs = self._syft_run_pre_hooks__(
                context, name, args, kwargs
            )

            if has_action_data_empty(args=args, kwargs=kwargs):
                result = fake_func(*args, **kwargs)
            else:
                original_args, original_kwargs = debox_args_and_kwargs(
                    pre_hook_args, pre_hook_kwargs
                )
                result = original_func(*original_args, **original_kwargs)

            post_result = self._syft_run_post_hooks__(context, name, result)
            post_result = self._syft_attr_propagate_ids(context, name, post_result)

            return post_result

        if inspect.ismethod(original_func) or inspect.ismethoddescriptor(original_func):
            logger.debug(f"Running method: {name}")

            def wrapper(_self: Any, *args: Any, **kwargs: Any) -> Any:
                return _base_wrapper(*args, **kwargs)

            wrapper = types.MethodType(wrapper, type(self))
        else:
            logger.debug(f"Running non-method: {name}")

            wrapper = _base_wrapper

        try:
            wrapper.__doc__ = original_func.__doc__
            logger.debug(
                "Found original signature for ",
                name,
                inspect.signature(original_func),
            )
            wrapper.__ipython_inspector_signature_override__ = inspect.signature(
                original_func
            )
        except Exception:
            logger.debug(f"name={name} has no signature")

        # third party
        return wrapper

    def _syft_setattr(self, name: str, value: Any) -> Any:
        args = (name, value)
        kwargs: dict = {}
        op_name = "__setattr__"

        def fake_func(*args: Any, **kwargs: Any) -> Any:
            return ActionDataEmpty(syft_internal_type=self.syft_internal_type)

        if isinstance(
            self.syft_action_data_type, ActionDataEmpty
        ) or has_action_data_empty(args=args, kwargs=kwargs):
            local_func = fake_func
        else:
            local_func = getattr(self.syft_action_data, op_name)

        context = PreHookContext(
            obj=self,
            op_name=op_name,
            action_type=ActionType.SETATTRIBUTE,
            syft_server_location=self.syft_server_location,
            syft_client_verify_key=self.syft_client_verify_key,
        )
        context, pre_hook_args, pre_hook_kwargs = self._syft_run_pre_hooks__(
            context, "__setattr__", args, kwargs
        )

        original_args, _ = debox_args_and_kwargs(pre_hook_args, pre_hook_kwargs)
        val = original_args[1]
        local_func(name, val)
        local_result = self

        post_result = self._syft_run_post_hooks__(context, op_name, local_result)
        post_result = self._syft_attr_propagate_ids(context, op_name, post_result)
        return post_result

    def __getattribute__(self, name: str) -> Any:
        """Called unconditionally to implement attribute accesses for instances of the class.
        If the class also defines __getattr__(), the latter will not be called unless __getattribute__()
        either calls it explicitly or raises an AttributeError.
        This method should return the (computed) attribute value or raise an AttributeError exception.
        In order to avoid infinite recursion in this method, its implementation should always:
         * call the base class method with the same name to access any attributes it needs
            for example : object.__getattribute__(self, name).
         * use the syft/_syft prefix for internal methods.
         * add the method name to the passthrough_attrs.

        Parameters:
            name: str
                The name of the attribute to access.
        """
        # bypass ipython canary verification
        if name == "_ipython_canary_method_should_not_exist_":
            return None

        # bypass certain attrs to prevent recursion issues
        if name.startswith("_syft") or name.startswith("syft"):
            return object.__getattribute__(self, name)

        if name in passthrough_attrs:
            return object.__getattribute__(self, name)

        # third party
        if name in self._syft_passthrough_attrs():
            return object.__getattribute__(self, name)

        # Handle bool operator on nonbools
        if name == "__bool__" and not self.syft_has_bool_attr:
            return self._syft_wrap_attribute_for_bool_on_nonbools(name)

        # check cache first
        if name in methods_to_check_in_cache:
            return getattr(self.syft_action_data_cache, name, None)

        # Handle Properties
        context_self = self._syft_get_attr_context(name)
        if self.syft_is_property(context_self, name):
            return self._syft_wrap_attribute_for_properties(name)

        # Handle anything else
        res = self._syft_wrap_attribute_for_methods(name)
        return res

    @property
    def is_link(self) -> bool:
        return self.syft_action_data_type is ActionDataLink

    def __setattr__(self, name: str, value: Any) -> Any:
        defined_on_self = name in self.__dict__ or name in self.__private_attributes__

        logger.debug(f">> {name} defined_on_self={defined_on_self}")

        # use the custom defined version
        if defined_on_self:
            self.__dict__[name] = value
            return value
        else:
            self._syft_setattr(name, value)
            context_self = self.syft_action_data
            return context_self.__setattr__(name, value)

    # def keys(self) -> KeysView[str]:
    #     return self.syft_action_data.keys()  # type: ignore

    ###### __DUNDER_MIFFLIN__

    # if we do not implement these boiler plate __method__'s then special infix
    # operations like x + y won't trigger __getattribute__
    # unless there is a super special reason we should write no code in these functions
    def _repr_markdown_(self, wrap_as_python: bool = True, indent: int = 0) -> str:
        if self.is_mock:
            res = "TwinPointer(Mock)"
        elif self.is_real:
            res = "TwinPointer(Real)"
        elif not self.is_twin:
            res = "Pointer"

        if isinstance(self.syft_action_data_cache, ActionDataEmpty):
            data_repr_ = self.syft_action_data_repr_
        else:
            if inspect.isclass(self.syft_action_data_cache):
                data_repr_ = repr_cls(self.syft_action_data_cache)
            else:
                data_repr_ = (
                    self.syft_action_data_cache._repr_markdown_()
                    if (
                        self.syft_action_data_cache is not None
                        and hasattr(self.syft_action_data_cache, "_repr_markdown_")
                    )
                    else self.syft_action_data_cache.__repr__()
                )

        return f"\n**{res}**\n\n{data_repr_}\n"

    def _data_repr(self) -> str | None:
        if isinstance(self.syft_action_data_cache, ActionDataEmpty):
            data_repr = self.syft_action_data_repr_
        elif inspect.isclass(self.syft_action_data_cache):
            data_repr = repr_cls(self.syft_action_data_cache)
        else:
            data_repr = self.syft_action_data_cache.__repr__()

        return data_repr

    def __repr__(self) -> str:
        if self.is_mock:
            res = "TwinPointer(Mock)"
        elif self.is_real:
            res = "TwinPointer(Real)"
        if not self.is_twin:
            res = "Pointer"
        data_repr = self._data_repr()
        return f"{res}:\n{data_repr}"

    def __call__(self, *args: Any, **kwds: Any) -> Any:
        return self.__call__(*args, **kwds)

    def __str__(self) -> str:
        if not inspect.isclass(self):
            return self.__str__()
        else:
            return self.syft_action_data_str_

    def __len__(self) -> int:
        return self.__len__()

    def __hash__(self, *args: Any, **kwargs: Any) -> int:
        return super().__hash__(*args, **kwargs)

    def __getitem__(self, key: Any) -> Any:
        return self._syft_output_action_object(self.__getitem__(key))

    def __setitem__(self, key: Any, value: Any) -> None:
        return self.__setitem__(key, value)

    def __contains__(self, key: Any) -> bool:
        return self.__contains__(key)

    def __bool__(self) -> bool:
        return self.__bool__()

    def __add__(self, other: Any) -> Any:
        return self._syft_output_action_object(self.__add__(other))

    def __sub__(self, other: Any) -> Any:
        return self._syft_output_action_object(self.__sub__(other))

    def __mul__(self, other: Any) -> Any:
        return self._syft_output_action_object(self.__mul__(other))

    def __matmul__(self, other: Any) -> Any:
        return self._syft_output_action_object(self.__matmul__(other))

    def __eq__(self, other: Any) -> Any:
        return self._syft_output_action_object(self.__eq__(other))

    def __ne__(self, other: Any) -> Any:
        return self._syft_output_action_object(self.__ne__(other))

    def __lt__(self, other: Any) -> Any:
        return self._syft_output_action_object(self.__lt__(other))

    def __gt__(self, other: Any) -> Any:
        return self._syft_output_action_object(self.__gt__(other))

    def __le__(self, other: Any) -> Any:
        return self._syft_output_action_object(self.__le__(other))

    def __ge__(self, other: Any) -> Any:
        return self._syft_output_action_object(self.__ge__(other))

    def __delattr__(self, key: Any) -> None:
        self.__delattr__(key)

    def __delitem__(self, key: Any) -> None:
        self.__delitem__(key)

    def __invert__(self) -> Any:
        return self._syft_output_action_object(self.__invert__())

    def __round__(self) -> Any:
        return self._syft_output_action_object(self.__round__())

    def __pos__(self) -> Any:
        return self._syft_output_action_object(self.__pos__())

    def __trunc__(self) -> Any:
        return self._syft_output_action_object(self.__trunc__())

    def __divmod__(self, other: Any) -> Any:
        return self._syft_output_action_object(self.__divmod__(other))

    def __floordiv__(self, other: Any) -> Any:
        return self._syft_output_action_object(self.__floordiv__(other))

    def __mod__(self, other: Any) -> Any:
        return self._syft_output_action_object(self.__mod__(other))

    def __abs__(self) -> Any:
        return self._syft_output_action_object(self.__abs__())

    def __neg__(self) -> Any:
        return self._syft_output_action_object(self.__neg__())

    def __or__(self, other: Any) -> Any:
        return self._syft_output_action_object(self.__or__(other))

    def __and__(self, other: Any) -> Any:
        return self._syft_output_action_object(self.__and__(other))

    def __xor__(self, other: Any) -> Any:
        return self._syft_output_action_object(self.__xor__(other))

    def __pow__(self, other: Any) -> Any:
        return self._syft_output_action_object(self.__pow__(other))

    def __truediv__(self, other: Any) -> Any:
        return self._syft_output_action_object(self.__truediv__(other))

    def __lshift__(self, other: Any) -> Any:
        return self._syft_output_action_object(self.__lshift__(other))

    def __rshift__(self, other: Any) -> Any:
        return self._syft_output_action_object(self.__rshift__(other))

    def __iter__(self) -> Any:
        return self._syft_output_action_object(self.__iter__())

    def __next__(self) -> Any:
        return self._syft_output_action_object(self.__next__())

    # r ops
    # we want the underlying implementation so we should just call into __getattribute__
    def __radd__(self, other: Any) -> Any:
        return self.__radd__(other)

    def __rsub__(self, other: Any) -> Any:
        return self.__rsub__(other)

    def __rmul__(self, other: Any) -> Any:
        return self.__rmul__(other)

    def __rmatmul__(self, other: Any) -> Any:
        return self.__rmatmul__(other)

    def __rmod__(self, other: Any) -> Any:
        return self.__rmod__(other)

    def __ror__(self, other: Any) -> Any:
        return self._syft_output_action_object(self.__ror__(other))

    def __rand__(self, other: Any) -> Any:
        return self._syft_output_action_object(self.__rand__(other))

    def __rxor__(self, other: Any) -> Any:
        return self._syft_output_action_object(self.__rxor__(other))

    def __rpow__(self, other: Any) -> Any:
        return self._syft_output_action_object(self.__rpow__(other))

    def __rtruediv__(self, other: Any) -> Any:
        return self._syft_output_action_object(self.__rtruediv__(other))

    def __rfloordiv__(self, other: Any) -> Any:
        return self._syft_output_action_object(self.__rfloordiv__(other))

    def __rlshift__(self, other: Any) -> Any:
        return self._syft_output_action_object(self.__rlshift__(other))

    def __rrshift__(self, other: Any) -> Any:
        return self._syft_output_action_object(self.__rrshift__(other))


@serializable()
class AnyActionObjectV3(ActionObjectV3):
    """
    This is a catch-all class for all objects that are not
    defined in the `action_types` dictionary.
    """

    __canonical_name__ = "AnyActionObject"
    __version__ = SYFT_OBJECT_VERSION_3

    syft_internal_type: ClassVar[type[Any]] = NoneType  # type: ignore
    # syft_passthrough_attrs: List[str] = []
    syft_dont_wrap_attrs: list[str] = ["__str__", "__repr__", "syft_action_data_str_"]
    syft_action_data_str_: str = ""


@serializable()
class AnyActionObject(ActionObject):
    """
    This is a catch-all class for all objects that are not
    defined in the `action_types` dictionary.
    """

    __canonical_name__ = "AnyActionObject"
    __version__ = SYFT_OBJECT_VERSION_4

    syft_internal_type: ClassVar[type[Any]] = NoneType  # type: ignore
    # syft_passthrough_attrs: List[str] = []
    syft_dont_wrap_attrs: list[str] = ["__str__", "__repr__", "syft_action_data_str_"]
    syft_action_data_str_: str = ""

    def __float__(self) -> float:
        return float(self.syft_action_data)

    def __int__(self) -> float:
        return int(self.syft_action_data)


action_types[Any] = AnyActionObject


def debug_original_func(name: str, func: Callable) -> None:
    logger.debug(f"{name} func is:")
    logger.debug(f"inspect.isdatadescriptor = {inspect.isdatadescriptor(func)}")
    logger.debug(f"inspect.isgetsetdescriptor = {inspect.isgetsetdescriptor(func)}")
    logger.debug(f"inspect.isfunction = {inspect.isfunction(func)}")
    logger.debug(f"inspect.isbuiltin = {inspect.isbuiltin(func)}")
    logger.debug(f"inspect.ismethod = {inspect.ismethod(func)}")
    logger.debug(f"inspect.ismethoddescriptor = {inspect.ismethoddescriptor(func)}")


def is_action_data_empty(obj: Any) -> bool:
    return isinstance(obj, AnyActionObject) and issubclass(
        obj.syft_action_data_type, ActionDataEmpty
    )


def has_action_data_empty(args: Any, kwargs: Any) -> bool:
    for a in args:
        if is_action_data_empty(a):
            return True

    for a in kwargs.values():
        if is_action_data_empty(a):
            return True
    return False


@migrate(ActionObjectV3, ActionObject)
def upgrade_action_object() -> list[Callable]:
    return [make_set_default("syft_action_saved_to_blob_store", True)]


@migrate(ActionObject, ActionObjectV3)
def downgrade_action_object() -> list[Callable]:
    return [drop("syft_action_saved_to_blob_store")]


@migrate(AnyActionObjectV3, AnyActionObject)
def upgrade_anyaction_object() -> list[Callable]:
    return [make_set_default("syft_action_saved_to_blob_store", True)]


@migrate(AnyActionObject, AnyActionObjectV3)
def downgrade_anyaction_object() -> list[Callable]:
    return [drop("syft_action_saved_to_blob_store")]<|MERGE_RESOLUTION|>--- conflicted
+++ resolved
@@ -818,13 +818,7 @@
                     self.syft_action_data_type = type(self.syft_action_data)
                     return None
             else:
-<<<<<<< HEAD
                 raise SyftException(public_meesage="Could not reload cache, could not get read method")
-=======
-                return SyftError(
-                    message="Could not reload cache, could not get read method"
-                )
->>>>>>> d0e0ea41
 
         return None
 
