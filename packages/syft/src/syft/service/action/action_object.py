# future
from __future__ import annotations

# stdlib
from collections.abc import Callable
from enum import Enum
import inspect
from io import BytesIO
from pathlib import Path
import time
import traceback
import types
from typing import Any
from typing import ClassVar
from typing import TYPE_CHECKING

# third party
from pydantic import ConfigDict
from pydantic import Field
from pydantic import field_validator
from pydantic import model_validator
from result import Err
from result import Ok
from result import Result
from typing_extensions import Self

# relative
from ...client.api import APIRegistry
from ...client.api import SyftAPI
from ...client.api import SyftAPICall
from ...client.client import SyftClient
from ...node.credentials import SyftVerifyKey
from ...serde.serializable import serializable
from ...serde.serialize import _serialize as serialize
from ...service.response import SyftError
from ...store.linked_obj import LinkedObject
from ...types.datetime import DateTime
from ...types.syft_object import SYFT_OBJECT_VERSION_2
from ...types.syft_object import SYFT_OBJECT_VERSION_3
from ...types.syft_object import SyftBaseObject
from ...types.syft_object import SyftObject
from ...types.syncable_object import SyncableSyftObject
from ...types.uid import LineageID
from ...types.uid import UID
from ...util.logger import debug
from ..response import SyftException
from ..service import from_api_or_context
from .action_data_empty import ActionDataEmpty
from .action_data_empty import ActionDataLink
from .action_data_empty import ObjectNotReady
from .action_permissions import ActionPermission
from .action_types import action_type_for_object
from .action_types import action_type_for_type
from .action_types import action_types

if TYPE_CHECKING:
    # relative
    from ..sync.diff_state import AttrDiff

NoneType = type(None)


@serializable()
class TwinMode(Enum):
    NONE = 0
    PRIVATE = 1
    MOCK = 2


@serializable()
class ActionType(Enum):
    GETATTRIBUTE = 1
    METHOD = 2
    SETATTRIBUTE = 4
    FUNCTION = 8
    CREATEOBJECT = 16
    SYFTFUNCTION = 32


def repr_cls(c: Any) -> str:
    return f"{c.__module__}.{c.__name__}"


@serializable()
class Action(SyftObject):
    """Serializable Action object.

    Parameters:
        path: str
            The path of the Type of the remote object.
        op: str
            The method to be executed from the remote object.
        remote_self: Optional[LineageID]
            The extended UID of the SyftObject
        args: List[LineageID]
            `op` args
        kwargs: Dict[str, LineageID]
            `op` kwargs
        result_id: Optional[LineageID]
            Extended UID of the resulted SyftObject
    """

    __canonical_name__ = "Action"
    __version__ = SYFT_OBJECT_VERSION_3

    __attr_searchable__: ClassVar[list[str]] = []

    path: str | None = None
    op: str | None = None
    remote_self: LineageID | None = None
    args: list[LineageID]
    kwargs: dict[str, LineageID]
    result_id: LineageID = Field(default_factory=lambda: LineageID(UID()))
    action_type: ActionType | None = None
    create_object: SyftObject | None = None
    user_code_id: UID | None = None

    @field_validator("result_id", mode="before")
    @classmethod
    def make_result_id(cls, v: Any) -> LineageID:
        return v if isinstance(v, LineageID) else LineageID(v)

    @property
    def full_path(self) -> str:
        """Action path and operation"""
        return f"{self.path}.{self.op}"

    @property
    def job_display_name(self) -> str:
        api = APIRegistry.api_for(
            node_uid=self.syft_node_location,
            user_verify_key=self.syft_client_verify_key,
        )
        if self.user_code_id is not None and api is not None:
            user_code = api.services.code.get_by_id(self.user_code_id)
            return user_code.service_func_name
        else:
            return f"{self.path}.{self.op}"

    @property
    def syft_history_hash(self) -> int:
        """Create a unique hash for the operations applied on the object."""
        hashes = 0
        if self.remote_self:
            hashes += hash(self.remote_self.syft_history_hash)
        # 🔵 TODO: resolve this
        # if the object is ActionDataEmpty then the type might not be equal to the
        # real thing. This is the same issue with determining the result type from
        # a pointer operation in the past, so we should think about what we want here
        # hashes += hash(self.path)
        hashes += hash(self.op)
        for arg in self.args:
            hashes += hash(arg.syft_history_hash)
        for k, arg in self.kwargs.items():
            hashes += hash(k)
            hashes += hash(arg.syft_history_hash)
        return hashes

    @classmethod
    def syft_function_action_from_kwargs_and_id(
        cls, kwargs: dict[str, Any], user_code_id: UID
    ) -> Self:
        kwarg_ids = {}
        for k, v in kwargs.items():
            kwarg_ids[k] = LineageID(v)
        return cls(
            args=[],
            kwargs=kwarg_ids,
            result_id=LineageID(),
            action_type=ActionType.SYFTFUNCTION,
            user_code_id=user_code_id,
        )

    @classmethod
    def from_api_call(cls, api_call: SyftAPICall) -> Action:
        # relative
        from ..code.user_code_service import map_kwargs_to_id

        kwargs = api_call.kwargs
        kwargs.pop("communication_protocol", None)
        function_id = kwargs.pop("uid", None)
        kwargs = map_kwargs_to_id(kwargs)
        kwarg_ids = {}
        for k, v in kwargs.items():
            kwarg_ids[k] = LineageID(v)

        action = cls(
            args=[],
            kwargs=kwarg_ids,
            result_id=LineageID(),
            action_type=ActionType.SYFTFUNCTION,
            user_code_id=function_id,
        )
        return action

    def __repr__(self) -> str:
        def repr_uid(_id: LineageID) -> str:
            return f"{str(_id)[:3]}..{str(_id)[-1]}"

        arg_repr = ", ".join([repr_uid(x) for x in self.args])
        kwargs_repr = ", ".join(
            [f"{key}={repr_uid(value)}" for key, value in self.kwargs.items()]
        )
        _coll_repr_ = (
            f"[{repr_uid(self.remote_self)}]" if self.remote_self is not None else ""
        )
        return (
            f"ActionObject {self.path}{_coll_repr_}.{self.op}({arg_repr},{kwargs_repr})"
        )


class ActionObjectPointer:
    pass


# Hooks
HOOK_ALWAYS = "ALWAYS"
HOOK_ON_POINTERS = "ON_POINTERS"

passthrough_attrs = [
    "__dict__",  # python
    "__class__",  # python
    "__repr_name__",  # python
    "__annotations__",  # python
    "_init_private_attributes",  # pydantic
    "__private_attributes__",  # pydantic
    "__config__",  # pydantic
    "__fields__",  # pydantic
    "__fields_set__",  # pydantic
    "__repr_str__",  # pydantic
    "__repr_args__",  # pydantic
    "__post_init__",  # syft
    "id",  # syft
    "to_mongo",  # syft 🟡 TODO 23: Add composeable / inheritable object passthrough attrs
    "__attr_searchable__",  # syft
    "__canonical_name__",  # syft
    "__version__",  # syft
    "__args__",  # pydantic
    "to_pointer",  # syft
    "to",  # syft
    "send",  # syft
    "_send",  # syft
    "_copy_and_set_values",  # pydantic
    "get_from",  # syft
    "get",  # syft
    "delete_data",  # syft
    "_save_to_blob_storage_",  # syft
    "syft_action_data",  # syft
    "syft_resolved",  # syft
    "syft_action_data_node_id",
    "node_uid",
    "migrate_to",  # syft
    "to_dict",  # syft
    "dict",  # syft
    "_iter",  # pydantic
    "__exclude_fields__",  # pydantic
    "__include_fields__",  # pydantic
    "_calculate_keys",  # pydantic
    "_get_value",  # pydantic
    "__pydantic_validator__",  # pydantic
    "__class_vars__",  # pydantic
    "__private_attributes__",  # pydantic
    "__signature__",  # pydantic
    "__pydantic_complete__",  # pydantic
    "__pydantic_core_schema__",  # pydantic
    "__pydantic_custom_init__",  # pydantic
    "__pydantic_decorators__",  # pydantic
    "__pydantic_generic_metadata__",  # pydantic
    "__pydantic_parent_namespace__",  # pydantic
    "__pydantic_post_init__",  # pydantic
    "__pydantic_root_model__",  # pydantic
    "__pydantic_serializer__",  # pydantic
    "__pydantic_validator__",  # pydantic
    "__pydantic_extra__",  # pydantic
    "__pydantic_fields_set__",  # pydantic
    "__pydantic_private__",  # pydantic
    "model_config",  # pydantic
    "model_computed_fields",  # pydantic
    "model_extra",  # pydantic
    "model_fields",  # pydantic
    "model_fields_set",  # pydantic
    "model_construct",  # pydantic
    "model_copy",  # pydantic
    "model_dump",  # pydantic
    "model_dump_json",  # pydantic
    "model_json_schema",  # pydantic
    "model_parametrized_name",  # pydantic
    "model_post_init",  # pydantic
    "model_rebuild",  # pydantic
    "model_validate",  # pydantic
    "model_validate_json",  # pydantic
    "copy",  # pydantic
    "__sha256__",  # syft
    "__hash_exclude_attrs__",  # syft
    "__private_sync_attr_mocks__",  # syft
]
dont_wrap_output_attrs = [
    "__repr__",
    "__str__",
    "_repr_html_",
    "_repr_markdown_",
    "_repr_latex_",
    "__array_struct__",
    "__array_prepare__",
    "__array_wrap__",
    "__bool__",
    "__len__",
    "syft_resolved",  # syft
    "node_uid",
    "syft_action_data_node_id",
    "__sha256__",
    "__hash_exclude_attrs__",
]
dont_make_side_effects = [
    "_repr_html_",
    "_repr_markdown_",
    "_repr_latex_",
    "__repr__",
    "__getitem__",
    "__setitem__",
    "__len__",
    "shape",
    "syft_resolved",  # syft
    "node_uid",
    "syft_action_data_node_id",
    "__sha256__",
    "__hash_exclude_attrs__",
]
action_data_empty_must_run = [
    "__repr__",
    "__str__",
]


class PreHookContext(SyftBaseObject):
    __canonical_name__ = "PreHookContext"
    __version__ = SYFT_OBJECT_VERSION_2

    """Hook context

    Parameters:
        obj: Any
            The ActionObject to use for the action
        op_name: str
            The method name to use for the action
        node_uid: Optional[UID]
            Optional Syft node UID
        result_id: Optional[Union[UID, LineageID]]
            Optional result Syft UID
        action: Optional[Action]
            The action generated by the current hook
    """

    obj: Any = None
    op_name: str
    node_uid: UID | None = None
    result_id: UID | LineageID | None = None
    result_twin_type: TwinMode | None = None
    action: Action | None = None
    action_type: ActionType | None = None


def make_action_side_effect(
    context: PreHookContext, *args: Any, **kwargs: Any
) -> Result[Ok[tuple[PreHookContext, tuple[Any, ...], dict[str, Any]]], Err[str]]:
    """Create a new action from context_op_name, and add it to the PreHookContext

    Parameters:
        context: PreHookContext
            PreHookContext object
        *args:
            Operation *args
        **kwargs
            Operation *kwargs
    Returns:
        - Ok[[Tuple[PreHookContext, Tuple[Any, ...], Dict[str, Any]]] on success
        - Err[str] on failure
    """
    # relative

    try:
        action = context.obj.syft_make_action_with_self(
            op=context.op_name,
            args=args,
            kwargs=kwargs,
            action_type=context.action_type,
        )
        context.action = action
    except Exception:
        print(f"make_action_side_effect failed with {traceback.format_exc()}")
        return Err(f"make_action_side_effect failed with {traceback.format_exc()}")

    return Ok((context, args, kwargs))


class TraceResult:
    result: list = []
    _client: SyftClient | None = None
    is_tracing: bool = False

    @classmethod
    def reset(cls) -> None:
        cls.result = []
        cls._client = None


def trace_action_side_effect(
    context: PreHookContext, *args: Any, **kwargs: Any
) -> Result[Ok[tuple[PreHookContext, tuple[Any, ...], dict[str, Any]]], Err[str]]:
    action = context.action
    if action is not None:
        TraceResult.result += [action]
    return Ok((context, args, kwargs))


def convert_to_pointers(
    api: SyftAPI,
    node_uid: UID | None = None,
    args: list | None = None,
    kwargs: dict | None = None,
) -> tuple[list, dict]:
    # relative
    from ..dataset.dataset import Asset

    arg_list = []
    kwarg_dict = {}
    if args is not None:
        for arg in args:
            if (
                not isinstance(arg, ActionObject | Asset | UID)
                and api.signing_key is not None  # type: ignore[unreachable]
            ):
                arg = ActionObject.from_obj(  # type: ignore[unreachable]
                    syft_action_data=arg,
                    syft_client_verify_key=api.signing_key.verify_key,
                    syft_node_location=api.node_uid,
                )
                arg.syft_node_uid = node_uid
                r = arg._save_to_blob_storage()
                if isinstance(r, SyftError):
                    print(r.message)
                arg = api.services.action.set(arg)
            arg_list.append(arg)

    if kwargs is not None:
        for k, arg in kwargs.items():
            if (
                not isinstance(arg, ActionObject | Asset | UID)
                and api.signing_key is not None  # type: ignore[unreachable]
            ):
                arg = ActionObject.from_obj(  # type: ignore[unreachable]
                    syft_action_data=arg,
                    syft_client_verify_key=api.signing_key.verify_key,
                    syft_node_location=api.node_uid,
                )
                arg.syft_node_uid = node_uid
                r = arg._save_to_blob_storage()
                if isinstance(r, SyftError):
                    print(r.message)
                arg = api.services.action.set(arg)

            kwarg_dict[k] = arg

    return arg_list, kwarg_dict


def send_action_side_effect(
    context: PreHookContext, *args: Any, **kwargs: Any
) -> Result[Ok[tuple[PreHookContext, tuple[Any, ...], dict[str, Any]]], Err[str]]:
    """Create a new action from the context.op_name, and execute it on the remote node."""
    try:
        if context.action is None:
            result = make_action_side_effect(context, *args, **kwargs)
            if result.is_err():
                raise RuntimeError(result.err())

            context, _, _ = result.ok()

        action_result = context.obj.syft_execute_action(context.action, sync=True)

        if not isinstance(action_result, ActionObject):
            raise RuntimeError(f"Got back unexpected response : {action_result}")
        else:
            context.node_uid = action_result.syft_node_uid
            context.result_id = action_result.id
            context.result_twin_type = action_result.syft_twin_type
    except Exception as e:
        return Err(
            f"send_action_side_effect failed with {e}\n {traceback.format_exc()}"
        )
    return Ok((context, args, kwargs))


def propagate_node_uid(
    context: PreHookContext, op: str, result: Any
) -> Result[Ok[Any], Err[str]]:
    """Patch the result to include the syft_node_uid

    Parameters:
        context: PreHookContext
            PreHookContext object
        op: str
            Which operation was executed
        result: Any
            The result to patch
    Returns:
        - Ok[[result] on success
        - Err[str] on failure
    """
    if context.op_name in dont_make_side_effects or not hasattr(
        context.obj, "syft_node_uid"
    ):
        return Ok(result)

    try:
        syft_node_uid = getattr(context.obj, "syft_node_uid", None)
        if syft_node_uid is None:
            raise RuntimeError("Can't proagate node_uid because parent doesnt have one")

        if op not in context.obj._syft_dont_wrap_attrs():
            if hasattr(result, "syft_node_uid"):
                result.syft_node_uid = syft_node_uid
        else:
            raise RuntimeError("dont propogate node_uid because output isnt wrapped")
    except Exception:
        return Err(f"propagate_node_uid failed with {traceback.format_exc()}")

    return Ok(result)


def debox_args_and_kwargs(args: Any, kwargs: Any) -> tuple[Any, Any]:
    filtered_args = []
    filtered_kwargs = {}
    for a in args:
        value = a
        if hasattr(value, "syft_action_data"):
            value = value.syft_action_data
        filtered_args.append(value)

    for k, a in kwargs.items():
        value = a
        if hasattr(value, "syft_action_data"):
            value = value.syft_action_data
        filtered_kwargs[k] = a

    return tuple(filtered_args), filtered_kwargs


BASE_PASSTHROUGH_ATTRS: list[str] = [
    "is_mock",
    "is_real",
    "is_twin",
    "is_pointer",
    "request",
    "__repr__",
    "_repr_markdown_",
    "syft_twin_type",
    "_repr_debug_",
    "as_empty",
    "get",
    "is_link",
    "wait",
    "_save_to_blob_storage",
    "_save_to_blob_storage_",
    "syft_action_data",
    "__check_action_data",
    "as_empty_data",
    "_set_obj_location_",
    "syft_action_data_cache",
    "reload_cache",
    "syft_resolved",
    "refresh_object",
    "syft_action_data_node_id",
    "node_uid",
    "__sha256__",
    "__hash_exclude_attrs__",
    "__hash__",
    "create_shareable_sync_copy",
    "_has_private_sync_attrs",
]


@serializable(without=["syft_pre_hooks__", "syft_post_hooks__"])
class ActionObject(SyncableSyftObject):
    """Action object for remote execution."""

    __canonical_name__ = "ActionObject"
    __version__ = SYFT_OBJECT_VERSION_3
    __private_sync_attr_mocks__: ClassVar[dict[str, Any]] = {
        "syft_action_data_cache": None,
        "syft_blob_storage_entry_id": None,
    }

    __attr_searchable__: list[str] = []  # type: ignore[misc]
    syft_action_data_cache: Any | None = None
    syft_blob_storage_entry_id: UID | None = None
    syft_pointer_type: ClassVar[type[ActionObjectPointer]]

    # Help with calculating history hash for code verification
    syft_parent_hashes: int | list[int] | None = None
    syft_parent_op: str | None = None
    syft_parent_args: Any | None = None
    syft_parent_kwargs: Any | None = None
    syft_history_hash: int | None = None
    syft_internal_type: ClassVar[type[Any]]
    syft_node_uid: UID | None = None
    syft_pre_hooks__: dict[str, list] = {}
    syft_post_hooks__: dict[str, list] = {}
    syft_twin_type: TwinMode = TwinMode.NONE
    syft_passthrough_attrs: list[str] = BASE_PASSTHROUGH_ATTRS
    syft_action_data_type: type | None = None
    syft_action_data_repr_: str | None = None
    syft_action_data_str_: str | None = None
    syft_has_bool_attr: bool | None = None
    syft_resolve_data: bool | None = None
    syft_created_at: DateTime | None = None
    syft_resolved: bool = True
    syft_action_data_node_id: UID | None = None
    # syft_dont_wrap_attrs = ["shape"]

<<<<<<< HEAD
    def syft_get_diffs(self, ext_obj: Any) -> List[AttrDiff]:
=======
    def get_diff(self, ext_obj: Any) -> list[AttrDiff]:
>>>>>>> a15e8c33
        # relative
        from ...service.sync.diff_state import AttrDiff

        diff_attrs = []

        # Sanity check
        if ext_obj.id != self.id:
            raise Exception("Not the same id for low side and high side requests")

        low_data = ext_obj.syft_action_data
        high_data = self.syft_action_data
        if low_data != high_data:
            diff_attr = AttrDiff(
                attr_name="syft_action_data", low_attr=low_data, high_attr=high_data
            )
            diff_attrs.append(diff_attr)
        return diff_attrs

    def _set_obj_location_(self, node_uid: UID, credentials: SyftVerifyKey) -> None:
        self.syft_node_location = node_uid
        self.syft_client_verify_key = credentials
        if self.syft_action_data_node_id is None:
            self.syft_action_data_node_id = node_uid

    @property
    def syft_action_data(self) -> Any:
        if (
            self.syft_blob_storage_entry_id
            and self.syft_created_at
            and not TraceResult.is_tracing
        ):
            self.reload_cache()

        return self.syft_action_data_cache

    def reload_cache(self) -> SyftError | None:
        # If ActionDataEmpty then try to fetch it from store.
        if isinstance(self.syft_action_data_cache, ActionDataEmpty):
            blob_storage_read_method = from_api_or_context(
                func_or_path="blob_storage.read",
                syft_node_location=self.syft_node_location,
                syft_client_verify_key=self.syft_client_verify_key,
            )

            if blob_storage_read_method is not None:
                blob_retrieval_object = blob_storage_read_method(
                    uid=self.syft_blob_storage_entry_id
                )
                if isinstance(blob_retrieval_object, SyftError):
                    print(
                        "Could not fetch actionobject data\n",
                        type(blob_retrieval_object),
                    )
                    return blob_retrieval_object
                # relative
                from ...store.blob_storage import BlobRetrieval

                if isinstance(blob_retrieval_object, SyftError):
                    return blob_retrieval_object
                elif isinstance(blob_retrieval_object, BlobRetrieval):
                    # TODO: This change is temporary to for gateway to be compatible with the new blob storage
                    self.syft_action_data_cache = blob_retrieval_object.read()
                    self.syft_action_data_type = type(self.syft_action_data)
                    return None
                else:
                    # In the case of gateway, we directly receive the actual object
                    # TODO: The ideal solution would be to stream the object from the domain through the gateway
                    # Currently , we are just passing the object as it is, which would be fixed later.
                    self.syft_action_data_cache = blob_retrieval_object
                    self.syft_action_data_type = type(self.syft_action_data)
                    return None
            else:
                print("cannot reload cache")
                return None

        return None

    def _save_to_blob_storage_(self, data: Any) -> SyftError | None:
        # relative
        from ...types.blob_storage import BlobFile
        from ...types.blob_storage import CreateBlobStorageEntry

        if not isinstance(data, ActionDataEmpty):
            if isinstance(data, BlobFile) and not data.uploaded:
                api = APIRegistry.api_for(
                    self.syft_node_location, self.syft_client_verify_key
                )
                data.upload_to_blobstorage_from_api(api)
            else:
                storage_entry = CreateBlobStorageEntry.from_obj(data)
                if self.syft_blob_storage_entry_id is not None:
                    # TODO: check if it already exists
                    storage_entry.id = self.syft_blob_storage_entry_id
                allocate_method = from_api_or_context(
                    func_or_path="blob_storage.allocate",
                    syft_node_location=self.syft_node_location,
                    syft_client_verify_key=self.syft_client_verify_key,
                )
                if allocate_method is not None:
                    blob_deposit_object = allocate_method(storage_entry)

                    if isinstance(blob_deposit_object, SyftError):
                        return blob_deposit_object

                    result = blob_deposit_object.write(
                        BytesIO(serialize(data, to_bytes=True))
                    )
                    if isinstance(result, SyftError):
                        return result
                    self.syft_blob_storage_entry_id = (
                        blob_deposit_object.blob_storage_entry_id
                    )
                else:
                    print("cannot save to blob storage")

            self.syft_action_data_type = type(data)

            if inspect.isclass(data):
                self.syft_action_data_repr_ = repr_cls(data)
            else:
                self.syft_action_data_repr_ = (
                    data._repr_markdown_()
                    if hasattr(data, "_repr_markdown_")
                    else data.__repr__()
                )
            self.syft_action_data_str_ = str(data)
            self.syft_has_bool_attr = hasattr(data, "__bool__")
        else:
            print("skipping writing action object to store, passed data was empty.")

        self.syft_action_data_cache = data

        return None

    def _save_to_blob_storage(self) -> SyftError | None:
        data = self.syft_action_data
        if isinstance(data, SyftError):
            return data
        if isinstance(data, ActionDataEmpty):
            return SyftError(message=f"cannot store empty object {self.id}")
        result = self._save_to_blob_storage_(data)
        if isinstance(result, SyftError):
            return result
        if not TraceResult.is_tracing:
            self.syft_action_data_cache = self.as_empty_data()
        return None

    @property
    def is_pointer(self) -> bool:
        return self.syft_node_uid is not None

    @property
    def syft_lineage_id(self) -> LineageID:
        """Compute the LineageID of the ActionObject, using the `id` and the `syft_history_hash` memebers"""
        return LineageID(self.id, self.syft_history_hash)

    model_config = ConfigDict(validate_assignment=True)

    @model_validator(mode="before")
    @classmethod
    def __check_action_data(cls, values: dict) -> dict:
        v = values.get("syft_action_data_cache")
        if values.get("syft_action_data_type", None) is None:
            values["syft_action_data_type"] = type(v)
        if not isinstance(v, ActionDataEmpty):
            if inspect.isclass(v):
                values["syft_action_data_repr_"] = repr_cls(v)
            else:
                values["syft_action_data_repr_"] = (
                    v._repr_markdown_()
                    if v is not None and hasattr(v, "_repr_markdown_")
                    else v.__repr__()
                )
            values["syft_action_data_str_"] = str(v)
            values["syft_has_bool_attr"] = hasattr(v, "__bool__")
        return values

    @property
    def is_mock(self) -> bool:
        return self.syft_twin_type == TwinMode.MOCK

    @property
    def is_real(self) -> bool:
        return self.syft_twin_type == TwinMode.PRIVATE

    @property
    def is_twin(self) -> bool:
        return self.syft_twin_type != TwinMode.NONE

    def syft_point_to(self, node_uid: UID) -> ActionObject:
        """Set the syft_node_uid, used in the post hooks"""
        self.syft_node_uid = node_uid
        return self

    def syft_get_property(self, obj: Any, method: str) -> Any:
        klass_method = getattr(type(obj), method, None)
        if klass_method is None:
            raise Exception(f"{type(obj)} has no {method} attribute")
        return klass_method.__get__(obj)

    def syft_is_property(self, obj: Any, method: str) -> bool:
        klass_method = getattr(type(obj), method, None)
        return isinstance(klass_method, property) or inspect.isdatadescriptor(
            klass_method
        )

    def syft_execute_action(
        self, action: Action, sync: bool = True
    ) -> ActionObjectPointer:
        """Execute a remote action

        Parameters:
            action: Action
                Which action to execute
            sync: bool
                Run sync/async

        Returns:
            ActionObjectPointer
        """
        if self.syft_node_uid is None:
            raise SyftException("Pointers can't execute without a node_uid.")

        # relative
        from ...client.api import APIRegistry
        from ...client.api import SyftAPICall

        api = APIRegistry.api_for(
            node_uid=self.syft_node_uid,
            user_verify_key=self.syft_client_verify_key,
        )
        if api is None:
            raise ValueError(f"api is None. You must login to {self.syft_node_uid}")
        kwargs = {"action": action}
        api_call = SyftAPICall(
            node_uid=self.syft_node_uid, path="action.execute", args=[], kwargs=kwargs
        )
        return api.make_call(api_call)

    def request(self, client: SyftClient) -> Any | SyftError:
        # relative
        from ..request.request import ActionStoreChange
        from ..request.request import SubmitRequest

        action_object_link = LinkedObject.from_obj(self, node_uid=self.syft_node_uid)
        permission_change = ActionStoreChange(
            linked_obj=action_object_link, apply_permission_type=ActionPermission.READ
        )
        if client.credentials is None:
            return SyftError(f"{client} has no signing key")
        submit_request = SubmitRequest(
            changes=[permission_change],
            requesting_user_verify_key=client.credentials.verify_key,
        )
        return client.api.services.request.submit(submit_request)

    def _syft_try_to_save_to_store(self, obj: SyftObject) -> None:
        if self.syft_node_uid is None or self.syft_client_verify_key is None:
            return
        elif obj.syft_node_uid is not None:
            return

        if obj.syft_blob_storage_entry_id is not None:
            return
        # TODO fix: the APIRegistry often gets the wrong client
        # if you have 2 clients in memory
        # therefore the following happens if you call a method
        # with a pointer to a twin (mock version)
        # 1) it gets the wrong credentials
        # 2) it uses the mock version to overwrite the real version
        # 3) it shouldnt send in the first place as it already exists

        # relative
        from ...client.api import APIRegistry

        if obj.syft_node_location is None:
            obj.syft_node_location = obj.syft_node_uid

        action = Action(
            path="",
            op="",
            remote_self=None,
            result_id=obj.id,
            args=[],
            kwargs={},
            action_type=ActionType.CREATEOBJECT,
            create_object=obj,
        )

        if TraceResult.is_tracing:
            TraceResult.result += [action]

        api = APIRegistry.api_for(
            node_uid=self.syft_node_location,
            user_verify_key=self.syft_client_verify_key,
        )
        if api is None:
            print(
                f"failed saving {obj} to blob storage, api is None. You must login to {self.syft_node_location}"
            )
            return
        else:
            obj._set_obj_location_(api.node_uid, api.signing_key.verify_key)  # type: ignore[union-attr]

        res = api.services.action.execute(action)
        if isinstance(res, SyftError):
            print(f"Failed to to store (arg) {obj} to store, {res}")

    def _syft_prepare_obj_uid(self, obj: Any) -> LineageID:
        # We got the UID
        if isinstance(obj, UID | LineageID):
            return LineageID(obj.id)

        # We got the ActionObjectPointer
        if isinstance(obj, ActionObjectPointer):
            return obj.syft_lineage_id

        # We got the ActionObject. We need to save it in the store.
        if isinstance(obj, ActionObject):
            self._syft_try_to_save_to_store(obj)
            return obj.syft_lineage_id

        # We got a raw object. We need to create the ActionObject from scratch and save it in the store.
        act_obj = ActionObject.from_obj(
            obj,
            syft_client_verify_key=self.syft_client_verify_key,
            syft_node_location=self.syft_node_location,
        )

        self._syft_try_to_save_to_store(act_obj)

        return act_obj.syft_lineage_id

    def syft_make_action(
        self,
        path: str,
        op: str,
        remote_self: UID | LineageID | None = None,
        args: list[UID | LineageID | ActionObjectPointer | ActionObject | Any]
        | None = None,
        kwargs: dict[str, UID | LineageID | ActionObjectPointer | ActionObject | Any]
        | None = None,
        action_type: ActionType | None = None,
    ) -> Action:
        """Generate new action from the information

        Parameters:
            path: str
                The path of the Type of the remote object.
            op: str
                The method to be executed from the remote object.
            remote_self: Optional[Union[UID, LineageID]]
                The extended UID of the SyftObject
            args: Optional[List[Union[UID, LineageID, ActionObjectPointer, ActionObject]]]
                `op` args
            kwargs: Optional[Dict[str, Union[UID, LineageID, ActionObjectPointer, ActionObject]]]
                `op` kwargs
        Returns:
            Action object

        Raises:
            ValueError: For invalid args or kwargs
            PydanticValidationError: For args and kwargs
        """
        if args is None:
            args = []
        if kwargs is None:
            kwargs = {}

        arg_ids = []
        kwarg_ids = {}

        for obj in args:
            arg_ids.append(self._syft_prepare_obj_uid(obj))

        for k, obj in kwargs.items():
            kwarg_ids[k] = self._syft_prepare_obj_uid(obj)

        action = Action(
            path=path,
            op=op,
            remote_self=LineageID(remote_self),
            args=arg_ids,
            kwargs=kwarg_ids,
            action_type=action_type,
        )
        return action

    def syft_make_action_with_self(
        self,
        op: str,
        args: list[UID | ActionObjectPointer] | None = None,
        kwargs: dict[str, UID | ActionObjectPointer] | None = None,
        action_type: ActionType | None = None,
    ) -> Action:
        """Generate new method action from the current object.

        Parameters:
            op: str
                The method to be executed from the remote object.
            args: List[LineageID]
                `op` args
            kwargs: Dict[str, LineageID]
                `op` kwargs
        Returns:
            Action object

        Raises:
            ValueError: For invalid args or kwargs
            PydanticValidationError: For args and kwargs
        """
        path = self.syft_get_path()
        return self.syft_make_action(
            path=path,
            op=op,
            remote_self=self.syft_lineage_id,
            args=args,
            kwargs=kwargs,
            action_type=action_type,
        )

    def syft_get_path(self) -> str:
        """Get the type path of the underlying object"""
        if (
            isinstance(self, AnyActionObject)
            and self.syft_internal_type
            and self.syft_action_data_type is not None
        ):
            # avoids AnyActionObject errors
            return f"{self.syft_action_data_type.__name__}"
        return f"{type(self).__name__}"

    def syft_remote_method(
        self,
        op: str,
    ) -> Callable:
        """Generate a Callable object for remote calls.

        Parameters:
            op: str
                he method to be executed from the remote object.

        Returns:
            A function
        """

        def wrapper(
            *args: list[UID | ActionObjectPointer] | None,
            **kwargs: dict[str, UID | ActionObjectPointer] | None,
        ) -> Action:
            return self.syft_make_action_with_self(op=op, args=args, kwargs=kwargs)

        return wrapper

    def send(self, client: SyftClient) -> Any:
        return self._send(client, add_storage_permission=True)

    def _send(self, client: SyftClient, add_storage_permission: bool = True) -> Self:
        """Send the object to a Syft Client"""
        self._set_obj_location_(client.id, client.verify_key)
        self._save_to_blob_storage()
        res = client.api.services.action.set(
            self, add_storage_permission=add_storage_permission
        )
        if isinstance(res, ActionObject):
            self.syft_created_at = res.syft_created_at
        return res

    def get_from(self, client: SyftClient) -> Any:
        """Get the object from a Syft Client"""
        res = client.api.services.action.get(self.id)
        if not isinstance(res, ActionObject):
            return SyftError(message=f"{res}")
        else:
            return res.syft_action_data

    def refresh_object(self) -> ActionObject:
        # relative
        from ...client.api import APIRegistry

        api = APIRegistry.api_for(
            node_uid=self.syft_node_location,
            user_verify_key=self.syft_client_verify_key,
        )
        if api is None:
            return SyftError(
                message=f"api is None. You must login to {self.syft_node_location}"
            )

        res = api.services.action.get(self.id)
        return res

    def get(self, block: bool = False) -> Any:
        """Get the object from a Syft Client"""
        # relative

        if block:
            self.wait()

        res = self.refresh_object()

        if not isinstance(res, ActionObject):
            return SyftError(message=f"{res}")  # type: ignore
        else:
            nested_res = res.syft_action_data
            if isinstance(nested_res, ActionObject):
                nested_res.syft_node_location = res.syft_node_location
                nested_res.syft_client_verify_key = res.syft_client_verify_key
            return nested_res

    def as_empty(self) -> ActionObject:
        id = self.id

        if isinstance(id, LineageID):
            id = id.id

        res = ActionObject.empty(
            self.syft_internal_type,
            id,
            self.syft_lineage_id,
            self.syft_resolved,
            syft_blob_storage_entry_id=self.syft_blob_storage_entry_id,
        )
        if isinstance(self.id, LineageID):
            res.id = self.id

        return res

    def create_shareable_sync_copy(self, mock: bool) -> ActionObject:
        if mock:
            res = self.as_empty()
            for k, v in self.__private_sync_attr_mocks__.items():
                setattr(res, k, v)
            return res
        return self

    @staticmethod
    def from_path(
        path: str | Path,
        id: UID | None = None,
        syft_lineage_id: LineageID | None = None,
        syft_client_verify_key: SyftVerifyKey | None = None,
        syft_node_location: UID | None = None,
    ) -> ActionObject:
        """Create an Action Object from a file."""
        # relative
        from ...types.blob_storage import BlobFile

        if id is not None and syft_lineage_id is not None and id != syft_lineage_id.id:
            raise ValueError("UID and LineageID should match")

        _path = path if isinstance(path, Path) else Path(path)
        syft_action_data = BlobFile(path=_path, file_name=_path.name)

        action_type = action_type_for_object(syft_action_data)

        action_object = action_type(syft_action_data_cache=syft_action_data)

        if id is not None:
            action_object.id = id

        if syft_client_verify_key is not None:
            action_object.syft_client_verify_key = syft_client_verify_key

        if syft_node_location is not None:
            action_object.syft_node_location = syft_node_location

        if syft_lineage_id is not None:
            action_object.id = syft_lineage_id.id
            action_object.syft_history_hash = syft_lineage_id.syft_history_hash
        elif id is not None:
            action_object.syft_history_hash = hash(id)

        return action_object

    @staticmethod
    def from_obj(
        syft_action_data: Any,
        id: UID | None = None,
        syft_lineage_id: LineageID | None = None,
        syft_client_verify_key: SyftVerifyKey | None = None,
        syft_node_location: UID | None = None,
        syft_resolved: bool | None = True,
        data_node_id: UID | None = None,
        syft_blob_storage_entry_id: UID | None = None,
    ) -> ActionObject:
        """Create an ActionObject from an existing object.

        Parameters:
            syft_action_data: Any
                The object to be converted to a Syft ActionObject
            id: Optional[UID]
                Which ID to use for the ActionObject. Optional
            syft_lineage_id: Optional[LineageID]
                Which LineageID to use for the ActionObject. Optional
        """
        if id is not None and syft_lineage_id is not None and id != syft_lineage_id.id:
            raise ValueError("UID and LineageID should match")

        action_type = action_type_for_object(syft_action_data)
        action_object = action_type(syft_action_data_cache=syft_action_data)
        action_object.syft_blob_storage_entry_id = syft_blob_storage_entry_id
        action_object.syft_action_data_node_id = data_node_id
        action_object.syft_resolved = syft_resolved

        if id is not None:
            action_object.id = id

        if syft_client_verify_key is not None:
            action_object.syft_client_verify_key = syft_client_verify_key

        if syft_node_location is not None:
            action_object.syft_node_location = syft_node_location

        if syft_lineage_id is not None:
            action_object.id = syft_lineage_id.id
            action_object.syft_history_hash = syft_lineage_id.syft_history_hash
        elif id is not None:
            action_object.syft_history_hash = hash(id)

        return action_object

    @classmethod
    def add_trace_hook(cls) -> bool:
        return True
        # if trace_action_side_effect not in self.syft_pre_hooks__[HOOK_ALWAYS]:
        #     self.syft_pre_hooks__[HOOK_ALWAYS].append(trace_action_side_effect)

    @classmethod
    def remove_trace_hook(cls) -> bool:
        return True
        # self.syft_pre_hooks__[HOOK_ALWAYS].pop(trace_action_side_effct, None)

    def as_empty_data(self) -> ActionDataEmpty:
        return ActionDataEmpty(syft_internal_type=self.syft_internal_type)

    def wait(self) -> ActionObject:
        # relative
        from ...client.api import APIRegistry

        api = APIRegistry.api_for(
            node_uid=self.syft_node_location,
            user_verify_key=self.syft_client_verify_key,
        )
        if isinstance(self.id, LineageID):
            obj_id = self.id.id
        else:
            obj_id = self.id

        while api and not api.services.action.is_resolved(obj_id):
            time.sleep(1)

        return self

    @staticmethod
    def link(
        result_id: UID,
        pointer_id: UID | None = None,
    ) -> ActionObject:
        link = ActionDataLink(action_object_id=pointer_id)
        res = ActionObject.from_obj(
            id=result_id,
            syft_action_data=link,
        )
        return res

    @staticmethod
    def obj_not_ready(
        id: UID,
    ) -> ActionObject:
        inner_obj = ObjectNotReady(obj_id=id)

        res = ActionObject.from_obj(
            id=id,
            syft_action_data=inner_obj,
        )
        return res

    @classmethod
    def empty(
        # TODO: fix the mypy issue
        cls,
        syft_internal_type: type[Any] | None = None,
        id: UID | None = None,
        syft_lineage_id: LineageID | None = None,
        syft_resolved: bool | None = True,
        data_node_id: UID | None = None,
        syft_blob_storage_entry_id: UID | None = None,
    ) -> Self:
        """Create an ActionObject from a type, using a ActionDataEmpty object

        Parameters:
            syft_internal_type: Type
                The Type for which to create a ActionDataEmpty object
            id: Optional[UID]
                Which ID to use for the ActionObject. Optional
            syft_lineage_id: Optional[LineageID]
                Which LineageID to use for the ActionObject. Optional
        """

        syft_internal_type = (
            type(None) if syft_internal_type is None else syft_internal_type
        )
        empty = ActionDataEmpty(syft_internal_type=syft_internal_type)
        res = cls.from_obj(
            id=id,
            syft_lineage_id=syft_lineage_id,
            syft_action_data=empty,
            syft_resolved=syft_resolved,
            data_node_id=data_node_id,
            syft_blob_storage_entry_id=syft_blob_storage_entry_id,
        )
        res.__dict__["syft_internal_type"] = syft_internal_type
        return res

    def __post_init__(self) -> None:
        """Add pre/post hooks."""
        if HOOK_ALWAYS not in self.syft_pre_hooks__:
            self.syft_pre_hooks__[HOOK_ALWAYS] = []

        if HOOK_ON_POINTERS not in self.syft_post_hooks__:
            self.syft_pre_hooks__[HOOK_ON_POINTERS] = []

        # this should be a list as orders matters
        for side_effect in [make_action_side_effect]:
            if side_effect not in self.syft_pre_hooks__[HOOK_ALWAYS]:
                self.syft_pre_hooks__[HOOK_ALWAYS].append(side_effect)

        for side_effect in [send_action_side_effect]:
            if side_effect not in self.syft_pre_hooks__[HOOK_ON_POINTERS]:
                self.syft_pre_hooks__[HOOK_ON_POINTERS].append(side_effect)

        if trace_action_side_effect not in self.syft_pre_hooks__[HOOK_ALWAYS]:
            self.syft_pre_hooks__[HOOK_ALWAYS].append(trace_action_side_effect)

        if HOOK_ALWAYS not in self.syft_post_hooks__:
            self.syft_post_hooks__[HOOK_ALWAYS] = []

        if HOOK_ON_POINTERS not in self.syft_post_hooks__:
            self.syft_post_hooks__[HOOK_ON_POINTERS] = []

        for side_effect in [propagate_node_uid]:
            if side_effect not in self.syft_post_hooks__[HOOK_ALWAYS]:
                self.syft_post_hooks__[HOOK_ALWAYS].append(side_effect)

        if isinstance(self.syft_action_data_type, ActionObject):
            raise Exception("Nested ActionObjects", self.syft_action_data_repr_)

        self.syft_history_hash = hash(self.id)

    def _syft_run_pre_hooks__(
        self, context: PreHookContext, name: str, args: Any, kwargs: Any
    ) -> tuple[PreHookContext, tuple[Any, ...], dict[str, Any]]:
        """Hooks executed before the actual call"""
        result_args, result_kwargs = args, kwargs
        if name in self.syft_pre_hooks__:
            for hook in self.syft_pre_hooks__[name]:
                result = hook(context, *result_args, **result_kwargs)
                if result.is_ok():
                    context, result_args, result_kwargs = result.ok()
                else:
                    debug(f"Pre-hook failed with {result.err()}")
        if name not in self._syft_dont_wrap_attrs():
            if HOOK_ALWAYS in self.syft_pre_hooks__:
                for hook in self.syft_pre_hooks__[HOOK_ALWAYS]:
                    result = hook(context, *result_args, **result_kwargs)
                    if result.is_ok():
                        context, result_args, result_kwargs = result.ok()
                    else:
                        msg = result.err().replace("\\n", "\n")
                        debug(f"Pre-hook failed with {msg}")

        if self.is_pointer:
            if name not in self._syft_dont_wrap_attrs():
                if HOOK_ALWAYS in self.syft_pre_hooks__:
                    for hook in self.syft_pre_hooks__[HOOK_ON_POINTERS]:
                        result = hook(context, *result_args, **result_kwargs)
                        if result.is_ok():
                            context, result_args, result_kwargs = result.ok()
                        else:
                            msg = result.err().replace("\\n", "\n")
                            debug(f"Pre-hook failed with {msg}")

        return context, result_args, result_kwargs

    def _syft_run_post_hooks__(
        self, context: PreHookContext, name: str, result: Any
    ) -> Any:
        """Hooks executed after the actual call"""
        new_result = result
        if name in self.syft_post_hooks__:
            for hook in self.syft_post_hooks__[name]:
                result = hook(context, name, new_result)
                if result.is_ok():
                    new_result = result.ok()
                else:
                    debug(f"Post hook failed with {result.err()}")

        if name not in self._syft_dont_wrap_attrs():
            if HOOK_ALWAYS in self.syft_post_hooks__:
                for hook in self.syft_post_hooks__[HOOK_ALWAYS]:
                    result = hook(context, name, new_result)
                    if result.is_ok():
                        new_result = result.ok()
                    else:
                        debug(f"Post hook failed with {result.err()}")

        if self.is_pointer:
            if name not in self._syft_dont_wrap_attrs():
                if HOOK_ALWAYS in self.syft_post_hooks__:
                    for hook in self.syft_post_hooks__[HOOK_ON_POINTERS]:
                        result = hook(context, name, new_result)
                        if result.is_ok():
                            new_result = result.ok()
                        else:
                            debug(f"Post hook failed with {result.err()}")

        return new_result

    def _syft_output_action_object(
        self, result: Any, context: PreHookContext | None = None
    ) -> Any:
        """Wrap the result in an ActionObject"""
        if issubclass(type(result), ActionObject):
            return result

        constructor = action_type_for_type(result)
        syft_twin_type = TwinMode.NONE
        if context is not None and context.result_twin_type is not None:
            syft_twin_type = context.result_twin_type
        result = constructor(
            syft_twin_type=syft_twin_type,
            syft_action_data_cache=result,
            syft_node_location=self.syft_node_location,
            syft_client_verify_key=self.syft_client_verify_key,
        )
        return result

    def _syft_passthrough_attrs(self) -> list[str]:
        """These attributes are forwarded to the `object` base class."""
        return passthrough_attrs + getattr(self, "syft_passthrough_attrs", [])

    def _syft_dont_wrap_attrs(self) -> list[str]:
        """The results from these attributes are ignored from UID patching."""
        return dont_wrap_output_attrs + getattr(self, "syft_dont_wrap_attrs", [])

    def _syft_get_attr_context(self, name: str) -> Any:
        """Find which instance - Syft ActionObject or the original object - has the requested attribute."""
        defined_on_self = name in self.__dict__ or name in self.__private_attributes__

        debug(">> ", name, ", defined_on_self = ", defined_on_self)

        # use the custom defined version
        context_self = self
        if not defined_on_self:
            context_self = self.syft_action_data

        return context_self

    def _syft_attr_propagate_ids(
        self, context: PreHookContext, name: str, result: Any
    ) -> Any:
        """Patch the results with the syft_history_hash, node_uid, and result_id."""
        if name in self._syft_dont_wrap_attrs():
            return result

        # Wrap as Syft Object
        result = self._syft_output_action_object(result, context)

        # Propagate History
        if context.action is not None:
            result.syft_history_hash = context.action.syft_history_hash

        # Propagate Syft Node UID
        result.syft_node_uid = context.node_uid

        # Propogate Syft Node Location and Client Verify Key
        result.syft_node_location = context.syft_node_location
        result.syft_client_verify_key = context.syft_client_verify_key

        # Propogate Syft blob storage entry id
        object_attrs = [
            "syft_blob_storage_entry_id",
            "syft_action_data_repr_",
            "syft_action_data_str_",
            "syft_action_data_type",
        ]
        for attr_name in object_attrs:
            attr_value = getattr(context.obj, attr_name, None)
            setattr(result, attr_name, attr_value)

        # Propagate Result ID
        if context.result_id is not None:
            result.id = context.result_id

        return result

    def _syft_wrap_attribute_for_bool_on_nonbools(self, name: str) -> Any:
        """Handle `__getattribute__` for bool casting."""
        if name != "__bool__":
            raise RuntimeError(
                "[_wrap_attribute_for_bool_on_nonbools] Use this only for the __bool__ operator"
            )

        if self.syft_has_bool_attr:
            raise RuntimeError(
                "[_wrap_attribute_for_bool_on_nonbools] self.syft_action_data already implements the bool operator"
            )

        debug("[__getattribute__] Handling bool on nonbools")
        context = PreHookContext(
            obj=self,
            op_name=name,
            syft_node_location=self.syft_node_location,
            syft_client_verify_key=self.syft_client_verify_key,
        )
        context, _, _ = self._syft_run_pre_hooks__(context, name, (), {})

        # no input needs to propagate
        result = self._syft_run_post_hooks__(
            context,
            name,
            any(
                x is not None
                for x in (self.syft_blob_storage_entry_id, self.syft_action_data_cache)
            ),
        )
        result = self._syft_attr_propagate_ids(context, name, result)

        def __wrapper__bool__() -> bool:
            return result

        return __wrapper__bool__

    def _syft_wrap_attribute_for_properties(self, name: str) -> Any:
        """Handle `__getattribute__` for properties."""
        context_self = self._syft_get_attr_context(name)

        if not self.syft_is_property(context_self, name):
            raise RuntimeError(
                "[_wrap_attribute_for_properties] Use this only on properties"
            )
        debug(f"[__getattribute__] Handling property {name} ")

        context = PreHookContext(
            obj=self,
            op_name=name,
            action_type=ActionType.GETATTRIBUTE,
            syft_node_location=self.syft_node_location,
            syft_client_verify_key=self.syft_client_verify_key,
        )
        context, _, _ = self._syft_run_pre_hooks__(context, name, (), {})
        # no input needs to propagate
        result = self._syft_run_post_hooks__(
            context, name, self.syft_get_property(context_self, name)
        )

        return self._syft_attr_propagate_ids(context, name, result)

    def _syft_wrap_attribute_for_methods(self, name: str) -> Any:
        """Handle `__getattribute__` for methods."""

        # check for other types that aren't methods, functions etc
        def fake_func(*args: Any, **kwargs: Any) -> Any:
            return ActionDataEmpty(syft_internal_type=self.syft_internal_type)

        debug(f"[__getattribute__] Handling method {name} ")
        if (
            issubclass(self.syft_action_data_type, ActionDataEmpty)
            and name not in action_data_empty_must_run
        ):
            original_func = fake_func
        else:
            original_func = getattr(self.syft_action_data, name)

        debug_original_func(name, original_func)

        def _base_wrapper(*args: Any, **kwargs: Any) -> Any:
            context = PreHookContext(
                obj=self,
                op_name=name,
                action_type=ActionType.METHOD,
                syft_node_location=self.syft_node_location,
                syft_client_verify_key=self.syft_client_verify_key,
            )
            context, pre_hook_args, pre_hook_kwargs = self._syft_run_pre_hooks__(
                context, name, args, kwargs
            )

            if has_action_data_empty(args=args, kwargs=kwargs):
                result = fake_func(*args, **kwargs)
            else:
                original_args, original_kwargs = debox_args_and_kwargs(
                    pre_hook_args, pre_hook_kwargs
                )
                result = original_func(*original_args, **original_kwargs)

            post_result = self._syft_run_post_hooks__(context, name, result)
            post_result = self._syft_attr_propagate_ids(context, name, post_result)

            return post_result

        if inspect.ismethod(original_func) or inspect.ismethoddescriptor(original_func):
            debug("Running method: ", name)

            def wrapper(_self: Any, *args: Any, **kwargs: Any) -> Any:
                return _base_wrapper(*args, **kwargs)

            wrapper = types.MethodType(wrapper, type(self))
        else:
            debug("Running non-method: ", name)

            wrapper = _base_wrapper

        try:
            wrapper.__doc__ = original_func.__doc__
            debug(
                "Found original signature for ",
                name,
                inspect.signature(original_func),
            )
            wrapper.__ipython_inspector_signature_override__ = inspect.signature(
                original_func
            )
        except Exception:
            debug("name", name, "has no signature")

        # third party
        return wrapper

    def _syft_setattr(self, name: str, value: Any) -> Any:
        args = (name, value)
        kwargs: dict = {}
        op_name = "__setattr__"

        def fake_func(*args: Any, **kwargs: Any) -> Any:
            return ActionDataEmpty(syft_internal_type=self.syft_internal_type)

        if isinstance(
            self.syft_action_data_type, ActionDataEmpty
        ) or has_action_data_empty(args=args, kwargs=kwargs):
            local_func = fake_func
        else:
            local_func = getattr(self.syft_action_data, op_name)

        context = PreHookContext(
            obj=self,
            op_name=op_name,
            action_type=ActionType.SETATTRIBUTE,
            syft_node_location=self.syft_node_location,
            syft_client_verify_key=self.syft_client_verify_key,
        )
        context, pre_hook_args, pre_hook_kwargs = self._syft_run_pre_hooks__(
            context, "__setattr__", args, kwargs
        )

        original_args, _ = debox_args_and_kwargs(pre_hook_args, pre_hook_kwargs)
        val = original_args[1]
        local_func(name, val)
        local_result = self

        post_result = self._syft_run_post_hooks__(context, op_name, local_result)
        post_result = self._syft_attr_propagate_ids(context, op_name, post_result)
        return post_result

    def __getattribute__(self, name: str) -> Any:
        """Called unconditionally to implement attribute accesses for instances of the class.
        If the class also defines __getattr__(), the latter will not be called unless __getattribute__()
        either calls it explicitly or raises an AttributeError.
        This method should return the (computed) attribute value or raise an AttributeError exception.
        In order to avoid infinite recursion in this method, its implementation should always:
         * call the base class method with the same name to access any attributes it needs
            for example : object.__getattribute__(self, name).
         * use the syft/_syft prefix for internal methods.
         * add the method name to the passthrough_attrs.

        Parameters:
            name: str
                The name of the attribute to access.
        """
        # bypass certain attrs to prevent recursion issues
        if name.startswith("_syft") or name.startswith("syft"):
            return object.__getattribute__(self, name)

        if name in passthrough_attrs:
            return object.__getattribute__(self, name)

        # third party
        if name in self._syft_passthrough_attrs():
            return object.__getattribute__(self, name)
        context_self = self._syft_get_attr_context(name)

        # Handle bool operator on nonbools
        if name == "__bool__" and not self.syft_has_bool_attr:
            return self._syft_wrap_attribute_for_bool_on_nonbools(name)

        # Handle Properties
        if self.syft_is_property(context_self, name):
            return self._syft_wrap_attribute_for_properties(name)

        # Handle anything else
        res = self._syft_wrap_attribute_for_methods(name)
        return res

    @property
    def is_link(self) -> bool:
        return isinstance(self.syft_action_data, ActionDataLink)

    def __setattr__(self, name: str, value: Any) -> Any:
        defined_on_self = name in self.__dict__ or name in self.__private_attributes__

        debug(">> ", name, ", defined_on_self = ", defined_on_self)

        # use the custom defined version
        if defined_on_self:
            self.__dict__[name] = value
            return value
        else:
            self._syft_setattr(name, value)
            context_self = self.syft_action_data
            return context_self.__setattr__(name, value)

    # def keys(self) -> KeysView[str]:
    #     return self.syft_action_data.keys()  # type: ignore

    ###### __DUNDER_MIFFLIN__

    # if we do not implement these boiler plate __method__'s then special infix
    # operations like x + y won't trigger __getattribute__
    # unless there is a super special reason we should write no code in these functions
    def _repr_markdown_(self, wrap_as_python: bool = True, indent: int = 0) -> str:
        if self.is_mock:
            res = "TwinPointer(Mock)"
        elif self.is_real:
            res = "TwinPointer(Real)"
        elif not self.is_twin:
            res = "Pointer"

        if isinstance(self.syft_action_data_cache, ActionDataEmpty):
            data_repr_ = self.syft_action_data_repr_
        else:
            if inspect.isclass(self.syft_action_data_cache):
                data_repr_ = repr_cls(self.syft_action_data_cache)
            else:
                data_repr_ = (
                    self.syft_action_data_cache._repr_markdown_()
                    if (
                        self.syft_action_data_cache is not None
                        and hasattr(self.syft_action_data_cache, "_repr_markdown_")
                    )
                    else self.syft_action_data_cache.__repr__()
                )

        return f"```python\n{res}\n```\n{data_repr_}"

    def __repr__(self) -> str:
        if self.is_mock:
            res = "TwinPointer(Mock)"
        elif self.is_real:
            res = "TwinPointer(Real)"
        if not self.is_twin:
            res = "Pointer"
        if isinstance(self.syft_action_data_cache, ActionDataEmpty):
            data_repr_ = self.syft_action_data_repr_
        else:
            if inspect.isclass(self.syft_action_data_cache):
                data_repr_ = repr_cls(self.syft_action_data_cache)
            else:
                data_repr_ = self.syft_action_data_cache.__repr__()
        return f"{res}:\n{data_repr_}"

    def __call__(self, *args: Any, **kwds: Any) -> Any:
        return self.__call__(*args, **kwds)

    def __str__(self) -> str:
        if not inspect.isclass(self):
            return self.__str__()
        else:
            return self.syft_action_data_str_

    def __len__(self) -> int:
        return self.__len__()

    def __hash__(self, *args: Any, **kwargs: Any) -> int:
        return super().__hash__(*args, **kwargs)

    def __getitem__(self, key: Any) -> Any:
        return self._syft_output_action_object(self.__getitem__(key))

    def __setitem__(self, key: Any, value: Any) -> None:
        return self.__setitem__(key, value)

    def __contains__(self, key: Any) -> bool:
        return self.__contains__(key)

    def __bool__(self) -> bool:
        return self.__bool__()

    def __add__(self, other: Any) -> Any:
        return self._syft_output_action_object(self.__add__(other))

    def __sub__(self, other: Any) -> Any:
        return self._syft_output_action_object(self.__sub__(other))

    def __mul__(self, other: Any) -> Any:
        return self._syft_output_action_object(self.__mul__(other))

    def __matmul__(self, other: Any) -> Any:
        return self._syft_output_action_object(self.__matmul__(other))

    def __eq__(self, other: Any) -> Any:
        return self._syft_output_action_object(self.__eq__(other))

    def __ne__(self, other: Any) -> Any:
        return self._syft_output_action_object(self.__ne__(other))

    def __lt__(self, other: Any) -> Any:
        return self._syft_output_action_object(self.__lt__(other))

    def __gt__(self, other: Any) -> Any:
        return self._syft_output_action_object(self.__gt__(other))

    def __le__(self, other: Any) -> Any:
        return self._syft_output_action_object(self.__le__(other))

    def __ge__(self, other: Any) -> Any:
        return self._syft_output_action_object(self.__ge__(other))

    def __delattr__(self, key: Any) -> None:
        self.__delattr__(key)

    def __delitem__(self, key: Any) -> None:
        self.__delitem__(key)

    def __invert__(self) -> Any:
        return self._syft_output_action_object(self.__invert__())

    def __round__(self) -> Any:
        return self._syft_output_action_object(self.__round__())

    def __pos__(self) -> Any:
        return self._syft_output_action_object(self.__pos__())

    def __trunc__(self) -> Any:
        return self._syft_output_action_object(self.__trunc__())

    def __divmod__(self, other: Any) -> Any:
        return self._syft_output_action_object(self.__divmod__(other))

    def __floordiv__(self, other: Any) -> Any:
        return self._syft_output_action_object(self.__floordiv__(other))

    def __mod__(self, other: Any) -> Any:
        return self._syft_output_action_object(self.__mod__(other))

    def __abs__(self) -> Any:
        return self._syft_output_action_object(self.__abs__())

    def __neg__(self) -> Any:
        return self._syft_output_action_object(self.__neg__())

    def __or__(self, other: Any) -> Any:
        return self._syft_output_action_object(self.__or__(other))

    def __and__(self, other: Any) -> Any:
        return self._syft_output_action_object(self.__and__(other))

    def __xor__(self, other: Any) -> Any:
        return self._syft_output_action_object(self.__xor__(other))

    def __pow__(self, other: Any) -> Any:
        return self._syft_output_action_object(self.__pow__(other))

    def __truediv__(self, other: Any) -> Any:
        return self._syft_output_action_object(self.__truediv__(other))

    def __lshift__(self, other: Any) -> Any:
        return self._syft_output_action_object(self.__lshift__(other))

    def __rshift__(self, other: Any) -> Any:
        return self._syft_output_action_object(self.__rshift__(other))

    def __iter__(self) -> Any:
        return self._syft_output_action_object(self.__iter__())

    def __next__(self) -> Any:
        return self._syft_output_action_object(self.__next__())

    # r ops
    # we want the underlying implementation so we should just call into __getattribute__
    def __radd__(self, other: Any) -> Any:
        return self.__radd__(other)

    def __rsub__(self, other: Any) -> Any:
        return self.__rsub__(other)

    def __rmul__(self, other: Any) -> Any:
        return self.__rmul__(other)

    def __rmatmul__(self, other: Any) -> Any:
        return self.__rmatmul__(other)

    def __rmod__(self, other: Any) -> Any:
        return self.__rmod__(other)

    def __ror__(self, other: Any) -> Any:
        return self._syft_output_action_object(self.__ror__(other))

    def __rand__(self, other: Any) -> Any:
        return self._syft_output_action_object(self.__rand__(other))

    def __rxor__(self, other: Any) -> Any:
        return self._syft_output_action_object(self.__rxor__(other))

    def __rpow__(self, other: Any) -> Any:
        return self._syft_output_action_object(self.__rpow__(other))

    def __rtruediv__(self, other: Any) -> Any:
        return self._syft_output_action_object(self.__rtruediv__(other))

    def __rfloordiv__(self, other: Any) -> Any:
        return self._syft_output_action_object(self.__rfloordiv__(other))

    def __rlshift__(self, other: Any) -> Any:
        return self._syft_output_action_object(self.__rlshift__(other))

    def __rrshift__(self, other: Any) -> Any:
        return self._syft_output_action_object(self.__rrshift__(other))


@serializable()
class AnyActionObject(ActionObject):
    __canonical_name__ = "AnyActionObject"
    __version__ = SYFT_OBJECT_VERSION_3

    syft_internal_type: ClassVar[type[Any]] = NoneType  # type: ignore
    # syft_passthrough_attrs: List[str] = []
    syft_dont_wrap_attrs: list[str] = ["__str__", "__repr__", "syft_action_data_str_"]
    syft_action_data_str_: str = ""

    def __float__(self) -> float:
        return float(self.syft_action_data)

    def __int__(self) -> float:
        return int(self.syft_action_data)


action_types[Any] = AnyActionObject


def debug_original_func(name: str, func: Callable) -> None:
    debug(f"{name} func is:")
    debug("inspect.isdatadescriptor", inspect.isdatadescriptor(func))
    debug("inspect.isgetsetdescriptor", inspect.isgetsetdescriptor(func))
    debug("inspect.isfunction", inspect.isfunction(func))
    debug("inspect.isbuiltin", inspect.isbuiltin(func))
    debug("inspect.ismethod", inspect.ismethod(func))
    debug("inspect.ismethoddescriptor", inspect.ismethoddescriptor(func))


def is_action_data_empty(obj: Any) -> bool:
    return isinstance(obj, AnyActionObject) and issubclass(
        obj.syft_action_data_type, ActionDataEmpty
    )


def has_action_data_empty(args: Any, kwargs: Any) -> bool:
    for a in args:
        if is_action_data_empty(a):
            return True

    for _, a in kwargs.items():
        if is_action_data_empty(a):
            return True
    return False<|MERGE_RESOLUTION|>--- conflicted
+++ resolved
@@ -618,11 +618,7 @@
     syft_action_data_node_id: UID | None = None
     # syft_dont_wrap_attrs = ["shape"]
 
-<<<<<<< HEAD
-    def syft_get_diffs(self, ext_obj: Any) -> List[AttrDiff]:
-=======
-    def get_diff(self, ext_obj: Any) -> list[AttrDiff]:
->>>>>>> a15e8c33
+    def syft_get_diffs(self, ext_obj: Any) -> list[AttrDiff]:
         # relative
         from ...service.sync.diff_state import AttrDiff
 
