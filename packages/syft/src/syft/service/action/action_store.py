--- conflicted
+++ resolved
@@ -49,14 +49,10 @@
     """
 
     def __init__(
-<<<<<<< HEAD
         self,
         node_uid: UID,
         store_config: StoreConfig,
-        root_verify_key: Optional[SyftVerifyKey] = None,
-=======
-        self, store_config: StoreConfig, root_verify_key: SyftVerifyKey | None = None
->>>>>>> a15e8c33
+        root_verify_key: SyftVerifyKey | None = None,
     ) -> None:
         self.node_uid = node_uid
         self.store_config = store_config
@@ -278,7 +274,7 @@
         permissions.add(permission.node_uid)
         self.storage_permissions[permission.uid] = permissions
 
-    def add_storage_permissions(self, permissions: List[StoragePermission]) -> None:
+    def add_storage_permissions(self, permissions: list[StoragePermission]) -> None:
         for permission in permissions:
             self.add_storage_permission(permission)
 
@@ -334,14 +330,9 @@
 
     def __init__(
         self,
-<<<<<<< HEAD
         node_uid: UID,
-        store_config: Optional[StoreConfig] = None,
-        root_verify_key: Optional[SyftVerifyKey] = None,
-=======
         store_config: StoreConfig | None = None,
         root_verify_key: SyftVerifyKey | None = None,
->>>>>>> a15e8c33
     ) -> None:
         store_config = store_config if store_config is not None else DictStoreConfig()
         super().__init__(
