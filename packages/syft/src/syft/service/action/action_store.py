# future
from __future__ import annotations

# stdlib
import threading
from typing import Dict
from typing import List
from typing import Optional
from typing import Set

# third party
from pymongo.collection import Collection as MongoCollection
from result import Err
from result import Ok
from result import Result

# relative
from ...node.credentials import SyftSigningKey
from ...node.credentials import SyftVerifyKey
from ...serde.serializable import serializable
from ...store.dict_document_store import DictStoreConfig
from ...store.document_store import BasePartitionSettings
from ...store.document_store import StoreConfig
from ...store.mongo_client import MongoClient
from ...store.mongo_document_store import MongoBsonObject
from ...types.syft_object import StorableObjectType
from ...types.syft_object import SyftObject
from ...types.twin_object import TwinObject
from ...types.uid import LineageID
from ...types.uid import UID
from ..response import SyftSuccess
from .action_object import ActionObject
from .action_object import is_action_data_empty
from .action_permissions import ActionObjectEXECUTE
from .action_permissions import ActionObjectOWNER
from .action_permissions import ActionObjectPermission
from .action_permissions import ActionObjectREAD
from .action_permissions import ActionObjectWRITE
from .action_permissions import ActionPermission

lock = threading.RLock()


class ActionStore:
    pass


@serializable()
class KeyValueActionStore(ActionStore):
    """Generic Key-Value Action store.

    Parameters:
        store_config: StoreConfig
            Backend specific configuration, including connection configuration, database name, or client class type.
        root_verify_key: Optional[SyftVerifyKey]
            Signature verification key, used for checking access permissions.
    """

    def __init__(
        self, store_config: StoreConfig, root_verify_key: Optional[SyftVerifyKey] = None
    ) -> None:
        self.store_config = store_config
        self.settings = BasePartitionSettings(name="Action")
        self.data = self.store_config.backing_store(
            "data", self.settings, self.store_config
        )
        self.permissions = self.store_config.backing_store(
            "permissions", self.settings, self.store_config, ddtype=set
        )
        if root_verify_key is None:
            root_verify_key = SyftSigningKey.generate().verify_key
        self.root_verify_key = root_verify_key

    def get(
        self, uid: UID, credentials: SyftVerifyKey, has_permission=False
    ) -> Result[SyftObject, str]:
        uid = uid.id  # We only need the UID from LineageID or UID

        # if you get something you need READ permission
        read_permission = ActionObjectREAD(uid=uid, credentials=credentials)
        if has_permission or self.has_permission(read_permission):
            try:
                if isinstance(uid, LineageID):
                    syft_object = self.data[uid.id]
                elif isinstance(uid, UID):
                    syft_object = self.data[uid]
                else:
                    raise Exception(f"Unrecognized UID type: {type(uid)}")
                return Ok(syft_object)
            except Exception as e:
                return Err(f"Could not find item with uid {uid}, {e}")
        return Err(f"Permission: {read_permission} denied")

    def get_mock(self, uid: UID) -> Result[SyftObject, str]:
        uid = uid.id  # We only need the UID from LineageID or UID

        try:
            syft_object = self.data[uid]
            if isinstance(syft_object, TwinObject) and not is_action_data_empty(
                syft_object.mock
            ):
                return Ok(syft_object.mock)
            return Err("No mock")
        except Exception as e:
            return Err(f"Could not find item with uid {uid}, {e}")

    def get_pointer(
        self,
        uid: UID,
        credentials: SyftVerifyKey,
        node_uid: UID,
    ) -> Result[SyftObject, str]:
        uid = uid.id  # We only need the UID from LineageID or UID

        try:
            if uid in self.data:
                obj = self.data[uid]
                read_permission = ActionObjectREAD(uid=uid, credentials=credentials)

                # if you have permission you can have private data
                if self.has_permission(read_permission):
                    if isinstance(obj, TwinObject):
                        return Ok(obj.private.syft_point_to(node_uid))
                    return Ok(obj.syft_point_to(node_uid))

                # if its a twin with a mock anyone can have this
                if isinstance(obj, TwinObject):
                    return Ok(obj.mock.syft_point_to(node_uid))

                # finally worst case you get ActionDataEmpty so you can still trace
                return Ok(obj.as_empty().syft_point_to(node_uid))

            return Err("Permission denied")
        except Exception as e:
            return Err(str(e))

    def exists(self, uid: UID) -> bool:
        uid = uid.id  # We only need the UID from LineageID or UID

        return uid in self.data

    def set(
        self,
        uid: UID,
        credentials: SyftVerifyKey,
        syft_object: SyftObject,
        has_result_read_permission: bool = False,
    ) -> Result[SyftSuccess, Err]:
        uid = uid.id  # We only need the UID from LineageID or UID

        # if you set something you need WRITE permission
        write_permission = ActionObjectWRITE(uid=uid, credentials=credentials)
        can_write = self.has_permission(write_permission)

        if not self.exists(uid=uid):
            # attempt to claim it for writing
            if has_result_read_permission:
                ownership_result = self.take_ownership(uid=uid, credentials=credentials)
                can_write = True if ownership_result.is_ok() else False
            else:
                # root takes owneship, but you can still write
                ownership_result = self.take_ownership(
                    uid=uid, credentials=self.root_verify_key
                )
                can_write = True if ownership_result.is_ok() else False

        if can_write:
            self.data[uid] = syft_object
            if has_result_read_permission:
                if uid not in self.permissions:
                    # create default permissions
                    self.permissions[uid] = set()
                self.add_permission(ActionObjectREAD(uid=uid, credentials=credentials))
            else:
                self.add_permissions(
                    [
                        ActionObjectWRITE(uid=uid, credentials=credentials),
                        ActionObjectEXECUTE(uid=uid, credentials=credentials),
                    ]
                )

            return Ok(SyftSuccess(message=f"Set for ID: {uid}"))
        return Err(f"Permission: {write_permission} denied")

    def take_ownership(
        self, uid: UID, credentials: SyftVerifyKey
    ) -> Result[SyftSuccess, str]:
        uid = uid.id  # We only need the UID from LineageID or UID

        # first person using this UID can claim ownership
        if uid not in self.permissions and uid not in self.data:
            self.add_permissions(
                [
                    ActionObjectOWNER(uid=uid, credentials=credentials),
                    ActionObjectWRITE(uid=uid, credentials=credentials),
                    ActionObjectREAD(uid=uid, credentials=credentials),
                    ActionObjectEXECUTE(uid=uid, credentials=credentials),
                ]
            )
            return Ok(SyftSuccess(message=f"Ownership of ID: {uid} taken."))
        return Err(f"UID: {uid} already owned.")

    def delete(self, uid: UID, credentials: SyftVerifyKey) -> Result[SyftSuccess, str]:
        uid = uid.id  # We only need the UID from LineageID or UID

        # if you delete something you need OWNER permission
        # is it bad to evict a key and have someone else reuse it?
        # perhaps we should keep permissions but no data?
        owner_permission = ActionObjectOWNER(uid=uid, credentials=credentials)
        if self.has_permission(owner_permission):
            if uid in self.data:
                del self.data[uid]
            if uid in self.permissions:
                del self.permissions[uid]
            return Ok(SyftSuccess(message=f"ID: {uid} deleted"))
        return Err(f"Permission: {owner_permission} denied")

    def has_permission(self, permission: ActionObjectPermission) -> bool:
        if not isinstance(permission.permission, ActionPermission):
            raise Exception(f"ObjectPermission type: {permission.permission} not valid")

        if self.root_verify_key.verify == permission.credentials.verify:
            return True

        if (
            permission.uid in self.permissions
            and permission.permission_string in self.permissions[permission.uid]
        ):
            return True

        # 🟡 TODO 14: add ALL_READ, ALL_EXECUTE etc
        if permission.permission == ActionPermission.OWNER:
            pass
        elif permission.permission == ActionPermission.READ:
            pass
        elif permission.permission == ActionPermission.WRITE:
            pass
        elif permission.permission == ActionPermission.EXECUTE:
            pass

        return False

    def has_permissions(self, permissions: List[ActionObjectPermission]) -> bool:
        return all(self.has_permission(p) for p in permissions)

    def add_permission(self, permission: ActionObjectPermission) -> None:
        permissions = self.permissions[permission.uid]
        permissions.add(permission.permission_string)
        self.permissions[permission.uid] = permissions

    def remove_permission(self, permission: ActionObjectPermission):
        permissions = self.permissions[permission.uid]
        permissions.remove(permission.permission_string)
        self.permissions[permission.uid] = permissions

    def add_permissions(self, permissions: List[ActionObjectPermission]) -> None:
        for permission in permissions:
            self.add_permission(permission)

    def migrate_data(self, to_klass: SyftObject, credentials: SyftVerifyKey):
        has_root_permission = credentials == self.root_verify_key

        if has_root_permission:
            for key, value in self.data:
                try:
                    if value.__canonical_name__ != to_klass.__canonical_name__:
                        continue
                    migrated_value = value.migrate_to(to_klass)
                except Exception:
                    return Err(f"Failed to migrate data to {to_klass} for qk: {key}")
                result = self.set(
                    uid=key,
                    credentials=credentials,
                    syft_object=migrated_value,
                )

                if result.is_err():
                    return result.err()

            return Ok(True)

        return Err("You don't have permissions to migrate data.")


@serializable()
class DictActionStore(KeyValueActionStore):
    """Dictionary-Based Key-Value Action store.

    Parameters:
        store_config: StoreConfig
            Backend specific configuration, including client class type.
        root_verify_key: Optional[SyftVerifyKey]
            Signature verification key, used for checking access permissions.
    """

    def __init__(
        self,
        store_config: Optional[StoreConfig] = None,
        root_verify_key: Optional[SyftVerifyKey] = None,
    ) -> None:
        store_config = store_config if store_config is not None else DictStoreConfig()
        super().__init__(store_config=store_config, root_verify_key=root_verify_key)


@serializable()
class SQLiteActionStore(KeyValueActionStore):
    """SQLite-Based Key-Value Action store.

    Parameters:
        store_config: StoreConfig
            SQLite specific configuration, including connection settings or client class type.
        root_verify_key: Optional[SyftVerifyKey]
            Signature verification key, used for checking access permissions.
    """

    pass


@serializable()
<<<<<<< HEAD
class MongoActionStore(ActionStore):
=======
class MongoActionStore(KeyValueActionStore):
>>>>>>> 5caebae2
    """Mongo-Based  Action store.

    Parameters:
        store_config: StoreConfig
            Mongo specific configuration.
        root_verify_key: Optional[SyftVerifyKey]
            Signature verification key, used for checking access permissions.
    """

<<<<<<< HEAD
    storage_type: StorableObjectType = MongoBsonObject

    def __init__(
        self, store_config: StoreConfig, root_verify_key: Optional[SyftVerifyKey] = None
    ) -> None:
        self.store_config = store_config
        self.settings = BasePartitionSettings(name="Action")

        if root_verify_key is None:
            root_verify_key = SyftSigningKey.generate().verify_key
        self.root_verify_key = root_verify_key

        client = MongoClient(config=self.store_config.client_config)

        collection_status = client.with_collection(
            collection_settings=self.settings, store_config=self.store_config
        )
        if collection_status.is_err():
            return collection_status

        collection_permissions_status = client.with_collection_permissions(
            collection_settings=self.settings, store_config=self.store_config
        )
        if collection_permissions_status.is_err():
            return collection_permissions_status

        self._collection = collection_status.ok()
        self._permissions = collection_permissions_status.ok()

    def get_data(self, uid: UID):
        with lock:
            collection_status = self.collection
            if collection_status.is_err():
                print(collection_status)
                return None
            collection: MongoCollection = collection_status.ok()
            res = collection.find_one({"_id": uid})
            if res is None:
                return None
            else:
                return res["data"]

    def get(
        self, uid: UID, credentials: SyftVerifyKey, has_permission=False
    ) -> Result[SyftObject, str]:
        uid = uid.id  # We only need the UID from LineageID or UID

        # if you get something you need READ permission
        read_permission = ActionObjectREAD(uid=uid, credentials=credentials)
        if has_permission or self.has_permission(read_permission):
            try:
                if isinstance(uid, LineageID):
                    syft_object = self.get_data(uid.id)
                elif isinstance(uid, UID):
                    syft_object = self.get_data(uid.id)
                else:
                    raise Exception(f"Unrecognized UID type: {type(uid)}")
                return Ok(syft_object)
            except Exception as e:
                return Err(f"Could not find item with uid {uid}, {e}")
        return Err(f"Permission: {read_permission} denied")

    def get_mock(self, uid: UID) -> Result[SyftObject, str]:
        uid = uid.id  # We only need the UID from LineageID or UID
        try:
            syft_object = self.get_data(uid.id)
            if isinstance(syft_object, TwinObject) and not is_action_data_empty(
                syft_object.mock
            ):
                return Ok(syft_object.mock)
            return Err("No mock")
        except Exception as e:
            return Err(f"Could not find item with uid {uid}, {e}")

    def get_pointer(
        self,
        uid: UID,
        credentials: SyftVerifyKey,
        node_uid: UID,
    ) -> Result[SyftObject, str]:
        uid = uid.id  # We only need the UID from LineageID or UID
        try:
            if self.exists(uid):
                obj = self.get_data(uid.id)
                read_permission = ActionObjectREAD(uid=uid, credentials=credentials)

                # if you have permission you can have private data
                if self.has_permission(read_permission):
                    if isinstance(obj, TwinObject):
                        return Ok(obj.private.syft_point_to(node_uid))
                    return Ok(obj.syft_point_to(node_uid))

                # if its a twin with a mock anyone can have this
                if isinstance(obj, TwinObject):
                    return Ok(obj.mock.syft_point_to(node_uid))

                # finally worst case you get ActionDataEmpty so you can still trace
                return Ok(obj.as_empty().syft_point_to(node_uid))

            return Err("Permission denied")
        except Exception as e:
            return Err(str(e))

    def exists(self, uid: UID) -> bool:
        uid = uid.id  # We only need the UID from LineageID or UID
        return self.get_data(uid) is not None

    def set(
        self,
        uid: UID,
        credentials: SyftVerifyKey,
        syft_object: SyftObject,
        has_result_read_permission: bool = False,
    ) -> Result[SyftSuccess, Err]:
        uid = uid.id  # We only need the UID from LineageID or UID

        write_permission = ActionObjectWRITE(uid=uid, credentials=credentials)
        can_write = self.has_permission(write_permission)

        with lock:
            collection_status = self.collection
            if collection_status.is_err():
                return collection_status
            collection: MongoCollection = collection_status.ok()

        uid = uid.id  # We only need the UID from LineageID or UID

        # if you set something you need WRITE permission
        write_permission = ActionObjectWRITE(uid=uid, credentials=credentials)
        can_write = self.has_permission(write_permission)

        if not self.exists(uid=uid):
            # attempt to claim it for writing
            if has_result_read_permission:
                ownership_result = self.take_ownership(uid=uid, credentials=credentials)
                can_write = True if ownership_result.is_ok() else False
            else:
                # root takes owneship, but you can still write
                ownership_result = self.take_ownership(
                    uid=uid, credentials=self.root_verify_key
                )
                can_write = True if ownership_result.is_ok() else False

        if can_write:
            data = {"data": syft_object, "_id": uid}
            with lock:
                collection.insert_one(data)

            if has_result_read_permission:
                self.add_permission(ActionObjectREAD(uid=uid, credentials=credentials))
            else:
                self.add_permissions(
                    [
                        ActionObjectWRITE(uid=uid, credentials=credentials),
                        ActionObjectEXECUTE(uid=uid, credentials=credentials),
                    ]
                )

            return Ok(SyftSuccess(message=f"Set for ID: {uid}"))
        return Err(f"Permission: {write_permission} denied")

    def take_ownership(
        self, uid: UID, credentials: SyftVerifyKey
    ) -> Result[SyftSuccess, str]:
        with lock:
            collection_permissions_status = self.permissions
            if collection_permissions_status.is_err():
                return collection_permissions_status
            collection_permissions: MongoCollection = collection_permissions_status.ok()

        data: List[ActionObject] = self.get_data(uid)
        with lock:
            permissions: List[UID] = collection_permissions.find_one({"_id": uid})

        # first person using this UID can claim ownership
        if permissions is None and data is None:
            self.add_permissions(
                [
                    ActionObjectOWNER(uid=uid, credentials=credentials),
                    ActionObjectWRITE(uid=uid, credentials=credentials),
                    ActionObjectREAD(uid=uid, credentials=credentials),
                    ActionObjectEXECUTE(uid=uid, credentials=credentials),
                ]
            )
            return Ok(SyftSuccess(message=f"Ownership of ID: {uid} taken."))

        return Err(f"UID: {uid} already owned.")

    def delete(self, uid: UID, credentials: SyftVerifyKey) -> Result[SyftSuccess, str]:
        with lock:
            collection_status = self.collection
            if collection_status.is_err():
                return collection_status
            collection: MongoCollection = collection_status.ok()

            collection_permissions_status = self.permissions
            if collection_permissions_status.is_err():
                return collection_permissions_status
            collection_permissions: MongoCollection = collection_permissions_status.ok()

            qks = {"_id": uid}

            owner_permission = ActionObjectOWNER(uid=uid, credentials=credentials)
            if self.has_permission(owner_permission):
                result = collection.delete_one(filter=qks)
                # delete the object's permission
                result_permission = collection_permissions.delete_one(
                    filter=qks.as_dict_mongo
                )
                if result.deleted_count == 1 and result_permission.deleted_count == 1:
                    return Ok(
                        SyftSuccess(message="Object and its permission are deleted")
                    )
                elif result.deleted_count == 0:
                    return Err(f"Failed to delete object with qk: {uid}")
                else:
                    return Err(
                        f"Object with qk: {uid} was deleted, but failed to delete its corresponding permission"
                    )
            return Err(f"Permission: {owner_permission} denied")

    @property
    def permissions(self) -> Result[MongoCollection, Err]:
        if not hasattr(self, "_permissions"):
            res = self.init_store()
            if res.is_err():
                return res

        return Ok(self._permissions)

    @property
    def collection(self) -> Result[MongoCollection, Err]:
        if not hasattr(self, "_collection"):
            res = self.init_store()
            if res.is_err():
                return res

        return Ok(self._collection)

    def has_permission(self, permission: ActionObjectPermission) -> bool:
        with lock:
            collection_permissions_status = self.permissions
            if collection_permissions_status.is_err():
                return False
            collection_permissions: MongoCollection = collection_permissions_status.ok()

            permissions: Optional[Dict] = collection_permissions.find_one(
                {"_id": permission.uid}
            )

            if permissions is None:
                return False

            # TODO: fix for other admins
            if self.root_verify_key.verify == permission.credentials.verify:
                return True

            if permission.permission_string in permissions["permissions"]:
                return True

            # check ALL_READ permission
            if (
                permission.permission == ActionPermission.READ
                and ActionObjectPermission(
                    permission.uid, ActionPermission.ALL_READ
                ).permission_string
                in permissions["permissions"]
            ):
                return True

            return False

    def has_permissions(self, permissions: List[ActionObjectPermission]) -> bool:
        return all(self.has_permission(p) for p in permissions)

    def add_permission(self, permission: ActionObjectPermission) -> None:
        with lock:
            collection_permissions_status = self.permissions
            if collection_permissions_status.is_err():
                return collection_permissions_status
            collection_permissions: MongoCollection = collection_permissions_status.ok()

            permissions: Optional[Dict] = collection_permissions.find_one(
                {"_id": permission.uid}
            )
            if permissions is None:
                # Permission doesn't exist, add a new one
                collection_permissions.insert_one(
                    {
                        "_id": permission.uid,
                        "permissions": {permission.permission_string},
                    }
                )
            else:
                # update the permissions with the new permission string
                permission_strings: Set = permissions["permissions"]
                permission_strings.add(permission.permission_string)
                collection_permissions.update_one(
                    {"_id": permission.uid},
                    {"$set": {"permissions": permission_strings}},
                )

    def remove_permission(self, permission: ActionObjectPermission):
        with lock:
            collection_permissions_status = self.permissions
            if collection_permissions_status.is_err():
                return collection_permissions_status
            collection_permissions: MongoCollection = collection_permissions_status.ok()
            permissions: Optional[Dict] = collection_permissions.find_one(
                {"_id": permission.uid}
            )
            if permissions is None:
                return Err(f"permission with UID {permission.uid} not found!")
            permissions_strings: Set = permissions["permissions"]
            if permission.permission_string in permissions_strings:
                permissions_strings.remove(permission.permission_string)
                if len(permissions_strings) > 0:
                    collection_permissions.update_one(
                        {"_id": permission.uid},
                        {"$set": {"permissions": permissions_strings}},
                    )
                else:
                    collection_permissions.delete_one({"_id": permission.uid})
            else:
                return Err(
                    f"the permission {permission.permission_string} does not exist!"
                )

    def add_permissions(self, permissions: List[ActionObjectPermission]) -> None:
        for permission in permissions:
            self.add_permission(permission)
=======
    pass
>>>>>>> 5caebae2
<|MERGE_RESOLUTION|>--- conflicted
+++ resolved
@@ -3,13 +3,10 @@
 
 # stdlib
 import threading
-from typing import Dict
 from typing import List
 from typing import Optional
-from typing import Set
 
 # third party
-from pymongo.collection import Collection as MongoCollection
 from result import Err
 from result import Ok
 from result import Result
@@ -21,15 +18,11 @@
 from ...store.dict_document_store import DictStoreConfig
 from ...store.document_store import BasePartitionSettings
 from ...store.document_store import StoreConfig
-from ...store.mongo_client import MongoClient
-from ...store.mongo_document_store import MongoBsonObject
-from ...types.syft_object import StorableObjectType
 from ...types.syft_object import SyftObject
 from ...types.twin_object import TwinObject
 from ...types.uid import LineageID
 from ...types.uid import UID
 from ..response import SyftSuccess
-from .action_object import ActionObject
 from .action_object import is_action_data_empty
 from .action_permissions import ActionObjectEXECUTE
 from .action_permissions import ActionObjectOWNER
@@ -317,11 +310,7 @@
 
 
 @serializable()
-<<<<<<< HEAD
-class MongoActionStore(ActionStore):
-=======
 class MongoActionStore(KeyValueActionStore):
->>>>>>> 5caebae2
     """Mongo-Based  Action store.
 
     Parameters:
@@ -331,338 +320,4 @@
             Signature verification key, used for checking access permissions.
     """
 
-<<<<<<< HEAD
-    storage_type: StorableObjectType = MongoBsonObject
-
-    def __init__(
-        self, store_config: StoreConfig, root_verify_key: Optional[SyftVerifyKey] = None
-    ) -> None:
-        self.store_config = store_config
-        self.settings = BasePartitionSettings(name="Action")
-
-        if root_verify_key is None:
-            root_verify_key = SyftSigningKey.generate().verify_key
-        self.root_verify_key = root_verify_key
-
-        client = MongoClient(config=self.store_config.client_config)
-
-        collection_status = client.with_collection(
-            collection_settings=self.settings, store_config=self.store_config
-        )
-        if collection_status.is_err():
-            return collection_status
-
-        collection_permissions_status = client.with_collection_permissions(
-            collection_settings=self.settings, store_config=self.store_config
-        )
-        if collection_permissions_status.is_err():
-            return collection_permissions_status
-
-        self._collection = collection_status.ok()
-        self._permissions = collection_permissions_status.ok()
-
-    def get_data(self, uid: UID):
-        with lock:
-            collection_status = self.collection
-            if collection_status.is_err():
-                print(collection_status)
-                return None
-            collection: MongoCollection = collection_status.ok()
-            res = collection.find_one({"_id": uid})
-            if res is None:
-                return None
-            else:
-                return res["data"]
-
-    def get(
-        self, uid: UID, credentials: SyftVerifyKey, has_permission=False
-    ) -> Result[SyftObject, str]:
-        uid = uid.id  # We only need the UID from LineageID or UID
-
-        # if you get something you need READ permission
-        read_permission = ActionObjectREAD(uid=uid, credentials=credentials)
-        if has_permission or self.has_permission(read_permission):
-            try:
-                if isinstance(uid, LineageID):
-                    syft_object = self.get_data(uid.id)
-                elif isinstance(uid, UID):
-                    syft_object = self.get_data(uid.id)
-                else:
-                    raise Exception(f"Unrecognized UID type: {type(uid)}")
-                return Ok(syft_object)
-            except Exception as e:
-                return Err(f"Could not find item with uid {uid}, {e}")
-        return Err(f"Permission: {read_permission} denied")
-
-    def get_mock(self, uid: UID) -> Result[SyftObject, str]:
-        uid = uid.id  # We only need the UID from LineageID or UID
-        try:
-            syft_object = self.get_data(uid.id)
-            if isinstance(syft_object, TwinObject) and not is_action_data_empty(
-                syft_object.mock
-            ):
-                return Ok(syft_object.mock)
-            return Err("No mock")
-        except Exception as e:
-            return Err(f"Could not find item with uid {uid}, {e}")
-
-    def get_pointer(
-        self,
-        uid: UID,
-        credentials: SyftVerifyKey,
-        node_uid: UID,
-    ) -> Result[SyftObject, str]:
-        uid = uid.id  # We only need the UID from LineageID or UID
-        try:
-            if self.exists(uid):
-                obj = self.get_data(uid.id)
-                read_permission = ActionObjectREAD(uid=uid, credentials=credentials)
-
-                # if you have permission you can have private data
-                if self.has_permission(read_permission):
-                    if isinstance(obj, TwinObject):
-                        return Ok(obj.private.syft_point_to(node_uid))
-                    return Ok(obj.syft_point_to(node_uid))
-
-                # if its a twin with a mock anyone can have this
-                if isinstance(obj, TwinObject):
-                    return Ok(obj.mock.syft_point_to(node_uid))
-
-                # finally worst case you get ActionDataEmpty so you can still trace
-                return Ok(obj.as_empty().syft_point_to(node_uid))
-
-            return Err("Permission denied")
-        except Exception as e:
-            return Err(str(e))
-
-    def exists(self, uid: UID) -> bool:
-        uid = uid.id  # We only need the UID from LineageID or UID
-        return self.get_data(uid) is not None
-
-    def set(
-        self,
-        uid: UID,
-        credentials: SyftVerifyKey,
-        syft_object: SyftObject,
-        has_result_read_permission: bool = False,
-    ) -> Result[SyftSuccess, Err]:
-        uid = uid.id  # We only need the UID from LineageID or UID
-
-        write_permission = ActionObjectWRITE(uid=uid, credentials=credentials)
-        can_write = self.has_permission(write_permission)
-
-        with lock:
-            collection_status = self.collection
-            if collection_status.is_err():
-                return collection_status
-            collection: MongoCollection = collection_status.ok()
-
-        uid = uid.id  # We only need the UID from LineageID or UID
-
-        # if you set something you need WRITE permission
-        write_permission = ActionObjectWRITE(uid=uid, credentials=credentials)
-        can_write = self.has_permission(write_permission)
-
-        if not self.exists(uid=uid):
-            # attempt to claim it for writing
-            if has_result_read_permission:
-                ownership_result = self.take_ownership(uid=uid, credentials=credentials)
-                can_write = True if ownership_result.is_ok() else False
-            else:
-                # root takes owneship, but you can still write
-                ownership_result = self.take_ownership(
-                    uid=uid, credentials=self.root_verify_key
-                )
-                can_write = True if ownership_result.is_ok() else False
-
-        if can_write:
-            data = {"data": syft_object, "_id": uid}
-            with lock:
-                collection.insert_one(data)
-
-            if has_result_read_permission:
-                self.add_permission(ActionObjectREAD(uid=uid, credentials=credentials))
-            else:
-                self.add_permissions(
-                    [
-                        ActionObjectWRITE(uid=uid, credentials=credentials),
-                        ActionObjectEXECUTE(uid=uid, credentials=credentials),
-                    ]
-                )
-
-            return Ok(SyftSuccess(message=f"Set for ID: {uid}"))
-        return Err(f"Permission: {write_permission} denied")
-
-    def take_ownership(
-        self, uid: UID, credentials: SyftVerifyKey
-    ) -> Result[SyftSuccess, str]:
-        with lock:
-            collection_permissions_status = self.permissions
-            if collection_permissions_status.is_err():
-                return collection_permissions_status
-            collection_permissions: MongoCollection = collection_permissions_status.ok()
-
-        data: List[ActionObject] = self.get_data(uid)
-        with lock:
-            permissions: List[UID] = collection_permissions.find_one({"_id": uid})
-
-        # first person using this UID can claim ownership
-        if permissions is None and data is None:
-            self.add_permissions(
-                [
-                    ActionObjectOWNER(uid=uid, credentials=credentials),
-                    ActionObjectWRITE(uid=uid, credentials=credentials),
-                    ActionObjectREAD(uid=uid, credentials=credentials),
-                    ActionObjectEXECUTE(uid=uid, credentials=credentials),
-                ]
-            )
-            return Ok(SyftSuccess(message=f"Ownership of ID: {uid} taken."))
-
-        return Err(f"UID: {uid} already owned.")
-
-    def delete(self, uid: UID, credentials: SyftVerifyKey) -> Result[SyftSuccess, str]:
-        with lock:
-            collection_status = self.collection
-            if collection_status.is_err():
-                return collection_status
-            collection: MongoCollection = collection_status.ok()
-
-            collection_permissions_status = self.permissions
-            if collection_permissions_status.is_err():
-                return collection_permissions_status
-            collection_permissions: MongoCollection = collection_permissions_status.ok()
-
-            qks = {"_id": uid}
-
-            owner_permission = ActionObjectOWNER(uid=uid, credentials=credentials)
-            if self.has_permission(owner_permission):
-                result = collection.delete_one(filter=qks)
-                # delete the object's permission
-                result_permission = collection_permissions.delete_one(
-                    filter=qks.as_dict_mongo
-                )
-                if result.deleted_count == 1 and result_permission.deleted_count == 1:
-                    return Ok(
-                        SyftSuccess(message="Object and its permission are deleted")
-                    )
-                elif result.deleted_count == 0:
-                    return Err(f"Failed to delete object with qk: {uid}")
-                else:
-                    return Err(
-                        f"Object with qk: {uid} was deleted, but failed to delete its corresponding permission"
-                    )
-            return Err(f"Permission: {owner_permission} denied")
-
-    @property
-    def permissions(self) -> Result[MongoCollection, Err]:
-        if not hasattr(self, "_permissions"):
-            res = self.init_store()
-            if res.is_err():
-                return res
-
-        return Ok(self._permissions)
-
-    @property
-    def collection(self) -> Result[MongoCollection, Err]:
-        if not hasattr(self, "_collection"):
-            res = self.init_store()
-            if res.is_err():
-                return res
-
-        return Ok(self._collection)
-
-    def has_permission(self, permission: ActionObjectPermission) -> bool:
-        with lock:
-            collection_permissions_status = self.permissions
-            if collection_permissions_status.is_err():
-                return False
-            collection_permissions: MongoCollection = collection_permissions_status.ok()
-
-            permissions: Optional[Dict] = collection_permissions.find_one(
-                {"_id": permission.uid}
-            )
-
-            if permissions is None:
-                return False
-
-            # TODO: fix for other admins
-            if self.root_verify_key.verify == permission.credentials.verify:
-                return True
-
-            if permission.permission_string in permissions["permissions"]:
-                return True
-
-            # check ALL_READ permission
-            if (
-                permission.permission == ActionPermission.READ
-                and ActionObjectPermission(
-                    permission.uid, ActionPermission.ALL_READ
-                ).permission_string
-                in permissions["permissions"]
-            ):
-                return True
-
-            return False
-
-    def has_permissions(self, permissions: List[ActionObjectPermission]) -> bool:
-        return all(self.has_permission(p) for p in permissions)
-
-    def add_permission(self, permission: ActionObjectPermission) -> None:
-        with lock:
-            collection_permissions_status = self.permissions
-            if collection_permissions_status.is_err():
-                return collection_permissions_status
-            collection_permissions: MongoCollection = collection_permissions_status.ok()
-
-            permissions: Optional[Dict] = collection_permissions.find_one(
-                {"_id": permission.uid}
-            )
-            if permissions is None:
-                # Permission doesn't exist, add a new one
-                collection_permissions.insert_one(
-                    {
-                        "_id": permission.uid,
-                        "permissions": {permission.permission_string},
-                    }
-                )
-            else:
-                # update the permissions with the new permission string
-                permission_strings: Set = permissions["permissions"]
-                permission_strings.add(permission.permission_string)
-                collection_permissions.update_one(
-                    {"_id": permission.uid},
-                    {"$set": {"permissions": permission_strings}},
-                )
-
-    def remove_permission(self, permission: ActionObjectPermission):
-        with lock:
-            collection_permissions_status = self.permissions
-            if collection_permissions_status.is_err():
-                return collection_permissions_status
-            collection_permissions: MongoCollection = collection_permissions_status.ok()
-            permissions: Optional[Dict] = collection_permissions.find_one(
-                {"_id": permission.uid}
-            )
-            if permissions is None:
-                return Err(f"permission with UID {permission.uid} not found!")
-            permissions_strings: Set = permissions["permissions"]
-            if permission.permission_string in permissions_strings:
-                permissions_strings.remove(permission.permission_string)
-                if len(permissions_strings) > 0:
-                    collection_permissions.update_one(
-                        {"_id": permission.uid},
-                        {"$set": {"permissions": permissions_strings}},
-                    )
-                else:
-                    collection_permissions.delete_one({"_id": permission.uid})
-            else:
-                return Err(
-                    f"the permission {permission.permission_string} does not exist!"
-                )
-
-    def add_permissions(self, permissions: List[ActionObjectPermission]) -> None:
-        for permission in permissions:
-            self.add_permission(permission)
-=======
-    pass
->>>>>>> 5caebae2
+    pass