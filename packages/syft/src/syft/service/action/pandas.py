--- conflicted
+++ resolved
@@ -1,5 +1,4 @@
 # stdlib
-from collections.abc import Callable
 from typing import Any
 from typing import ClassVar
 
@@ -16,27 +15,6 @@
 
 
 @serializable()
-<<<<<<< HEAD
-class PandasDataFrameObjectV1(ActionObjectV1):
-    __canonical_name__ = "PandasDataframeObject"
-    __version__ = SYFT_OBJECT_VERSION_1
-
-    syft_internal_type: ClassVar[type[Any]] = DataFrame
-    syft_passthrough_attrs: list[str] = BASE_PASSTHROUGH_ATTRS
-
-
-@serializable()
-class PandasDataFrameObjectV2(ActionObjectV2):
-    __canonical_name__ = "PandasDataframeObject"
-    __version__ = SYFT_OBJECT_VERSION_2
-
-    syft_internal_type: ClassVar[type] = DataFrame
-    syft_passthrough_attrs: list[str] = BASE_PASSTHROUGH_ATTRS
-
-
-@serializable()
-=======
->>>>>>> 22ec57c6
 class PandasDataFrameObject(ActionObject):
     __canonical_name__ = "PandasDataframeObject"
     __version__ = SYFT_OBJECT_VERSION_3
@@ -62,41 +40,6 @@
         return super().syft_is_property(obj, method)
 
 
-<<<<<<< HEAD
-@migrate(PandasDataFrameObject, PandasDataFrameObjectV1)
-def downgrade_pandasdataframeobject_v2_to_v1() -> list[Callable]:
-    return [
-        drop("syft_resolved"),
-    ]
-
-
-@migrate(PandasDataFrameObjectV1, PandasDataFrameObject)
-def upgrade_pandasdataframeobject_v1_to_v2() -> list[Callable]:
-    return [
-        make_set_default("syft_resolved", True),
-    ]
-
-
-@serializable()
-class PandasSeriesObjectV1(ActionObjectV1):
-    __canonical_name__ = "PandasSeriesObject"
-    __version__ = SYFT_OBJECT_VERSION_1
-
-    syft_internal_type: ClassVar[type] = Series
-    syft_passthrough_attrs: list[str] = BASE_PASSTHROUGH_ATTRS
-
-
-@serializable()
-class PandasSeriesObjectV2(ActionObjectV2):
-    __canonical_name__ = "PandasSeriesObject"
-    __version__ = SYFT_OBJECT_VERSION_2
-
-    syft_internal_type: ClassVar[type] = Series
-    syft_passthrough_attrs: list[str] = BASE_PASSTHROUGH_ATTRS
-
-
-=======
->>>>>>> 22ec57c6
 @serializable()
 class PandasSeriesObject(ActionObject):
     __canonical_name__ = "PandasSeriesObject"
