--- conflicted
+++ resolved
@@ -145,15 +145,6 @@
         if self.signature is None:
             return SyftError(message="Sign event first")
         try:
-<<<<<<< HEAD
-            signature = self.signature
-            self.signature = None
-            self.syft_node_location = None
-            self.syft_client_verify_key = None
-            signed_bytes = _serialize(self, to_bytes=True)
-            self.creator_verify_key.verify_key.verify(signed_bytes, signature)
-            self.signature = signature
-=======
             # Recompute hash
             event_hash_bytes = self.__sha256__()
             current_hash = event_hash_bytes.hex()
@@ -163,7 +154,6 @@
                 )
 
             self.creator_verify_key.verify_key.verify(event_hash_bytes, self.signature)
->>>>>>> 335cac2d
             return SyftSuccess(message="Event signature is valid")
         except Exception as e:
             return SyftError(message=f"Failed to validate message. {e}")
@@ -300,7 +290,6 @@
     linked_request: LinkedObject
     allowed_sub_types: List[Type] = [ProjectRequestResponse]
 
-<<<<<<< HEAD
     __hash_keys__ = [
         "id",
         "timestamp",
@@ -314,8 +303,6 @@
     def request(self):
         return self.linked_request.resolve
 
-=======
->>>>>>> 335cac2d
     def approve(self) -> ProjectRequestResponse:
         result = self.request.approve()
         if isinstance(result, SyftError):
