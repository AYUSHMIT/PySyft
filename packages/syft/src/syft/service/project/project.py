--- conflicted
+++ resolved
@@ -677,11 +677,7 @@
         "event_id_hashmap",
     ]
 
-<<<<<<< HEAD
-    id: Optional[UID] = None
-=======
-    id: Optional[UID]  # type: ignore[assignment]
->>>>>>> 07ce75e0
+    id: Optional[UID] = None  # type: ignore[assignment]
     name: str
     description: Optional[str] = None
     members: List[NodeIdentity]
