# future
from __future__ import annotations

# stdlib
import copy
import textwrap
import time
from typing import Any
from typing import Callable
from typing import Dict
from typing import Iterable
from typing import List
from typing import Optional
from typing import Set
from typing import Type
from typing import Union

# third party
import pydantic
from pydantic import root_validator
from pydantic import validator
from rich.progress import Progress
from typing_extensions import Self

# relative
from ...client.client import SyftClient
from ...client.client import SyftClientSessionCache
from ...node.credentials import SyftSigningKey
from ...node.credentials import SyftVerifyKey
from ...serde.serializable import serializable
from ...service.metadata.node_metadata import NodeMetadata
from ...store.linked_obj import LinkedObject
from ...types.datetime import DateTime
from ...types.syft_object import SYFT_OBJECT_VERSION_1
from ...types.syft_object import SyftObject
from ...types.transforms import TransformContext
from ...types.transforms import keep
from ...types.transforms import transform
from ...types.uid import UID
from ...util.markdown import markdown_as_class_with_fields
from ..code.user_code import SubmitUserCode
from ..network.network_service import NodePeer
from ..network.routes import NodeRoute
from ..network.routes import connection_to_route
from ..request.request import Request
from ..response import SyftError
from ..response import SyftException
from ..response import SyftNotReady
from ..response import SyftSuccess


@serializable()
class EventAlreadyAddedException(SyftException):
    pass


class Identity(SyftObject):
    __canonical_name__ = "Identity"
    __version__ = SYFT_OBJECT_VERSION_1

    id: UID
    verify_key: SyftVerifyKey

    __attr_repr_cols__ = ["id", "verify_key"]

    def __repr__(self) -> str:
        verify_key_str = f"{self.verify_key}"
        id_str = f"{self.id}"
        return f"<🔑 {verify_key_str[0:8]} @ 🟢 {id_str[0:8]}>"

    @classmethod
    def from_client(cls, client: SyftClient) -> Identity:
        return cls(id=client.id, verify_key=client.credentials.verify_key)


@serializable()
class NodeIdentity(Identity):
    """This class is used to identify the node owner"""

    __canonical_name__ = "NodeIdentity"
    __version__ = SYFT_OBJECT_VERSION_1


# Used to Identity data scientist users of the node
@serializable()
class UserIdentity(Identity):
    """This class is used to identify the data scientist users of the node"""

    __canonical_name__ = "UserIdentity"
    __version__ = SYFT_OBJECT_VERSION_1


@transform(NodeMetadata, NodeIdentity)
def metadata_to_node_identity() -> List[Callable]:
    return [keep(["id", "verify_key"])]


class ProjectEvent(SyftObject):
    __canonical_name__ = "ProjectEvent"
    __version__ = SYFT_OBJECT_VERSION_1

    __hash_exclude_attrs__ = ["event_hash", "signature"]

    # 1. Creation attrs
    id: UID
    timestamp: DateTime
    allowed_sub_types: Optional[List] = []
    # 2. Rebase attrs
    project_id: Optional[UID]
    seq_no: Optional[int]
    prev_event_uid: Optional[UID]
    prev_event_hash: Optional[str]
    event_hash: Optional[str]
    # 3. Signature attrs
    creator_verify_key: Optional[SyftVerifyKey]
    signature: Optional[bytes]  # dont use in signing

    @pydantic.root_validator(pre=True)
    def make_timestamp(cls, values: Dict[str, Any]) -> Dict[str, Any]:
        if "timestamp" not in values or values["timestamp"] is None:
            values["timestamp"] = DateTime.now()
        return values

    def _pre_add_update(self, project: Project) -> None:
        pass

    def rebase(self, project: Project) -> Self:
        prev_event = project.events[-1] if project.events else None
        self.project_id = project.id

        if prev_event:
            self.prev_event_uid = prev_event.id
            self.prev_event_hash = prev_event.event_hash
            self.seq_no = prev_event.seq_no + 1
        else:
            self.prev_event_uid = project.id
            self.prev_event_hash = project.start_hash
            self.seq_no = 1

        return self

    @property
    def valid(self) -> Union[SyftSuccess, SyftError]:
        if self.signature is None:
            return SyftError(message="Sign event first")
        try:
            # Recompute hash
            event_hash_bytes = self.__sha256__()
            current_hash = event_hash_bytes.hex()
            if current_hash != self.event_hash:
                raise Exception(
                    f"Event hash {current_hash} does not match {self.event_hash}"
                )

            self.creator_verify_key.verify_key.verify(event_hash_bytes, self.signature)
            return SyftSuccess(message="Event signature is valid")
        except Exception as e:
            return SyftError(message=f"Failed to validate message. {e}")

    def valid_descendant(
        self, project: Project, prev_event: Optional[Self]
    ) -> Union[SyftSuccess, SyftError]:
        valid = self.valid
        if not valid:
            return valid

        if prev_event:
            prev_event_id = prev_event.id
            prev_event_hash = prev_event.event_hash
            prev_seq_no = prev_event.seq_no
        else:
            prev_event_id = project.id
            prev_event_hash = project.start_hash
            prev_seq_no = 0

        if self.prev_event_uid != prev_event_id:
            return SyftError(
                message=f"{self} prev_event_uid: {self.prev_event_uid} "
                "does not match {prev_event_id}"
            )

        if self.prev_event_hash != prev_event_hash:
            return SyftError(
                message=f"{self} prev_event_hash: {self.prev_event_hash} "
                "does not match {prev_event_hash}"
            )

        if self.seq_no != prev_seq_no + 1:
            return SyftError(
                message=f"{self} seq_no: {self.seq_no} "
                "is not subsequent to {prev_seq_no}"
            )

        if self.project_id != project.id:
            return SyftError(
                message=f"{self} project_id: {self.project_id} "
                "does not match {project.id}"
            )

        if hasattr(self, "parent_event_id"):
            parent_event = project.event_id_hashmap[self.parent_event_id]
            if type(self) not in parent_event.allowed_sub_types:
                return SyftError(
                    message=f"{self} is not a valid subevent" f"for {parent_event}"
                )
        return SyftSuccess(message=f"{self} is valid descendant of {prev_event}")

    def sign(self, signing_key: SyftSigningKey) -> None:
        if self.creator_verify_key != signing_key.verify_key:
            raise Exception(
                f"creator_verify_key has changed from: {self.creator_verify_key} to "
                f"{signing_key.verify_key}"
            )
        # Calculate Hash
        event_hash_bytes = self.__sha256__()
        self.event_hash = event_hash_bytes.hex()

        # Sign Hash
        signed_obj = signing_key.signing_key.sign(event_hash_bytes)
        self.signature = signed_obj._signature

    def publish(self, project: Project) -> Union[SyftSuccess, SyftError]:
        try:
            result = project.add_event(self)
            return result
        except EventAlreadyAddedException:  # nosec
            return SyftSuccess(message="Event already added")


class ProjectEventAddObject(ProjectEvent):
    __canonical_name__ = "ProjectEventAddObject"
    __version__ = SYFT_OBJECT_VERSION_1


class ProjectEventAddLink(ProjectEvent):
    __canonical_name__ = "ProjectEventAddLink"
    __version__ = SYFT_OBJECT_VERSION_1


# Project Sub Event are the events which tend to describe the main events
# For example, if a project event is created, then the project sub event will be the
# 1. ProjectThreadMessage
# 2. Emojis
# 3. Approval for request based events
# Mainly these events are used to describe the main events
# For example, we could make our messaging system to have only one level of thread messages
# it would also help us define the expected sub events for each event
# such that only allowed events could be the sub type of the main event
class ProjectSubEvent(ProjectEvent):
    __canonical_name__ = "ProjectSubEvent"
    __version__ = SYFT_OBJECT_VERSION_1

    parent_event_id: UID


@serializable()
class ProjectThreadMessage(ProjectSubEvent):
    __canonical_name__ = "ProjectThreadMessage"
    __version__ = SYFT_OBJECT_VERSION_1

    message: str


@serializable()
class ProjectMessage(ProjectEventAddObject):
    __canonical_name__ = "ProjectMessage"
    __version__ = SYFT_OBJECT_VERSION_1

    message: str
    allowed_sub_types: List[Type] = [ProjectThreadMessage]

    def reply(self, message: str) -> ProjectMessage:
        return ProjectThreadMessage(message=message, parent_event_id=self.id)


@serializable()
class ProjectRequestResponse(ProjectSubEvent):
    __canonical_name__ = "ProjectRequestResponse"
    __version__ = SYFT_OBJECT_VERSION_1

    response: bool


@serializable()
class ProjectRequest(ProjectEventAddObject):
    __canonical_name__ = "ProjectRequest"
    __version__ = SYFT_OBJECT_VERSION_1

    linked_request: LinkedObject
    allowed_sub_types: List[Type] = [ProjectRequestResponse]

<<<<<<< HEAD
    __hash_keys__ = [
        "id",
        "timestamp",
        "creator_verify_key",
        "prev_event_uid",
        "prev_event_hash",
        "linked_request",
    ]

    @property
    def request(self):
        return self.linked_request.resolve
=======
    __attr_repr_cols__ = [
        "request.status",
        "request.changes[-1].link.service_func_name",
    ]

    def _repr_markdown_(self) -> str:
        func_name = None
        if len(self.request.changes) > 0:
            func_name = self.request.changes[-1].link.service_func_name
        repr_dict = {
            "request.status": self.request.status,
            "request.changes[-1].link.service_func_name": func_name,
        }
        return markdown_as_class_with_fields(self, repr_dict)
>>>>>>> b5c78292

    def approve(self) -> ProjectRequestResponse:
        result = self.request.approve()
        if isinstance(result, SyftError):
            return result
        return ProjectRequestResponse(response=True, parent_event_id=self.id)

    # TODO: To add deny requests, when deny functionality is added

    def status(self, project: Project) -> Union[Dict, SyftError]:
        """Returns the status of the request

        Args:
            project (Project): Project object to check the status

        Returns:
            str: Status of the request

        During Request  status calculation, we do not allow multiple responses
        """
        responses = project.get_children(self)
        if len(responses) == 0:
            return "No one has responded to the request yet. Kindly recheck later 🙂"

        if len(responses) > 1:
            return SyftError(
                message="The Request Contains more than one Response"
                "which is currently not possible"
                "The request should contain only one response"
                "Kindly re-submit a new request"
                "The Syft Team is working on this issue to handle multiple responses"
            )
        response = responses[0]
        if not isinstance(response, ProjectRequestResponse):
            return SyftError(
                message=f"Response : {type(response)} is not of type ProjectRequestResponse"
            )

        print("Request Status : ", "Approved" if response.response else "Denied")


def poll_creation_wizard() -> List[Any]:
    w = textwrap.TextWrapper(initial_indent="\t", subsequent_indent="\t")

    welcome_msg = "Welcome to the Poll Creation Wizard 🧙‍♂️ 🪄!!!"

    description1 = """You've arrived here because you were interested in a creating poll.
A poll is a way to gather opinions or information from a group of people.
It typically involves asking a specific question and providing a set of answer choices for respondents to choose from"""

    description2 = """In a poll, the question is the inquiry being asked of the participants.
It should be a multiple-choice. The choices are the options that respondents
are given to select as their answer to the question.For example, a poll question might be
"Which is your favorite color?" with answer choices of red, blue, green, and yellow.
Participants can then select the answer that best represents their opinion or preference"""

    description3 = """Since you didn't pass in questions, choices into .create_poll() (or you did so incorrectly),
this wizard is going to guide you through the process of creating a poll."""

    description4 = """In this wizard, we're going to ask you for a question and list of choices
to create the poll. The Questions and choices are converted to strings"""

    print("\t" + "=" * 69)
    print(w.fill(welcome_msg))
    print("\t" + "=" * 69)
    print()
    print(w.fill(description1))
    print()
    print(w.fill(description2))
    print()
    print(w.fill(description3))
    print()
    print(w.fill(description4))
    print()

    print("\tDo you understand, and are you ready to proceed? (yes/no)")
    print()
    consent = str(input("\t"))
    print()

    if consent == "no":
        raise Exception("User cancelled poll creation wizard!")

    print("\tExcellent! Let's begin!")

    print()

    print("\t" + "-" * 69)
    print()

    print(w.fill("Question 1: Input a question to ask in the poll"))
    print()
    print(w.fill("Examples:"))
    print("\t - What is your favorite type of food?")
    print("\t - What day shall we meet?")
    print("\t - Do you believe that climate change is a serious problem?")
    print()
    print()
    question = input("\t")
    print()

    print("\t" + "-" * 69)
    print()
    print(
        w.fill(
            "Question 2: Enter the number of choices, you would like to have in the poll"
        )
    )
    print()
    while True:
        try:
            num_choices = int(input("\t"))
        except ValueError:
            print()
            print(
                w.fill("Number of choices, should be an integer.Kindly re-enter again.")
            )
            print()
            continue
        break

    print()
    print("\t" + "-" * 69)
    print()
    print(w.fill("Excellent! Let's  input each choice for the input"))
    print()
    choices = []
    for idx in range(num_choices):
        print(w.fill(f"Enter Choice {idx+1}"))
        print()
        choice = str(input("\t"))
        choices.append(choice)
        print()
    print("\t" + "=" * 69)

    print()

    print(
        w.fill("All done! You have successfully completed the Poll Creation Wizard! 🎩")
    )
    return (question, choices)


def poll_answer_wizard(poll: ProjectMultipleChoicePoll) -> int:
    w = textwrap.TextWrapper(initial_indent="\t", subsequent_indent="\t")

    welcome_msg = "Welcome to the Poll Answer Wizard 🧙‍♂️ 🪄!!!"

    description1 = """You've arrived here because you were interested in a answering a poll.
A poll is a way to gather opinions or information from a group of people.
It typically involves asking a specific question and providing a set of answer choices for respondents to choose from"""

    description2 = """In a poll, the question is the inquiry being asked of the participants.
It should be a multiple-choice. The choices are the options that respondents
are given to select as their answer to the question.For example, a poll question might be
"Which is your favorite color?" with answer choices of red, blue, green, and yellow.
Participants can then select the answer that best represents their opinion or preference"""

    description3 = """Since you didn't pass in the choices into .answer_poll() (or you did so incorrectly),
this wizard is going to guide you through the process of answering the poll."""

    print("\t" + "=" * 69)
    print(w.fill(welcome_msg))
    print("\t" + "=" * 69)
    print()
    print(w.fill(description1))
    print()
    print(w.fill(description2))
    print()
    print(w.fill(description3))
    print()

    print("\tDo you understand, and are you ready to proceed? (yes/no)")
    print()
    consent = str(input("\t"))
    print()

    if consent == "no":
        raise Exception("User cancelled poll answer wizard!")

    print("\tExcellent! Let's display the poll question")

    print()

    print("\t" + "-" * 69)
    print()

    print(w.fill(f"Question : {poll.question}"))
    print()
    for idx, choice in enumerate(poll.choices):
        print(w.fill(f"{idx+1}. {choice}"))
        print()

    print("\t" + "-" * 69)
    print()

    print(w.fill("Kindly enter your choice for the poll"))
    print()
    while True:
        try:
            choice = int(input("\t"))
            if choice < 1 or choice > len(poll.choices):
                raise ValueError()
        except ValueError:
            print()
            print(
                w.fill(
                    f"Poll Answer should be a natural number between 1 and {len(poll.choices)}"
                )
            )
            print()
            continue
        break

    print("\t" + "=" * 69)
    print()
    print(w.fill("All done! You have successfully completed the Poll Answer Wizard! 🎩"))
    print()

    return choice


@serializable()
class AnswerProjectPoll(ProjectSubEvent):
    __canonical_name__ = "AnswerProjectPoll"
    __version__ = SYFT_OBJECT_VERSION_1

    answer: int


@serializable()
class ProjectMultipleChoicePoll(ProjectEventAddObject):
    __canonical_name__ = "ProjectPoll"
    __version__ = SYFT_OBJECT_VERSION_1

    question: str
    choices: List[str]
    allowed_sub_types: List[Type] = [AnswerProjectPoll]

    @validator("choices")
    def choices_min_length(cls, v):
        if len(v) < 1:
            raise ValueError("choices must have at least one item")
        return v

    def answer(self, answer: int) -> ProjectMessage:
        return AnswerProjectPoll(answer=answer, parent_event_id=self.id)

    def status(
        self, project: Project, pretty_print: bool = True
    ) -> Union[Dict, SyftError]:
        """Returns the status of the poll

        Args:
            project (Project): Project object to check the status

        Returns:
            str: Status of the poll

        During Poll calculation, a user would have answered the poll many times
        The status of the poll would be calculated based on the latest answer of the user
        """
        poll_answers = project.get_children(self)
        if len(poll_answers) == 0:
            return "No one has answered this poll"

        respondents = {}
        for poll_answer in poll_answers[::-1]:
            if not isinstance(poll_answer, AnswerProjectPoll):
                return SyftError(
                    message=f"Poll answer: {type(poll_answer)} is not of type AnswerProjectPoll"
                )
            creator_verify_key = poll_answer.creator_verify_key

            # Store only the latest response from the user
            identity = project.get_identity_from_key(creator_verify_key)
            if identity not in respondents:
                respondents[identity] = poll_answer.answer
        if pretty_print:
            for respondent, answer in respondents.items():
                print(f"{str(respondent.verify_key)[0:8]}: {answer}")
            print("\nChoices:\n")
            for idx, choice in enumerate(self.choices):
                print(f"{idx+1}: {choice}")
        else:
            return respondents


class ConsensusModel:
    pass


@serializable()
class DemocraticConsensusModel(ConsensusModel):
    threshold: float = 50

    def __eq__(self, value: object) -> bool:
        if not isinstance(value, DemocraticConsensusModel):
            return False
        return self.threshold == value.threshold

    def __hash__(self) -> int:
        return hash(self.threshold)


@serializable()
class Project(SyftObject):
    __canonical_name__ = "Project"
    __version__ = SYFT_OBJECT_VERSION_1

    id: Optional[UID]
    name: str
    description: Optional[str]
    shareholders: List[NodeIdentity]
    project_permissions: Set[str]
    state_sync_leader: NodeIdentity
    leader_node_peer: Optional[NodePeer]
    consensus_model: ConsensusModel
    store: Dict[UID, Dict[UID, SyftObject]] = {}
    permissions: Dict[UID, Dict[UID, Set[str]]] = {}
    events: List[ProjectEvent] = []
    event_id_hashmap: Dict[UID, ProjectEvent] = {}
    start_hash: Optional[str]
    # WARNING:  Do not add it to hash keys , or print directly
    user_signing_key: Optional[SyftSigningKey] = None
    user_email_address: Optional[str] = None
    users: List[UserIdentity] = []

    __attr_repr_cols__ = ["name", "shareholders", "state_sync_leader"]
    __hash_exclude_attrs__ = ["user_signing_key", "start_hash"]

    def _broadcast_event(
        self, project_event: ProjectEvent
    ) -> Union[SyftSuccess, SyftError]:
        leader_client = self.get_leader_client(self.user_signing_key)

        return leader_client.api.services.project.broadcast_event(project_event)

    def get_all_identities(self) -> List[Identity]:
        return [*self.shareholders, *self.users]

    def key_in_project(self, verify_key: SyftVerifyKey) -> bool:
        project_verify_keys = [
            identity.verify_key for identity in self.get_all_identities()
        ]

        return verify_key in project_verify_keys

    def get_identity_from_key(
        self, verify_key: SyftVerifyKey
    ) -> List[Union[NodeIdentity, UserIdentity]]:
        identities: List[Identity] = self.get_all_identities()
        for identity in identities:
            if identity.verify_key == verify_key:
                return identity
        return SyftError(message=f"Shareholder with verify key: {verify_key} not found")

    def get_leader_client(self, signing_key: SyftSigningKey) -> SyftClient:
        if self.leader_node_peer is None:
            raise Exception("Leader node peer is not set")

        if signing_key is None:
            raise Exception("Signing key is required to create leader client")

        verify_key = signing_key.verify_key

        leader_client = SyftClientSessionCache.get_client_by_uid_and_verify_key(
            verify_key=verify_key, node_uid=self.leader_node_peer.id
        )

        if leader_client is None:
            leader_client = self.leader_node_peer.client_with_key(signing_key)
            SyftClientSessionCache.add_client_by_uid_and_verify_key(
                verify_key=verify_key,
                node_uid=leader_client.id,
                syft_client=leader_client,
            )

        return leader_client

    def has_permission(self, verify_key: SyftVerifyKey) -> bool:
        # Currently the permission function, initially checks only if the
        # verify key is present in the project
        # Later when the project object evolves, we can add more permission checks

        return self.key_in_project(verify_key)

    def _append_event(
        self, event: ProjectEvent, credentials: SyftSigningKey
    ) -> Union[SyftSuccess, SyftError]:
        prev_event = self.events[-1] if self.events else None
        valid = event.valid_descendant(self, prev_event)
        if not valid:
            return valid

        result = self._broadcast_event(event)
        if isinstance(result, SyftError):
            return result
        if isinstance(result, SyftNotReady):
            # If the client if out of sync, sync project updates from leader
            self.sync()
            event = event.rebase(project=self)
            event.sign(credentials)
            # Retrying broadcasting the event to leader
            # recursively call _append_event as due to network latency the event could reach late
            # and other events would be being streamed to the leader
            # This scenario could lead to starvation of node trying to sync with the leader
            # This would be solved in our future leaderless approach
            return self._append_event(event=event, credentials=credentials)

        self.events.append(copy.deepcopy(event))
        self.event_id_hashmap[event.id] = event
        return result

    @property
    def event_ids(self) -> Iterable[UID]:
        return self.event_id_hashmap.keys()

    def add_event(
        self,
        event: ProjectEvent,
        credentials: Optional[Union[SyftSigningKey, SyftClient]] = None,
    ) -> Union[SyftSuccess, SyftError]:
        if event.id in self.event_ids:
            raise EventAlreadyAddedException(f"Event already added. {event}")

        if credentials is None:
            credentials = self.user_signing_key
        elif isinstance(credentials, SyftClient):
            credentials = credentials.credentials

        if not isinstance(credentials, SyftSigningKey):
            raise Exception(f"Adding an event requires a signing key. {credentials}")

        event.creator_verify_key = credentials.verify_key
        event._pre_add_update(self)
        event = event.rebase(self)
        event.sign(credentials)

        result = self._append_event(event, credentials=credentials)
        return result

    def validate_events(self, debug: bool = False) -> Union[SyftSuccess, SyftError]:
        current_hash = self.start_hash

        def valid_str(current_hash: int) -> str:
            return f"Project: {self.id} HEAD<{current_hash}> events are valid"

        if len(self.events) == 0:
            return SyftSuccess(message=valid_str(current_hash))

        last_event = None
        for event in self.events:
            result = event.valid_descendant(self, last_event)
            current_hash = event.event_hash

            if debug:
                icon = "✅" if result else "❌"
                prev_event = last_event if last_event is not None else self
                print(
                    f"{icon} {type(event).__name__}: {event.id} "
                    f"after {type(prev_event).__name__}: {prev_event.id}"
                )

            if not result:
                return result
            last_event = event
        return SyftSuccess(message=valid_str(current_hash))

    def get_children(self, event: ProjectEvent) -> List[ProjectEvent]:
        return self.get_events(parent_event_ids=event.id)

    def get_parent(self, parent_uid: UID) -> Optional[ProjectEvent]:
        parent_event = None
        event_query = self.get_events(ids=parent_uid)
        if len(event_query) == 0:
            return parent_event
        elif len(event_query) == 1:
            return event_query[0]
        else:
            raise Exception(f"More than 1 result for {parent_uid}")

    # TODO: add a another view for the project objects
    # to be able to have a Directed Acyclic Graph view of the graph events
    # this would allow to query the sub events effectively
    def get_events(
        self,
        types: Optional[Union[Type, List[Type]]] = None,
        parent_event_ids: Optional[Union[UID, List[UID]]] = None,
        ids: Optional[Union[UID, List[UID]]] = None,
    ):
        if types is None:
            types = []
        if isinstance(types, type):
            types = [types]

        if parent_event_ids is None:
            parent_event_ids = []
        if isinstance(parent_event_ids, UID):
            parent_event_ids = [parent_event_ids]

        if ids is None:
            ids = []
        if isinstance(ids, UID):
            ids = [ids]

        results = []
        for event in self.events:
            type_check = False
            if len(types) == 0 or isinstance(event, tuple(types)):
                type_check = True

            parent_check = False
            if (
                len(parent_event_ids) == 0 and not hasattr(event, "parent_event_id")
            ) or (
                hasattr(event, "parent_event_id")
                and event.parent_event_id in parent_event_ids
            ):
                parent_check = True

            id_check = False
            if len(ids) == 0 or event.id in ids:
                id_check = True

            if type_check and parent_check and id_check:
                results.append(event)
        return results

    def get_messages(self) -> List[Union[ProjectMessage, ProjectThreadMessage]]:
        messages = []
        for event in self.events:
            if isinstance(event, (ProjectMessage, ProjectThreadMessage)):
                messages.append(event)
        return messages

    @property
    def messages(self) -> str:
        message_text = ""
        top_messages = self.get_events(types=ProjectMessage)
        for message in top_messages:
            message_text += (
                f"{str(message.creator_verify_key)[0:8]}: {message.message}\n"
            )
            children = self.get_children(message)
            for child in children:
                message_text += (
                    f"> {str(child.creator_verify_key)[0:8]}: {child.message}\n"
                )
        if message_text == "":
            message_text = "No messages"
        return message_text

    def get_last_seq_no(self) -> int:
        return len(self.events)

    def send_message(self, message: str):
        message_event = ProjectMessage(message=message)
        result = self.add_event(message_event)
        if isinstance(result, SyftSuccess):
            return SyftSuccess(message="Message sent successfully")
        return result

    def reply_message(
        self,
        reply: str,
        message: Union[UID, ProjectMessage, ProjectThreadMessage],
    ):
        if isinstance(message, UID):
            if message not in self.event_ids:
                return SyftError(message=f"Message id: {message} not found")
            message = self.event_id_hashmap[message]

        reply_event: Union[ProjectMessage, ProjectThreadMessage]
        if isinstance(message, ProjectMessage):
            reply_event = message.reply(reply)
        elif isinstance(message, ProjectThreadMessage):
            reply_event = ProjectThreadMessage(
                message=reply, parent_event_id=message.parent_event_id
            )
        else:
            return SyftError(
                message=f"You can only reply to a message: {type(message)}"
                "Kindly re-check the msg"
            )

        result = self.add_event(reply_event)
        if isinstance(result, SyftSuccess):
            return SyftSuccess(message="Reply sent successfully")
        return result

    def create_poll(
        self,
        question: Optional[str] = None,
        choices: Optional[List[str]] = None,
    ):
        if (
            question is None
            or choices is None
            or not isinstance(question, str)
            or not isinstance(choices, list)
        ):
            question, choices = poll_creation_wizard()

        poll_event = ProjectMultipleChoicePoll(question=question, choices=choices)
        result = self.add_event(poll_event)
        if isinstance(result, SyftSuccess):
            return SyftSuccess(message="Poll created successfully")
        return result

    def answer_poll(
        self,
        poll: Union[UID, ProjectMultipleChoicePoll],
        answer: Optional[int] = None,
    ):
        if isinstance(poll, UID):
            if poll not in self.event_ids:
                return SyftError(message=f"Poll id: {poll} not found")
            poll = self.event_id_hashmap[poll]

        if not isinstance(poll, ProjectMultipleChoicePoll):
            return SyftError(
                message=f"You can only reply to a poll: {type(poll)}"
                "Kindly re-check the poll"
            )

        if not isinstance(answer, int) or answer <= 0 or answer > len(poll.choices):
            answer = poll_answer_wizard(poll)

        answer_event = poll.answer(answer)

        result = self.add_event(answer_event)
        if isinstance(result, SyftSuccess):
            return SyftSuccess(message="Poll answered successfully")
        return result

    def add_request(
        self,
        request: Request,
    ):
        linked_request = LinkedObject.from_obj(request, node_uid=request.node_uid)
        request_event = ProjectRequest(linked_request=linked_request)
        result = self.add_event(request_event)

        if isinstance(result, SyftSuccess):
            return SyftSuccess(message="Request created successfully")
        return result

    # Since currently we do not have the notion of denying a request
    # Adding only approve request, which would later be used to approve or deny a request
    def approve_request(
        self,
        request: Union[UID, ProjectRequest],
    ):
        if isinstance(request, UID):
            if request not in self.event_ids:
                return SyftError(message=f"Request id: {request} not found")
            request = self.event_id_hashmap[request]

        request_event: ProjectRequestResponse
        if isinstance(request, ProjectRequest):
            request_event = request.approve()
            if isinstance(request_event, SyftError):
                return request_event
        else:
            return SyftError(
                message=f"You can only approve a request: {type(request)}"
                "Kindly re-check the request"
            )
        result = self.add_event(request_event)
        if isinstance(result, SyftSuccess):
            return SyftSuccess(message="Request approved successfully")
        return result

    def sync(self, verbose: Optional[bool] = True) -> Union[SyftSuccess, SyftError]:
        """Sync the latest project with the state sync leader"""

        leader_client = self.get_leader_client(self.user_signing_key)

        unsynced_events = leader_client.api.services.project.sync(
            project_id=self.id, seq_no=self.get_last_seq_no()
        )
        if isinstance(unsynced_events, SyftError):
            return unsynced_events

        # UI progress bar for syncing
        if verbose and unsynced_events:
            with Progress() as progress:
                curr_val = 0
                task1 = progress.add_task(
                    f"[bold white]Syncing... {curr_val}/{len(unsynced_events)}",
                    total=len(unsynced_events),
                )

                while not progress.finished:
                    event = unsynced_events[curr_val]
                    curr_val += 1
                    progress.tasks[
                        task1
                    ].description = (
                        f"[bold white]Syncing... {curr_val}/{len(unsynced_events)}"
                    )
                    progress.update(task1, advance=1)
                    self.events.append(event)
                    self.event_id_hashmap[event.id] = event
                    # for a fancy UI view , deliberately slowing the sync
                    if curr_val <= 7:
                        time.sleep(0.2)
        else:
            for event in unsynced_events:
                self.events.append(event)
                self.event_id_hashmap[event.id] = event

        return SyftSuccess(message="Synced project  with Leader")


@serializable(without="bootstrap_events")
class ProjectSubmit(SyftObject):
    __canonical_name__ = "ProjectSubmit"
    __version__ = SYFT_OBJECT_VERSION_1
    __attr_repr_cols__ = ["name"]

    id: Optional[UID]
    name: str
    description: Optional[str]
    shareholders: List[NodeIdentity]
    project_permissions: Set[str] = set()
    state_sync_leader: Optional[NodeIdentity]
    consensus_model: ConsensusModel = DemocraticConsensusModel()
    leader_node_route: Optional[NodeRoute]
    user_email_address: Optional[str] = None
    users: List[UserIdentity] = []
    bootstrap_events: Optional[List[ProjectEvent]] = []

    @root_validator(pre=True)
    def make_shareholders_and_leader_route(cls, values) -> Dict:
        clients = values["shareholders"]

        if not clients:
            raise SyftException("Shareholders cannot be empty")

        shareholders = []
        for client in clients:
            if isinstance(client, NodeIdentity):
                shareholders.append(client)
            elif isinstance(client, SyftClient):
                metadata = client.metadata.to(NodeMetadata)
                node_identity = metadata.to(NodeIdentity)
                shareholders.append(node_identity)
            else:
                raise Exception(
                    f"Shareholders should be either SyftClient or NodeIdentity received: {type(client)}"
                )
        if isinstance(clients[0], SyftClient):
            route_exchange = cls.exchange_routes(clients)
            if isinstance(route_exchange, SyftError):
                raise SyftException(route_exchange)

            values["leader_node_route"] = connection_to_route(clients[0].connection)

        values["shareholders"] = shareholders

        return values

    @root_validator(pre=True)
    def check_user_email_and_users(cls, values) -> Dict:
        if "user_email_address" in values:  # avoids KeyError below if no email provided
            if values["user_email_address"] is not None:
                users = values["users"]
                if len(users) == 0:
                    raise SyftException(
                        "Users cannot be empty if user email address is provided"
                    )

                share_holders = values["shareholders"]
                if len(share_holders) != len(users):
                    raise SyftException(
                        "Number of users should be equal to number of shareholders"
                    )
                users_node_identity = []
                for user in users:
                    if isinstance(user, SyftClient):
                        users_node_identity.append(UserIdentity.from_client(user))
                    elif isinstance(user, UserIdentity):
                        users_node_identity.append(user)
                    else:
                        raise SyftException(
                            "Users should be either SyftClient or UserIdentity"
                        )
                values["users"] = users_node_identity

        return values

    @staticmethod
    def exchange_routes(
        shareholders: List[SyftClient],
    ) -> Union[SyftSuccess, SyftError]:
        # Since we are implementing a leader based system
        # To be able to optimize exchanging routes.
        # We require only the leader to exchange routes with all the shareholders
        # Meaning if we could guarantee, that the leader node is able to reach the shareholders
        # the project events could be broadcasted to all the shareholders

        # Currently we are assuming that the first shareholder is the leader
        # This would be changed in our future leaderless approach
        leader_client = shareholders[0]

        for follower_client in shareholders[1::]:
            print()
            print(
                f"Exchanging Routes 📡: {leader_client.name} --- {follower_client.name}",
                end="",
            )
            result = leader_client.exchange_route(follower_client)
            if isinstance(result, SyftError):
                return result
            print(" ✅")
            print()

        return SyftSuccess(message="Successfully Exchaged Routes")

    def create_code_request(self, obj: SubmitUserCode, client: SyftClient):
        if not isinstance(obj, SubmitUserCode):
            return SyftError(
                message=f"Currently we are  only support creating requests for SbumitUserCode: {type(obj)}"
            )

        if not isinstance(client, SyftClient):
            return SyftError(message="Client should be a valid SyftClient")

        submitted_req = client.api.services.code.request_code_execution(obj)
        if isinstance(submitted_req, SyftError):
            return submitted_req

        request_event = ProjectRequest(request=submitted_req)

        self.bootstrap_events.append(request_event)

        return SyftSuccess(message="Request added successfully")

    def start(self) -> Project:
        # Creating a new unique UID to be used by all shareholders
        project_id = UID()
        projects: List[Project] = []

        if not self.users:
            # If the Data Owner creates the project
            node_identities = self.shareholders
        else:
            # If the Data Scientist creates the project
            node_identities = self.users

        for node_identity in node_identities:
            client = SyftClientSessionCache.get_client_by_uid_and_verify_key(
                verify_key=node_identity.verify_key, node_uid=node_identity.id
            )
            if client is None:
                raise SyftException(
                    f"Client not found for node_identity: {node_identity}"
                    "Kindly login to the node"
                )

            result = client.api.services.project.create_project(
                project=self, project_id=project_id
            )
            if isinstance(result, SyftError):
                return result
            else:
                projects.append(result)

        if self.bootstrap_events:
            # TODO: a better way to pick the leader node's project
            project = projects[0]

            for event in self.bootstrap_events:
                result = project.add_event(event)
                if isinstance(result, SyftError):
                    return result

            self.bootstrap_events.clear()

        # as we currently assume that the first shareholder is the leader.
        return projects


def add_shareholders_as_owners(shareholders: List[SyftVerifyKey]) -> Set[str]:
    keys = set()
    for shareholder in shareholders:
        owner_key = f"OWNER_{shareholder.verify_key}"
        keys.add(owner_key)
    return keys


def elect_leader(context: TransformContext) -> TransformContext:
    if len(context.output["shareholders"]) == 0:
        raise Exception("Project's require at least one shareholder")

    context.output["state_sync_leader"] = context.output["shareholders"][0]

    return context


def check_permissions(context: TransformContext) -> TransformContext:
    if len(context.output["shareholders"]) > 1:
        # more than 1 node
        pass

    # check at least one owner
    if len(context.output["project_permissions"]) == 0:
        project_permissions = context.output["project_permissions"]
        project_permissions = project_permissions.union(
            add_shareholders_as_owners(context.output["shareholders"])
        )
        context.output["project_permissions"] = project_permissions

    return context


@transform(ProjectSubmit, Project)
def new_projectsubmit_to_project() -> List[Callable]:
    return [elect_leader, check_permissions]<|MERGE_RESOLUTION|>--- conflicted
+++ resolved
@@ -289,20 +289,10 @@
     linked_request: LinkedObject
     allowed_sub_types: List[Type] = [ProjectRequestResponse]
 
-<<<<<<< HEAD
-    __hash_keys__ = [
-        "id",
-        "timestamp",
-        "creator_verify_key",
-        "prev_event_uid",
-        "prev_event_hash",
-        "linked_request",
-    ]
-
     @property
     def request(self):
         return self.linked_request.resolve
-=======
+
     __attr_repr_cols__ = [
         "request.status",
         "request.changes[-1].link.service_func_name",
@@ -317,7 +307,6 @@
             "request.changes[-1].link.service_func_name": func_name,
         }
         return markdown_as_class_with_fields(self, repr_dict)
->>>>>>> b5c78292
 
     def approve(self) -> ProjectRequestResponse:
         result = self.request.approve()
