--- conflicted
+++ resolved
@@ -1049,19 +1049,17 @@
 class ProjectSubmit(SyftObject):
     __canonical_name__ = "ProjectSubmit"
     __version__ = SYFT_OBJECT_VERSION_1
-
-    # stash rules
     __attr_repr_cols__ = ["name"]
-<<<<<<< HEAD
     __attr_custom_repr__ = [
         "id",
         "name",
         "description",
         "user_email_address",
     ]
-=======
+
+    # stash rules
+    __attr_repr_cols__ = ["name"]
     __attr_unique__ = ["name"]
->>>>>>> 988ee243
 
     # init args
     id: Optional[UID]
