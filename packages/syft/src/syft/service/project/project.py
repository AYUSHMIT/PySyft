# future
from __future__ import annotations

# stdlib
import copy
import hashlib
import textwrap
import time
from typing import Any
from typing import Callable
from typing import Dict
from typing import Iterable
from typing import List
from typing import Optional
from typing import Set
from typing import Tuple
from typing import Type
from typing import Union

# third party
import pydantic
from pydantic import validator
from rich.progress import Progress
from typing_extensions import Self

# relative
from ...client.api import NodeIdentity
from ...client.client import SyftClient
from ...client.client import SyftClientSessionCache
from ...node.credentials import SyftSigningKey
from ...node.credentials import SyftVerifyKey
from ...serde.serializable import serializable
from ...serde.serialize import _serialize
from ...service.metadata.node_metadata import NodeMetadata
from ...store.linked_obj import LinkedObject
from ...types.datetime import DateTime
from ...types.identity import Identity
from ...types.identity import UserIdentity
from ...types.syft_object import SYFT_OBJECT_VERSION_1
from ...types.syft_object import SyftObject
from ...types.syft_object import short_qual_name
from ...types.transforms import TransformContext
from ...types.transforms import rename
from ...types.transforms import transform
from ...types.uid import UID
from ...util import options
from ...util.colors import SURFACE
from ...util.markdown import markdown_as_class_with_fields
from ...util.util import full_name_with_qualname
from ..code.user_code import SubmitUserCode
from ..network.network_service import NodePeer
from ..network.routes import NodeRoute
from ..network.routes import connection_to_route
from ..request.request import Request
from ..request.request import RequestStatus
from ..response import SyftError
from ..response import SyftException
from ..response import SyftNotReady
from ..response import SyftSuccess


@serializable()
class EventAlreadyAddedException(SyftException):
    pass


@transform(NodeMetadata, NodeIdentity)
def metadata_to_node_identity() -> List[Callable]:
    return [rename("id", "node_id"), rename("name", "node_name")]


class ProjectEvent(SyftObject):
    __canonical_name__ = "ProjectEvent"
    __version__ = SYFT_OBJECT_VERSION_1

    __hash_exclude_attrs__ = ["event_hash", "signature"]

    # 1. Creation attrs
    id: UID
    timestamp: DateTime
    allowed_sub_types: Optional[List] = []
    # 2. Rebase attrs
    project_id: Optional[UID]
    seq_no: Optional[int]
    prev_event_uid: Optional[UID]
    prev_event_hash: Optional[str]
    event_hash: Optional[str]
    # 3. Signature attrs
    creator_verify_key: Optional[SyftVerifyKey]
    signature: Optional[bytes]  # dont use in signing

    def __repr_syft_nested__(self):
        return (
            short_qual_name(full_name_with_qualname(self)),
            f"{str(self.id)[:4]}...{str(self.id)[-3:]}",
        )

    @pydantic.root_validator(pre=True)
    def make_timestamp(cls, values: Dict[str, Any]) -> Dict[str, Any]:
        if "timestamp" not in values or values["timestamp"] is None:
            values["timestamp"] = DateTime.now()
        return values

    def _pre_add_update(self, project: Project) -> None:
        pass

    def rebase(self, project: Project) -> Self:
        prev_event = project.events[-1] if project.events else None
        self.project_id = project.id

        if prev_event:
            self.prev_event_uid = prev_event.id
            self.prev_event_hash = prev_event.event_hash
            self.seq_no = prev_event.seq_no + 1
        else:
            self.prev_event_uid = project.id
            self.prev_event_hash = project.start_hash
            self.seq_no = 1

        return self

    @property
    def valid(self) -> Union[SyftSuccess, SyftError]:
        if self.signature is None:
            return SyftError(message="Sign event first")
        try:
            # Recompute hash
            event_hash_bytes, current_hash = create_project_event_hash(self)
            if current_hash != self.event_hash:
                raise Exception(
                    f"Event hash {current_hash} does not match {self.event_hash}"
                )

            self.creator_verify_key.verify_key.verify(event_hash_bytes, self.signature)
            return SyftSuccess(message="Event signature is valid")
        except Exception as e:
            return SyftError(message=f"Failed to validate message. {e}")

    def valid_descendant(
        self, project: Project, prev_event: Optional[Self]
    ) -> Union[SyftSuccess, SyftError]:
        valid = self.valid
        if not valid:
            return valid

        if prev_event:
            prev_event_id = prev_event.id
            prev_event_hash = prev_event.event_hash
            prev_seq_no = prev_event.seq_no
        else:
            prev_event_id = project.id
            prev_event_hash = project.start_hash
            prev_seq_no = 0

        if self.prev_event_uid != prev_event_id:
            return SyftError(
                message=f"{self} prev_event_uid: {self.prev_event_uid} "
                "does not match {prev_event_id}"
            )

        if self.prev_event_hash != prev_event_hash:
            return SyftError(
                message=f"{self} prev_event_hash: {self.prev_event_hash} "
                "does not match {prev_event_hash}"
            )

        if self.seq_no != prev_seq_no + 1:
            return SyftError(
                message=f"{self} seq_no: {self.seq_no} "
                "is not subsequent to {prev_seq_no}"
            )

        if self.project_id != project.id:
            return SyftError(
                message=f"{self} project_id: {self.project_id} "
                "does not match {project.id}"
            )

        if hasattr(self, "parent_event_id"):
            parent_event = project.event_id_hashmap[self.parent_event_id]
            if type(self) not in parent_event.allowed_sub_types:
                return SyftError(
                    message=f"{self} is not a valid subevent" f"for {parent_event}"
                )
        return SyftSuccess(message=f"{self} is valid descendant of {prev_event}")

    def sign(self, signing_key: SyftSigningKey) -> None:
        if self.creator_verify_key != signing_key.verify_key:
            raise Exception(
                f"creator_verify_key has changed from: {self.creator_verify_key} to "
                f"{signing_key.verify_key}"
            )
        # Calculate Hash
        event_hash_bytes, event_hash = create_project_event_hash(self)
        self.event_hash = event_hash

        # Sign Hash
        signed_obj = signing_key.signing_key.sign(event_hash_bytes)
        self.signature = signed_obj._signature

    def publish(self, project: Project) -> Union[SyftSuccess, SyftError]:
        try:
            result = project.add_event(self)
            return result
        except EventAlreadyAddedException:  # nosec
            return SyftSuccess(message="Event already added")


class ProjectEventAddObject(ProjectEvent):
    __canonical_name__ = "ProjectEventAddObject"
    __version__ = SYFT_OBJECT_VERSION_1


class ProjectEventAddLink(ProjectEvent):
    __canonical_name__ = "ProjectEventAddLink"
    __version__ = SYFT_OBJECT_VERSION_1


# Project Sub Event are the events which tend to describe the main events
# For example, if a project event is created, then the project sub event will be the
# 1. ProjectThreadMessage
# 2. Emojis
# 3. Approval for request based events
# Mainly these events are used to describe the main events
# For example, we could make our messaging system to have only one level of thread messages
# it would also help us define the expected sub events for each event
# such that only allowed events could be the sub type of the main event
class ProjectSubEvent(ProjectEvent):
    __canonical_name__ = "ProjectSubEvent"
    __version__ = SYFT_OBJECT_VERSION_1

    parent_event_id: UID


@serializable()
class ProjectThreadMessage(ProjectSubEvent):
    __canonical_name__ = "ProjectThreadMessage"
    __version__ = SYFT_OBJECT_VERSION_1

    message: str


@serializable()
class ProjectMessage(ProjectEventAddObject):
    __canonical_name__ = "ProjectMessage"
    __version__ = SYFT_OBJECT_VERSION_1

    message: str
    allowed_sub_types: List[Type] = [ProjectThreadMessage]

    def reply(self, message: str) -> ProjectMessage:
        return ProjectThreadMessage(message=message, parent_event_id=self.id)


@serializable()
class ProjectRequestResponse(ProjectSubEvent):
    __canonical_name__ = "ProjectRequestResponse"
    __version__ = SYFT_OBJECT_VERSION_1

    response: bool


@serializable()
class ProjectRequest(ProjectEventAddObject):
    __canonical_name__ = "ProjectRequest"
    __version__ = SYFT_OBJECT_VERSION_1

    linked_request: LinkedObject
    allowed_sub_types: List[Type] = [ProjectRequestResponse]

    @validator("linked_request", pre=True)
    def _validate_linked_request(cls, v):
        if isinstance(v, Request):
            linked_request = LinkedObject.from_obj(v, node_uid=v.node_uid)
            return linked_request
        elif isinstance(v, LinkedObject):
            return v
        else:
            raise ValueError(
                f"linked_request should be either Request or LinkedObject, got {type(v)}"
            )

    @property
    def request(self):
        return self.linked_request.resolve

    __repr_attrs__ = [
        "request.status",
        "request.changes[-1].link.service_func_name",
    ]

    def _repr_markdown_(self) -> str:
        func_name = None
        if len(self.request.changes) > 0:
            func_name = self.request.changes[-1].link.service_func_name
        repr_dict = {
            "request.status": self.request.status,
            "request.changes[-1].link.service_func_name": func_name,
        }
        return markdown_as_class_with_fields(self, repr_dict)

    def approve(self) -> ProjectRequestResponse:
        result = self.request.approve()
        if isinstance(result, SyftError):
            return result
        return ProjectRequestResponse(response=True, parent_event_id=self.id)

    def accept_by_depositing_result(self, result: Any, force: bool = False):
        return self.request.accept_by_depositing_result(result=result, force=force)

    # TODO: To add deny requests, when deny functionality is added

    def status(self, project: Project) -> Union[Dict, SyftError]:
        """Returns the status of the request

        Args:
            project (Project): Project object to check the status

        Returns:
            str: Status of the request

        During Request  status calculation, we do not allow multiple responses
        """
        responses = project.get_children(self)
        if len(responses) == 0:
            return "No one has responded to the request yet. Kindly recheck later 🙂"

        if len(responses) > 1:
            return SyftError(
                message="The Request Contains more than one Response"
                "which is currently not possible"
                "The request should contain only one response"
                "Kindly re-submit a new request"
                "The Syft Team is working on this issue to handle multiple responses"
            )
        response = responses[0]
        if not isinstance(response, ProjectRequestResponse):
            return SyftError(
                message=f"Response : {type(response)} is not of type ProjectRequestResponse"
            )

        print("Request Status : ", "Approved" if response.response else "Denied")


def poll_creation_wizard() -> List[Any]:
    w = textwrap.TextWrapper(initial_indent="\t", subsequent_indent="\t")

    welcome_msg = "Welcome to the Poll Creation Wizard 🧙‍♂️ 🪄!!!"

    description1 = """You've arrived here because you were interested in a creating poll.
A poll is a way to gather opinions or information from a group of people.
It typically involves asking a specific question and providing a set of answer choices for respondents to choose from"""

    description2 = """In a poll, the question is the inquiry being asked of the participants.
It should be a multiple-choice. The choices are the options that respondents
are given to select as their answer to the question.For example, a poll question might be
"Which is your favorite color?" with answer choices of red, blue, green, and yellow.
Participants can then select the answer that best represents their opinion or preference"""

    description3 = """Since you didn't pass in questions, choices into .create_poll() (or you did so incorrectly),
this wizard is going to guide you through the process of creating a poll."""

    description4 = """In this wizard, we're going to ask you for a question and list of choices
to create the poll. The Questions and choices are converted to strings"""

    print("\t" + "=" * 69)
    print(w.fill(welcome_msg))
    print("\t" + "=" * 69)
    print()
    print(w.fill(description1))
    print()
    print(w.fill(description2))
    print()
    print(w.fill(description3))
    print()
    print(w.fill(description4))
    print()

    print("\tDo you understand, and are you ready to proceed? (yes/no)")
    print()
    consent = str(input("\t"))
    print()

    if consent == "no":
        raise Exception("User cancelled poll creation wizard!")

    print("\tExcellent! Let's begin!")

    print()

    print("\t" + "-" * 69)
    print()

    print(w.fill("Question 1: Input a question to ask in the poll"))
    print()
    print(w.fill("Examples:"))
    print("\t - What is your favorite type of food?")
    print("\t - What day shall we meet?")
    print("\t - Do you believe that climate change is a serious problem?")
    print()
    print()
    question = input("\t")
    print()

    print("\t" + "-" * 69)
    print()
    print(
        w.fill(
            "Question 2: Enter the number of choices, you would like to have in the poll"
        )
    )
    print()
    while True:
        try:
            num_choices = int(input("\t"))
        except ValueError:
            print()
            print(
                w.fill("Number of choices, should be an integer.Kindly re-enter again.")
            )
            print()
            continue
        break

    print()
    print("\t" + "-" * 69)
    print()
    print(w.fill("Excellent! Let's  input each choice for the input"))
    print()
    choices = []
    for idx in range(num_choices):
        print(w.fill(f"Enter Choice {idx+1}"))
        print()
        choice = str(input("\t"))
        choices.append(choice)
        print()
    print("\t" + "=" * 69)

    print()

    print(
        w.fill("All done! You have successfully completed the Poll Creation Wizard! 🎩")
    )
    return (question, choices)


def poll_answer_wizard(poll: ProjectMultipleChoicePoll) -> int:
    w = textwrap.TextWrapper(initial_indent="\t", subsequent_indent="\t")

    welcome_msg = "Welcome to the Poll Answer Wizard 🧙‍♂️ 🪄!!!"

    description1 = """You've arrived here because you were interested in a answering a poll.
A poll is a way to gather opinions or information from a group of people.
It typically involves asking a specific question and providing a set of answer choices for respondents to choose from"""

    description2 = """In a poll, the question is the inquiry being asked of the participants.
It should be a multiple-choice. The choices are the options that respondents
are given to select as their answer to the question.For example, a poll question might be
"Which is your favorite color?" with answer choices of red, blue, green, and yellow.
Participants can then select the answer that best represents their opinion or preference"""

    description3 = """Since you didn't pass in the choices into .answer_poll() (or you did so incorrectly),
this wizard is going to guide you through the process of answering the poll."""

    print("\t" + "=" * 69)
    print(w.fill(welcome_msg))
    print("\t" + "=" * 69)
    print()
    print(w.fill(description1))
    print()
    print(w.fill(description2))
    print()
    print(w.fill(description3))
    print()

    print("\tDo you understand, and are you ready to proceed? (yes/no)")
    print()
    consent = str(input("\t"))
    print()

    if consent == "no":
        raise Exception("User cancelled poll answer wizard!")

    print("\tExcellent! Let's display the poll question")

    print()

    print("\t" + "-" * 69)
    print()

    print(w.fill(f"Question : {poll.question}"))
    print()
    for idx, choice in enumerate(poll.choices):
        print(w.fill(f"{idx+1}. {choice}"))
        print()

    print("\t" + "-" * 69)
    print()

    print(w.fill("Kindly enter your choice for the poll"))
    print()
    while True:
        try:
            choice = int(input("\t"))
            if choice < 1 or choice > len(poll.choices):
                raise ValueError()
        except ValueError:
            print()
            print(
                w.fill(
                    f"Poll Answer should be a natural number between 1 and {len(poll.choices)}"
                )
            )
            print()
            continue
        break

    print("\t" + "=" * 69)
    print()
    print(w.fill("All done! You have successfully completed the Poll Answer Wizard! 🎩"))
    print()

    return choice


@serializable()
class AnswerProjectPoll(ProjectSubEvent):
    __canonical_name__ = "AnswerProjectPoll"
    __version__ = SYFT_OBJECT_VERSION_1

    answer: int


@serializable()
class ProjectMultipleChoicePoll(ProjectEventAddObject):
    __canonical_name__ = "ProjectPoll"
    __version__ = SYFT_OBJECT_VERSION_1

    question: str
    choices: List[str]
    allowed_sub_types: List[Type] = [AnswerProjectPoll]

    @validator("choices")
    def choices_min_length(cls, v):
        if len(v) < 1:
            raise ValueError("choices must have at least one item")
        return v

    def answer(self, answer: int) -> ProjectMessage:
        return AnswerProjectPoll(answer=answer, parent_event_id=self.id)

    def status(
        self, project: Project, pretty_print: bool = True
    ) -> Union[Dict, SyftError]:
        """Returns the status of the poll

        Args:
            project (Project): Project object to check the status

        Returns:
            str: Status of the poll

        During Poll calculation, a user would have answered the poll many times
        The status of the poll would be calculated based on the latest answer of the user
        """
        poll_answers = project.get_children(self)
        if len(poll_answers) == 0:
            return "No one has answered this poll"

        respondents = {}
        for poll_answer in poll_answers[::-1]:
            if not isinstance(poll_answer, AnswerProjectPoll):
                return SyftError(
                    message=f"Poll answer: {type(poll_answer)} is not of type AnswerProjectPoll"
                )
            creator_verify_key = poll_answer.creator_verify_key

            # Store only the latest response from the user
            identity = project.get_identity_from_key(creator_verify_key)
            if identity not in respondents:
                respondents[identity] = poll_answer.answer
        if pretty_print:
            for respondent, answer in respondents.items():
                print(f"{str(respondent.verify_key)[0:8]}: {answer}")
            print("\nChoices:\n")
            for idx, choice in enumerate(self.choices):
                print(f"{idx+1}: {choice}")
        else:
            return respondents


class ConsensusModel:
    pass


@serializable()
class DemocraticConsensusModel(ConsensusModel):
    threshold: float = 50

    def __eq__(self, value: object) -> bool:
        if not isinstance(value, DemocraticConsensusModel):
            return False
        return self.threshold == value.threshold

    def __hash__(self) -> int:
        return hash(self.threshold)


def add_code_request_to_project(
    project: Union[ProjectSubmit, Project],
    code: SubmitUserCode,
    client: SyftClient,
    reason: Optional[str] = None,
) -> Union[SyftError, SyftSuccess]:
    if not isinstance(code, SubmitUserCode):
        return SyftError(
            message=f"Currently we are  only support creating requests for SubmitUserCode: {type(code)}"
        )

    if not isinstance(client, SyftClient):
        return SyftError(message="Client should be a valid SyftClient")

    if reason is None:
        reason = f"Code Request for Project: {project.name} has been submitted by {project.created_by}"

    submitted_req = client.api.services.code.request_code_execution(
        code=code, reason=reason
    )
    if isinstance(submitted_req, SyftError):
        return submitted_req

    request_event = ProjectRequest(linked_request=submitted_req)

    if isinstance(project, ProjectSubmit):
        project.bootstrap_events.append(request_event)
    else:
        result = project.add_event(request_event)
        if isinstance(result, SyftError):
            return result

    return SyftSuccess(
        message=f"Code request for '{code.func_name}' successfully added to '{project.name}' Project. "
        f"To see code requests by a client, run `[your_client].code`"
    )


@serializable()
class Project(SyftObject):
    __canonical_name__ = "Project"
    __version__ = SYFT_OBJECT_VERSION_1

    __repr_attrs__ = ["name", "description", "created_by"]
    __attr_unique__ = ["name"]

    # TODO: re-add users, members, leader_node_peer
    __hash_exclude_attrs__ = [
        "user_signing_key",
        "start_hash",
        "users",
        "members",
        "leader_node_peer",
        "event_id_hashmap",
    ]

    id: Optional[UID]
    name: str
    description: Optional[str]
    members: List[NodeIdentity]
    users: List[UserIdentity] = []
    username: Optional[str]
    created_by: str
    start_hash: Optional[str]
    # WARNING:  Do not add it to hash keys or print directly
    user_signing_key: Optional[SyftSigningKey] = None

    # Project events
    events: List[ProjectEvent] = []
    event_id_hashmap: Dict[UID, ProjectEvent] = {}

    # Project sync
    state_sync_leader: NodeIdentity
    leader_node_peer: Optional[NodePeer]

    # Unused
    consensus_model: ConsensusModel
    project_permissions: Set[str]
    # store: Dict[UID, Dict[UID, SyftObject]] = {}
    # permissions: Dict[UID, Dict[UID, Set[str]]] = {}

    def _coll_repr_(self):
        return {
<<<<<<< HEAD
            "name": self.name,
=======
            "Project Name": self.name,
>>>>>>> 9f89f119
            "description": self.description,
            "created by": self.created_by,
            "pending requests": self.pending_requests,
        }

    def _repr_html_(self) -> Any:
        return (
            f"""
            <style>
            .syft-project {{color: {SURFACE[options.color_theme]};}}
            </style>
            """
            + "<div class='syft-project'>"
            + f"<h3>{self.name}</h3>"
            + f"<p>{self.description}</p>"
            + f"<p><strong>Created by: </strong>{self.username} ({self.created_by})</p>"
            + self.requests._repr_html_()
            + "<p>To see a list of projects, use command `&lt;your_client&gt;.projects`</p>"
            + "</div>"
        )

    def _broadcast_event(
        self, project_event: ProjectEvent
    ) -> Union[SyftSuccess, SyftError]:
        leader_client = self.get_leader_client(self.user_signing_key)

        return leader_client.api.services.project.broadcast_event(project_event)

    def get_all_identities(self) -> List[Identity]:
        return [*self.members, *self.users]

    def key_in_project(self, verify_key: SyftVerifyKey) -> bool:
        project_verify_keys = [
            identity.verify_key for identity in self.get_all_identities()
        ]

        return verify_key in project_verify_keys

    def get_identity_from_key(
        self, verify_key: SyftVerifyKey
    ) -> List[Union[NodeIdentity, UserIdentity]]:
        identities: List[Identity] = self.get_all_identities()
        for identity in identities:
            if identity.verify_key == verify_key:
                return identity
        return SyftError(message=f"Member with verify key: {verify_key} not found")

    def get_leader_client(self, signing_key: SyftSigningKey) -> SyftClient:
        if self.leader_node_peer is None:
            raise Exception("Leader node peer is not set")

        if signing_key is None:
            raise Exception("Signing key is required to create leader client")

        verify_key = signing_key.verify_key

        leader_client = SyftClientSessionCache.get_client_by_uid_and_verify_key(
            verify_key=verify_key, node_uid=self.leader_node_peer.id
        )

        if leader_client is None:
            leader_client = self.leader_node_peer.client_with_key(signing_key)
            SyftClientSessionCache.add_client_by_uid_and_verify_key(
                verify_key=verify_key,
                node_uid=leader_client.id,
                syft_client=leader_client,
            )

        return leader_client

    def has_permission(self, verify_key: SyftVerifyKey) -> bool:
        # Currently the permission function, initially checks only if the
        # verify key is present in the project
        # Later when the project object evolves, we can add more permission checks

        return self.key_in_project(verify_key)

    def _append_event(
        self, event: ProjectEvent, credentials: SyftSigningKey
    ) -> Union[SyftSuccess, SyftError]:
        prev_event = self.events[-1] if self.events else None
        valid = event.valid_descendant(self, prev_event)
        if not valid:
            return valid

        result = self._broadcast_event(event)
        if isinstance(result, SyftError):
            return result
        if isinstance(result, SyftNotReady):
            # If the client if out of sync, sync project updates from leader
            self.sync()
            event = event.rebase(project=self)
            event.sign(credentials)
            # Retrying broadcasting the event to leader
            # recursively call _append_event as due to network latency the event could reach late
            # and other events would be being streamed to the leader
            # This scenario could lead to starvation of node trying to sync with the leader
            # This would be solved in our future leaderless approach
            return self._append_event(event=event, credentials=credentials)

        event_copy = copy.deepcopy(event)
        self.events.append(event_copy)
        self.event_id_hashmap[event.id] = event_copy
        return result

    @property
    def event_ids(self) -> Iterable[UID]:
        return self.event_id_hashmap.keys()

    def add_event(
        self,
        event: ProjectEvent,
        credentials: Optional[Union[SyftSigningKey, SyftClient]] = None,
    ) -> Union[SyftSuccess, SyftError]:
        if event.id in self.event_ids:
            raise EventAlreadyAddedException(f"Event already added. {event}")

        if credentials is None:
            credentials = self.user_signing_key
        elif isinstance(credentials, SyftClient):
            credentials = credentials.credentials

        if not isinstance(credentials, SyftSigningKey):
            raise Exception(f"Adding an event requires a signing key. {credentials}")

        event.creator_verify_key = credentials.verify_key
        event._pre_add_update(self)
        event = event.rebase(self)
        event.sign(credentials)

        result = self._append_event(event, credentials=credentials)
        return result

    def validate_events(self, debug: bool = False) -> Union[SyftSuccess, SyftError]:
        current_hash = self.start_hash

        def valid_str(current_hash: int) -> str:
            return f"Project: {self.id} HEAD<{current_hash}> events are valid"

        if len(self.events) == 0:
            return SyftSuccess(message=valid_str(current_hash))

        last_event = None
        for event in self.events:
            result = event.valid_descendant(self, last_event)
            current_hash = event.event_hash

            if debug:
                icon = "✅" if result else "❌"
                prev_event = last_event if last_event is not None else self
                print(
                    f"{icon} {type(event).__name__}: {event.id} "
                    f"after {type(prev_event).__name__}: {prev_event.id}"
                )

            if not result:
                return result
            last_event = event
        return SyftSuccess(message=valid_str(current_hash))

    def get_children(self, event: ProjectEvent) -> List[ProjectEvent]:
        return self.get_events(parent_event_ids=event.id)

    def get_parent(self, parent_uid: UID) -> Optional[ProjectEvent]:
        parent_event = None
        event_query = self.get_events(ids=parent_uid)
        if len(event_query) == 0:
            return parent_event
        elif len(event_query) == 1:
            return event_query[0]
        else:
            raise Exception(f"More than 1 result for {parent_uid}")

    # TODO: add a another view for the project objects
    # to be able to have a Directed Acyclic Graph view of the graph events
    # this would allow to query the sub events effectively
    def get_events(
        self,
        types: Optional[Union[Type, List[Type]]] = None,
        parent_event_ids: Optional[Union[UID, List[UID]]] = None,
        ids: Optional[Union[UID, List[UID]]] = None,
    ):
        if types is None:
            types = []
        if isinstance(types, type):
            types = [types]

        if parent_event_ids is None:
            parent_event_ids = []
        if isinstance(parent_event_ids, UID):
            parent_event_ids = [parent_event_ids]

        if ids is None:
            ids = []
        if isinstance(ids, UID):
            ids = [ids]

        results = []
        for event in self.events:
            type_check = False
            if len(types) == 0 or isinstance(event, tuple(types)):
                type_check = True

            parent_check = False
            if (
                len(parent_event_ids) == 0 and not hasattr(event, "parent_event_id")
            ) or (
                hasattr(event, "parent_event_id")
                and event.parent_event_id in parent_event_ids
            ):
                parent_check = True

            id_check = False
            if len(ids) == 0 or event.id in ids:
                id_check = True

            if type_check and parent_check and id_check:
                results.append(event)
        return results

    def create_code_request(
        self,
        obj: SubmitUserCode,
        client: Optional[SyftClient] = None,
        reason: Optional[str] = None,
    ):
        if client is None:
            leader_client = self.get_leader_client(self.user_signing_key)
            res = add_code_request_to_project(
                project=self,
                code=obj,
                client=leader_client,
                reason=reason,
            )
            return res
        return add_code_request_to_project(
            project=self,
            code=obj,
            client=client,
            reason=reason,
        )

    def get_messages(self) -> List[Union[ProjectMessage, ProjectThreadMessage]]:
        messages = []
        for event in self.events:
            if isinstance(event, (ProjectMessage, ProjectThreadMessage)):
                messages.append(event)
        return messages

    @property
    def messages(self) -> str:
        message_text = ""
        top_messages = self.get_events(types=ProjectMessage)
        for message in top_messages:
            message_text += (
                f"{str(message.creator_verify_key)[0:8]}: {message.message}\n"
            )
            children = self.get_children(message)
            for child in children:
                message_text += (
                    f"> {str(child.creator_verify_key)[0:8]}: {child.message}\n"
                )
        if message_text == "":
            message_text = "No messages"
        return message_text

    def get_last_seq_no(self) -> int:
        return len(self.events)

    def send_message(self, message: str):
        message_event = ProjectMessage(message=message)
        result = self.add_event(message_event)
        if isinstance(result, SyftSuccess):
            return SyftSuccess(message="Message sent successfully")
        return result

    def reply_message(
        self,
        reply: str,
        message: Union[UID, ProjectMessage, ProjectThreadMessage],
    ):
        if isinstance(message, UID):
            if message not in self.event_ids:
                return SyftError(message=f"Message id: {message} not found")
            message = self.event_id_hashmap[message]

        reply_event: Union[ProjectMessage, ProjectThreadMessage]
        if isinstance(message, ProjectMessage):
            reply_event = message.reply(reply)
        elif isinstance(message, ProjectThreadMessage):
            reply_event = ProjectThreadMessage(
                message=reply, parent_event_id=message.parent_event_id
            )
        else:
            return SyftError(
                message=f"You can only reply to a message: {type(message)}"
                "Kindly re-check the msg"
            )

        result = self.add_event(reply_event)
        if isinstance(result, SyftSuccess):
            return SyftSuccess(message="Reply sent successfully")
        return result

    def create_poll(
        self,
        question: Optional[str] = None,
        choices: Optional[List[str]] = None,
    ):
        if (
            question is None
            or choices is None
            or not isinstance(question, str)
            or not isinstance(choices, list)
        ):
            question, choices = poll_creation_wizard()

        poll_event = ProjectMultipleChoicePoll(question=question, choices=choices)
        result = self.add_event(poll_event)
        if isinstance(result, SyftSuccess):
            return SyftSuccess(message="Poll created successfully")
        return result

    def answer_poll(
        self,
        poll: Union[UID, ProjectMultipleChoicePoll],
        answer: Optional[int] = None,
    ):
        if isinstance(poll, UID):
            if poll not in self.event_ids:
                return SyftError(message=f"Poll id: {poll} not found")
            poll = self.event_id_hashmap[poll]

        if not isinstance(poll, ProjectMultipleChoicePoll):
            return SyftError(
                message=f"You can only reply to a poll: {type(poll)}"
                "Kindly re-check the poll"
            )

        if not isinstance(answer, int) or answer <= 0 or answer > len(poll.choices):
            answer = poll_answer_wizard(poll)

        answer_event = poll.answer(answer)

        result = self.add_event(answer_event)
        if isinstance(result, SyftSuccess):
            return SyftSuccess(message="Poll answered successfully")
        return result

    def add_request(
        self,
        request: Request,
    ):
        linked_request = LinkedObject.from_obj(request, node_uid=request.node_uid)
        request_event = ProjectRequest(linked_request=linked_request)
        result = self.add_event(request_event)

        if isinstance(result, SyftSuccess):
            return SyftSuccess(message="Request created successfully")
        return result

    # Since currently we do not have the notion of denying a request
    # Adding only approve request, which would later be used to approve or deny a request
    def approve_request(
        self,
        request: Union[UID, ProjectRequest],
    ):
        if isinstance(request, UID):
            if request not in self.event_ids:
                return SyftError(message=f"Request id: {request} not found")
            request = self.event_id_hashmap[request]

        request_event: ProjectRequestResponse
        if isinstance(request, ProjectRequest):
            request_event = request.approve()
            if isinstance(request_event, SyftError):
                return request_event
        else:
            return SyftError(
                message=f"You can only approve a request: {type(request)}"
                "Kindly re-check the request"
            )
        result = self.add_event(request_event)
        if isinstance(result, SyftSuccess):
            return SyftSuccess(message="Request approved successfully")
        return result

    def sync(self, verbose: Optional[bool] = True) -> Union[SyftSuccess, SyftError]:
        """Sync the latest project with the state sync leader"""

        leader_client = self.get_leader_client(self.user_signing_key)

        unsynced_events = leader_client.api.services.project.sync(
            project_id=self.id, seq_no=self.get_last_seq_no()
        )
        if isinstance(unsynced_events, SyftError):
            return unsynced_events

        # UI progress bar for syncing
        if verbose and unsynced_events:
            with Progress() as progress:
                curr_val = 0
                task1 = progress.add_task(
                    f"[bold white]Syncing... {curr_val}/{len(unsynced_events)}",
                    total=len(unsynced_events),
                )

                while not progress.finished:
                    event = unsynced_events[curr_val]
                    curr_val += 1
                    progress.tasks[
                        task1
                    ].description = (
                        f"[bold white]Syncing... {curr_val}/{len(unsynced_events)}"
                    )
                    progress.update(task1, advance=1)
                    self.events.append(event)
                    self.event_id_hashmap[event.id] = event
                    # for a fancy UI view , deliberately slowing the sync
                    if curr_val <= 7:
                        time.sleep(0.1)
        else:
            for event in unsynced_events:
                self.events.append(event)
                self.event_id_hashmap[event.id] = event

        return SyftSuccess(message="Synced project  with Leader")

    @property
    def requests(self) -> List[Request]:
        return [
            event.request for event in self.events if isinstance(event, ProjectRequest)
        ]

    @property
    def pending_requests(self) -> int:
        return sum(
            [request.status == RequestStatus.PENDING for request in self.requests]
        )


@serializable(without=["bootstrap_events", "clients"])
class ProjectSubmit(SyftObject):
    __canonical_name__ = "ProjectSubmit"
    __version__ = SYFT_OBJECT_VERSION_1

    __hash_exclude_attrs__ = [
        "start_hash",
        "users",
        "members",
        "clients",
        "leader_node_route",
        "bootstrap_events",
    ]

    # stash rules
    __repr_attrs__ = ["name", "description", "created_by"]
    __attr_unique__ = ["name"]

    id: UID

    # Init args
    name: str
    description: Optional[str]
    members: Union[List[SyftClient], List[NodeIdentity]]

    # These will be automatically populated
    users: List[UserIdentity] = []
    created_by: Optional[str] = None
    username: Optional[str]
    clients: List[SyftClient] = []  # List of member clients
    start_hash: str = ""

    # Project sync args
    leader_node_route: Optional[NodeRoute]
    state_sync_leader: Optional[NodeIdentity]
    bootstrap_events: Optional[List[ProjectEvent]] = []

    # Unused at the moment
    project_permissions: Set[str] = set()
    consensus_model: ConsensusModel = DemocraticConsensusModel()

    def __init__(self, *args, **kwargs):
        super().__init__(*args, **kwargs)

        # Preserve member SyftClients in a private variable clients
        # self.members will be List[NodeIdentity] on the node i.e. self.clients = []
        self.clients = self.get_syft_clients(self.members)

        # If ProjectSubmit is being re-created at node side
        if len(self.clients) == 0:
            return

        # Populate the created_by
        self.created_by = self.clients[0].logged_in_user

        # Extract information of logged in user from syft clients
        self.users = [UserIdentity.from_client(client) for client in self.clients]

        # Assign logged in user name as project creator
        self.username = self.clients[0].me.name or ""

        # Convert SyftClients to NodeIdentities
        self.members = list(map(self.to_node_identity, self.members))

    def _repr_html_(self) -> Any:
        return (
            f"""
            <style>
            .syft-project-create {{color: {SURFACE[options.color_theme]};}}
            </style>
            """
            + "<div class='syft-project-create'>"
            + f"<h3>{self.name}</h3>"
            + f"<p>{self.description}</p>"
            + f"<p><strong>Created by: </strong>{self.username} ({self.created_by})</p>"
            + "</div>"
        )

    @validator("members", pre=True)
    def verify_members(cls, val: Union[List[SyftClient], List[NodeIdentity]]):
        # SyftClients must be logged in by the same emails
        clients = cls.get_syft_clients(val)
        if len(clients) > 0:
            emails = {client.logged_in_user for client in clients}
            if len(emails) > 1:
                raise SyftException(
                    f"All clients must be logged in from the same account. Found multiple: {emails}"
                )
        return val

    @staticmethod
    def get_syft_clients(vals: Union[List[SyftClient], List[NodeIdentity]]):
        return [client for client in vals if isinstance(client, SyftClient)]

    @staticmethod
    def to_node_identity(val: Union[SyftClient, NodeIdentity]):
        if isinstance(val, NodeIdentity):
            return val
        elif isinstance(val, SyftClient):
            metadata = val.metadata.to(NodeMetadata)
            return metadata.to(NodeIdentity)
        else:
            raise SyftException(
                f"members must be SyftClient or NodeIdentity. Received: {type(val)}"
            )

    def create_code_request(
        self, obj: SubmitUserCode, client: SyftClient, reason: Optional[str] = None
    ):
        return add_code_request_to_project(
            project=self,
            code=obj,
            client=client,
            reason=reason,
        )

    def start(self, return_all_projects=False) -> Project:
        # Currently we are assuming that the first member is the leader
        # This would be changed in our future leaderless approach
        leader = self.clients[0]
        followers = self.clients[1:]

        try:
            # Check for DS role across all members
            self._pre_submit_checks(self.clients)

            # Exchange route between leaders and followers
            self._exchange_routes(leader, followers)

            # create project for each node
            projects_map = self._create_projects(self.clients)

            # bootstrap project with pending events on leader node's project
            self._bootstrap_events(projects_map[leader])

            if return_all_projects:
                return list(projects_map.values())

            return projects_map[leader]
        except SyftException as exp:
            return SyftError(message=str(exp))

    def _pre_submit_checks(self, clients: List[SyftClient]):
        try:
            # Check if the user can create projects
            for client in clients:
                result = client.api.services.project.can_create_project()
                if isinstance(result, SyftError):
                    raise SyftException(result.message)
        except Exception:
            raise SyftException("Only Data Scientists can create projects")

        return True

    def _exchange_routes(self, leader: SyftClient, followers: List[SyftClient]):
        # Since we are implementing a leader based system
        # To be able to optimize exchanging routes.
        # We require only the leader to exchange routes with all the members
        # Meaning if we could guarantee, that the leader node is able to reach the members
        # the project events could be broadcasted to all the members

        for follower in followers:
            result = leader.exchange_route(follower)
            if isinstance(result, SyftError):
                raise SyftException(result.message)

        self.leader_node_route = connection_to_route(leader.connection)

    def _create_projects(self, clients: List[SyftClient]):
        projects: Dict[SyftClient, Project] = {}

        for client in clients:
            result = client.api.services.project.create_project(project=self)
            if isinstance(result, SyftError):
                raise SyftException(result.message)
            projects[client] = result

        return projects

    def _bootstrap_events(self, leader_project: Project):
        if not self.bootstrap_events:
            return

        while len(self.bootstrap_events) > 0:
            event = self.bootstrap_events.pop(0)
            result = leader_project.add_event(event)
            if isinstance(result, SyftError):
                raise SyftException(result.message)


def add_members_as_owners(members: List[SyftVerifyKey]) -> Set[str]:
    keys = set()
    for member in members:
        owner_key = f"OWNER_{member.verify_key}"
        keys.add(owner_key)
    return keys


def elect_leader(context: TransformContext) -> TransformContext:
    if len(context.output["members"]) == 0:
        raise Exception("Project's require at least one member")

    context.output["state_sync_leader"] = context.output["members"][0]

    return context


def check_permissions(context: TransformContext) -> TransformContext:
    if len(context.output["members"]) > 1:
        # more than 1 node
        pass

    # check at least one owner
    if len(context.output["project_permissions"]) == 0:
        project_permissions = context.output["project_permissions"]
        project_permissions = project_permissions.union(
            add_members_as_owners(context.output["members"])
        )
        context.output["project_permissions"] = project_permissions

    return context


def add_creator_name(context: TransformContext) -> TransformContext:
    context.output["username"] = context.obj.username
    return context


@transform(ProjectSubmit, Project)
def new_projectsubmit_to_project() -> List[Callable]:
    return [elect_leader, check_permissions, add_creator_name]


def hash_object(obj: Any) -> Tuple[bytes, str]:
    """Hashes an object using sha256

    Args:
        obj (Any): Object to be hashed

    Returns:
        str: Hashed value of the object
    """
    hash_bytes = _serialize(obj, to_bytes=True, for_hashing=True)
    hash = hashlib.sha256(hash_bytes)
    return (hash.digest(), hash.hexdigest())


def create_project_hash(project: Project) -> Tuple[bytes, str]:
    # Creating a custom hash for the project
    # as the recursive hash is yet to be revamped
    # for primitives python types

    # hashing is calculated based on the following attributes
    # attrs = ["name", "description", "created_by", "members", "users"]

    return hash_object(
        [
            project.name,
            project.description,
            project.created_by,
            [hash_object(member) for member in project.members],
            [hash_object(user) for user in project.users],
        ]
    )


def create_project_event_hash(project_event: ProjectEvent) -> Tuple[bytes, str]:
    # Creating a custom hash for the project
    # as the recursive hash is yet to be revamped
    # for primitives python types.

    # hashing is calculated based on the following attributes,
    # attrs = ["id", "project_id", "seq no",
    # "prev_event_uid", "prev_event_hash", "creator_verify_key"]

    return hash_object(
        [
            project_event.id,
            project_event.project_id,
            project_event.seq_no,
            project_event.prev_event_uid,
            project_event.timestamp.utc_timestamp,
            project_event.prev_event_hash,
            hash_object(project_event.creator_verify_key)[1],
        ]
    )<|MERGE_RESOLUTION|>--- conflicted
+++ resolved
@@ -689,11 +689,7 @@
 
     def _coll_repr_(self):
         return {
-<<<<<<< HEAD
             "name": self.name,
-=======
-            "Project Name": self.name,
->>>>>>> 9f89f119
             "description": self.description,
             "created by": self.created_by,
             "pending requests": self.pending_requests,
