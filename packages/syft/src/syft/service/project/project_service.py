--- conflicted
+++ resolved
@@ -365,20 +365,6 @@
         project_event: ProjectEvent,
         context: AuthedServiceContext,
     ):
-<<<<<<< HEAD
-        link = LinkedObject.with_context(project, context=context)
-        message = CreateMessage(
-            subject=f"A new Request has added to the Project: {project.name}.",
-            from_user_verify_key=context.credentials,
-            to_user_verify_key=context.node.verify_key,
-            linked_obj=link,
-        )
-        method = context.node.get_service_method(MessageService.send)
-        result = method(context=context, message=message)
-        if isinstance(result, SyftError):
-            return result
-    return SyftSuccess(message="Successfully Validated Project Request")
-=======
         """To check for project request event and create a message for the root user
 
         Args:
@@ -395,7 +381,7 @@
         ):
             link = LinkedObject.with_context(project, context=context)
             message = CreateMessage(
-                subject="Project Approval",
+                subject=f"A new Request has added to the Project: {project.name}.",
                 from_user_verify_key=context.credentials,
                 to_user_verify_key=context.node.verify_key,
                 linked_obj=link,
@@ -405,7 +391,6 @@
             if isinstance(result, SyftError):
                 return result
         return SyftSuccess(message="Successfully Validated Project Request")
->>>>>>> 5cf728ed
 
 
 TYPE_TO_SERVICE[Project] = ProjectService
