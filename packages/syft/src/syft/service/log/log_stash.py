# relative
from ...serde.serializable import serializable
from ...store.document_store import BaseUIDStoreStash
from ...store.document_store import DocumentStore
from ...store.document_store import PartitionSettings
from .log import SyftLog


<<<<<<< HEAD
@serializable()
=======
@instrument
@serializable(canonical_name="LogStash", version=1)
>>>>>>> a97e1224
class LogStash(BaseUIDStoreStash):
    object_type = SyftLog
    settings: PartitionSettings = PartitionSettings(
        name=SyftLog.__canonical_name__, object_type=SyftLog
    )

    def __init__(self, store: DocumentStore) -> None:
        super().__init__(store=store)<|MERGE_RESOLUTION|>--- conflicted
+++ resolved
@@ -6,12 +6,7 @@
 from .log import SyftLog
 
 
-<<<<<<< HEAD
-@serializable()
-=======
-@instrument
 @serializable(canonical_name="LogStash", version=1)
->>>>>>> a97e1224
 class LogStash(BaseUIDStoreStash):
     object_type = SyftLog
     settings: PartitionSettings = PartitionSettings(
