--- conflicted
+++ resolved
@@ -91,15 +91,11 @@
             syft_client_verify_key=context.credentials,
         )
         action_service = context.node.get_service("actionservice")
-<<<<<<< HEAD
-        res = action_service._set(context=context, action_object=action_obj)
-=======
         res = action_service.set_result_to_store(
             context=context,
             result_action_object=action_obj,
             has_result_read_permission=True,
         )
->>>>>>> 15d95178
         if res.is_err():
             return SyftError(message=res.err())
 
