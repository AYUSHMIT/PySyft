--- conflicted
+++ resolved
@@ -1,7 +1,3 @@
-# stdlib
-
-# third party
-
 # relative
 from ...serde.serializable import serializable
 from ...server.credentials import SyftVerifyKey
@@ -12,11 +8,6 @@
 from ...store.document_store_errors import StashException
 from ...types.result import as_result
 from ...types.uid import UID
-<<<<<<< HEAD
-from ..action.action_permissions import ActionObjectPermission
-=======
-from ...util.telemetry import instrument
->>>>>>> da7b32f9
 from .settings import ServerSettings
 
 NamePartitionKey = PartitionKey(key="name", type_=str)
