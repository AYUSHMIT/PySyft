# stdlib
from collections.abc import Callable
import logging
from typing import Any

# third party
from IPython.display import display
from pydantic import field_validator

# relative
from ...abstract_node import NodeSideType
from ...abstract_node import NodeType
from ...node.credentials import SyftVerifyKey
from ...serde.serializable import serializable
from ...service.worker.utils import DEFAULT_WORKER_POOL_NAME
from ...types.syft_metaclass import Empty
from ...types.syft_migration import migrate
from ...types.syft_object import PartialSyftObject
from ...types.syft_object import SYFT_OBJECT_VERSION_4
from ...types.syft_object import SYFT_OBJECT_VERSION_5
from ...types.syft_object import SYFT_OBJECT_VERSION_6
from ...types.syft_object import SyftObject
from ...types.transforms import drop
from ...types.transforms import make_set_default
from ...types.uid import UID
from ...util import options
from ...util.colors import SURFACE
from ...util.misc_objs import HTMLObject
from ...util.misc_objs import MarkdownDescription
from ...util.schema import DEFAULT_WELCOME_MSG
<<<<<<< HEAD
from ...util.util import get_env
=======
from ..response import SyftInfo
>>>>>>> 1a811e5e

logger = logging.getLogger(__name__)


@serializable()
class NodeSettingsUpdateV4(PartialSyftObject):
    __canonical_name__ = "NodeSettingsUpdate"
    __version__ = SYFT_OBJECT_VERSION_4
    id: UID
    name: str
    organization: str
    description: str
    on_board: bool
    signup_enabled: bool
    admin_email: str
    association_request_auto_approval: bool
    welcome_markdown: HTMLObject | MarkdownDescription
    node_side_type: str

    @field_validator("node_side_type", check_fields=False)
    @classmethod
    def validate_node_side_type(cls, v: str) -> type[Empty]:
        msg = f"You cannot update 'node_side_type' through NodeSettingsUpdate. \
Please use client.set_node_side_type_dangerous(node_side_type={v}). \
Be aware if you have private data on the node and you want to change it to the Low Side, \
as information might be leaked."
        try:
            display(SyftInfo(message=msg))
        except Exception as e:
            logger.error(msg, exc_info=e)
        return Empty


@serializable()
class NodeSettingsUpdate(PartialSyftObject):
    __canonical_name__ = "NodeSettingsUpdate"
    __version__ = SYFT_OBJECT_VERSION_5
    id: UID
    name: str
    organization: str
    description: str
    on_board: bool
    signup_enabled: bool
    admin_email: str
    association_request_auto_approval: bool
    welcome_markdown: HTMLObject | MarkdownDescription
    eager_execution_enabled: bool = False


@serializable()
class NodeSettings(SyftObject):
    __canonical_name__ = "NodeSettings"
    __version__ = SYFT_OBJECT_VERSION_6
    __repr_attrs__ = [
        "name",
        "organization",
        "description",
        "deployed_on",
        "signup_enabled",
        "admin_email",
    ]

    id: UID
    name: str = "Node"
    deployed_on: str
    organization: str = "OpenMined"
    verify_key: SyftVerifyKey
    on_board: bool = True
    description: str = "This is the default description for a Domain Node."
    node_type: NodeType = NodeType.DOMAIN
    signup_enabled: bool
    admin_email: str
    node_side_type: NodeSideType = NodeSideType.HIGH_SIDE
    show_warnings: bool
    association_request_auto_approval: bool
    eager_execution_enabled: bool = False
    default_worker_pool: str = DEFAULT_WORKER_POOL_NAME
    welcome_markdown: HTMLObject | MarkdownDescription = HTMLObject(
        text=DEFAULT_WELCOME_MSG
    )

    def _repr_html_(self) -> Any:
        return f"""
            <style>
            .syft-settings {{color: {SURFACE[options.color_theme]};}}
            </style>
            <div class='syft-settings'>
                <h3>Settings</h3>
                <p><strong>Id: </strong>{self.id}</p>
                <p><strong>Name: </strong>{self.name}</p>
                <p><strong>Organization: </strong>{self.organization}</p>
                <p><strong>Description: </strong>{self.description}</p>
                <p><strong>Deployed on: </strong>{self.deployed_on}</p>
                <p><strong>Signup enabled: </strong>{self.signup_enabled}</p>
                <p><strong>Admin email: </strong>{self.admin_email}</p>
            </div>

            """


@serializable()
class NodeSettingsV5(SyftObject):
    __canonical_name__ = "NodeSettings"
    __version__ = SYFT_OBJECT_VERSION_5
    __repr_attrs__ = [
        "name",
        "organization",
        "deployed_on",
        "signup_enabled",
        "admin_email",
    ]

    id: UID
    name: str = "Node"
    deployed_on: str
    organization: str = "OpenMined"
    verify_key: SyftVerifyKey
    on_board: bool = True
    description: str = "Text"
    node_type: NodeType = NodeType.DOMAIN
    signup_enabled: bool
    admin_email: str
    node_side_type: NodeSideType = NodeSideType.HIGH_SIDE
    show_warnings: bool
    association_request_auto_approval: bool
    default_worker_pool: str = DEFAULT_WORKER_POOL_NAME
    welcome_markdown: HTMLObject | MarkdownDescription = HTMLObject(
        text=DEFAULT_WELCOME_MSG
    )


@migrate(NodeSettingsV5, NodeSettings)
def upgrade_node_settings() -> list[Callable]:
<<<<<<< HEAD
    return [
        make_set_default("association_request_auto_approval", False),
        make_set_default(
            "default_worker_pool",
            get_env("DEFAULT_WORKER_POOL_NAME", DEFAULT_WORKER_POOL_NAME),
        ),
    ]
=======
    return [make_set_default("eager_execution_enabled", False)]
>>>>>>> 1a811e5e


@migrate(NodeSettings, NodeSettingsV5)
def downgrade_node_settings() -> list[Callable]:
    return [drop(["eager_execution_enabled"])]


@migrate(NodeSettingsUpdateV4, NodeSettingsUpdate)
def upgrade_node_settings_update() -> list[Callable]:
    return []


@migrate(NodeSettingsUpdate, NodeSettingsUpdateV4)
def downgrade_node_settings_update() -> list[Callable]:
<<<<<<< HEAD
    return [drop(["association_request_auto_approval"]), drop(["default_worker_pool"])]
=======
    return [drop(["eager_execution_enabled"])]
>>>>>>> 1a811e5e
<|MERGE_RESOLUTION|>--- conflicted
+++ resolved
@@ -28,11 +28,8 @@
 from ...util.misc_objs import HTMLObject
 from ...util.misc_objs import MarkdownDescription
 from ...util.schema import DEFAULT_WELCOME_MSG
-<<<<<<< HEAD
 from ...util.util import get_env
-=======
 from ..response import SyftInfo
->>>>>>> 1a811e5e
 
 logger = logging.getLogger(__name__)
 
@@ -166,17 +163,14 @@
 
 @migrate(NodeSettingsV5, NodeSettings)
 def upgrade_node_settings() -> list[Callable]:
-<<<<<<< HEAD
     return [
         make_set_default("association_request_auto_approval", False),
         make_set_default(
             "default_worker_pool",
             get_env("DEFAULT_WORKER_POOL_NAME", DEFAULT_WORKER_POOL_NAME),
         ),
+        make_set_default("eager_execution_enabled", False),
     ]
-=======
-    return [make_set_default("eager_execution_enabled", False)]
->>>>>>> 1a811e5e
 
 
 @migrate(NodeSettings, NodeSettingsV5)
@@ -191,8 +185,8 @@
 
 @migrate(NodeSettingsUpdate, NodeSettingsUpdateV4)
 def downgrade_node_settings_update() -> list[Callable]:
-<<<<<<< HEAD
-    return [drop(["association_request_auto_approval"]), drop(["default_worker_pool"])]
-=======
-    return [drop(["eager_execution_enabled"])]
->>>>>>> 1a811e5e
+    return [
+        drop(["association_request_auto_approval"]),
+        drop(["default_worker_pool"]),
+        drop(["eager_execution_enabled"]),
+    ]