--- conflicted
+++ resolved
@@ -9,38 +9,27 @@
 from ...server.credentials import SyftVerifyKey
 from ...service.worker.utils import DEFAULT_WORKER_POOL_NAME
 from ...types.syft_object import PartialSyftObject
-<<<<<<< HEAD
 from ...types.syft_object import SYFT_OBJECT_VERSION_1
 from ...types.syft_object import SyftObject
-=======
 from ...types.syft_object import SYFT_OBJECT_VERSION_3
 from ...types.syft_object import SYFT_OBJECT_VERSION_4
 from ...types.syft_object import SYFT_OBJECT_VERSION_5
 from ...types.syft_object import SYFT_OBJECT_VERSION_6
 from ...types.syft_object import SyftObject
 from ...types.transforms import make_set_default
->>>>>>> d0e0ea41
 from ...types.uid import UID
 from ...util import options
 from ...util.colors import SURFACE
 from ...util.misc_objs import HTMLObject
 from ...util.misc_objs import MarkdownDescription
 from ...util.schema import DEFAULT_WELCOME_MSG
-<<<<<<< HEAD
-=======
 from ...util.util import get_env
 from ..response import SyftInfo
->>>>>>> d0e0ea41
 
 logger = logging.getLogger(__name__)
 
 
 @serializable()
-<<<<<<< HEAD
-class NodeSettingsUpdate(PartialSyftObject):
-    __canonical_name__ = "NodeSettingsUpdate"
-    __version__ = SYFT_OBJECT_VERSION_1
-=======
 class ServerSettingsUpdateV4(PartialSyftObject):
     __canonical_name__ = "ServerSettingsUpdate"
     __version__ = SYFT_OBJECT_VERSION_4
@@ -73,7 +62,6 @@
 class ServerSettingsUpdate(PartialSyftObject):
     __canonical_name__ = "ServerSettingsUpdate"
     __version__ = SYFT_OBJECT_VERSION_5
->>>>>>> d0e0ea41
     id: UID
     name: str
     organization: str
@@ -87,15 +75,9 @@
 
 
 @serializable()
-<<<<<<< HEAD
-class NodeSettings(SyftObject):
-    __canonical_name__ = "NodeSettings"
-    __version__ = SYFT_OBJECT_VERSION_1
-=======
 class ServerSettings(SyftObject):
     __canonical_name__ = "ServerSettings"
     __version__ = SYFT_OBJECT_VERSION_6
->>>>>>> d0e0ea41
     __repr_attrs__ = [
         "name",
         "organization",
@@ -157,99 +139,4 @@
                 <p><strong>Admin email: </strong>{self.admin_email}</p>
             </div>
 
-<<<<<<< HEAD
-            """
-=======
-            """
-
-
-@serializable()
-class ServerSettingsV5(SyftObject):
-    __canonical_name__ = "ServerSettings"
-    __version__ = SYFT_OBJECT_VERSION_5
-    __repr_attrs__ = [
-        "name",
-        "organization",
-        "deployed_on",
-        "signup_enabled",
-        "admin_email",
-    ]
-
-    id: UID
-    name: str = "Server"
-    deployed_on: str
-    organization: str = "OpenMined"
-    verify_key: SyftVerifyKey
-    on_board: bool = True
-    description: str = "Text"
-    server_type: ServerType = ServerType.DATASITE
-    signup_enabled: bool
-    admin_email: str
-    server_side_type: ServerSideType = ServerSideType.HIGH_SIDE
-    show_warnings: bool
-    association_request_auto_approval: bool
-    default_worker_pool: str = DEFAULT_WORKER_POOL_NAME
-    welcome_markdown: HTMLObject | MarkdownDescription = HTMLObject(
-        text=DEFAULT_WELCOME_MSG
-    )
-
-
-@serializable()
-class ServerSettingsV2(SyftObject):
-    __canonical_name__ = "ServerSettings"
-    __version__ = SYFT_OBJECT_VERSION_3
-    __repr_attrs__ = [
-        "name",
-        "organization",
-        "deployed_on",
-        "signup_enabled",
-        "admin_email",
-    ]
-
-    id: UID
-    name: str = "Server"
-    deployed_on: str
-    organization: str = "OpenMined"
-    verify_key: SyftVerifyKey
-    on_board: bool = True
-    description: str = "Text"
-    server_type: ServerType = ServerType.DATASITE
-    signup_enabled: bool
-    admin_email: str
-    server_side_type: ServerSideType = ServerSideType.HIGH_SIDE
-    show_warnings: bool
-
-
-# @migrate(ServerSettingsV3, ServerSettingsV5)
-# def upgrade_server_settings() -> list[Callable]:
-#     return [
-#         make_set_default("association_request_auto_approval", False),
-#         make_set_default(
-#             "default_worker_pool",
-#             get_env("DEFAULT_WORKER_POOL_NAME", DEFAULT_WORKER_POOL_NAME),
-#         ),
-#     ]
-
-# @migrate(ServerSettingsV3, ServerSettings)
-# def upgrade_server_settings_v3_to_v6() -> list[Callable]:
-#     return [
-#         make_set_default("association_request_auto_approval", False),
-#         make_set_default(
-#             "default_worker_pool",
-#             get_env("DEFAULT_WORKER_POOL_NAME", DEFAULT_WORKER_POOL_NAME),
-#         ),
-#         make_set_default("eager_execution_enabled", False),
-#     ]
-
-
-@migrate(ServerSettingsV2, ServerSettings)
-def upgrade_server_settings() -> list[Callable]:
-    return [
-        make_set_default("association_request_auto_approval", False),
-        make_set_default(
-            "default_worker_pool",
-            get_env("DEFAULT_WORKER_POOL_NAME", DEFAULT_WORKER_POOL_NAME),
-        ),
-        make_set_default("eager_execution_enabled", False),
-    ]
->>>>>>> d0e0ea41
+            """