# stdlib
from typing import Dict
from typing import List
from typing import Optional
from typing import Set
from typing import Tuple

# relative
from ...serde.serializable import serializable
from ...store.linked_obj import LinkedObject
from ...types.datetime import DateTime
from ...types.syft_object import SYFT_OBJECT_VERSION_1
<<<<<<< HEAD
=======
from ...types.uid import UID, LineageID
>>>>>>> cbfa6316
from ...types.syft_object import SyftObject
from ...types.uid import UID


def get_hierarchy_level_prefix(level: int) -> str:
    if level == 0:
        return ""
    else:
        return "--" * level + " "


@serializable()
class SyncStateRow(SyftObject):
    """A row in the SyncState table"""

    __canonical_name__ = "SyncStateItem"
    __version__ = SYFT_OBJECT_VERSION_1

    object: SyftObject
    previous_object: Optional[SyftObject]
    level: int = 0

    # TODO table formatting
    __repr_attrs__ = [
        "object_type_with_level",
        "status",
        "previous_state",
        "current_state",
    ]

    @property
    def object_type(self) -> str:
        return self.object.__canonical_name__

    @property
    def object_type_with_level(self) -> str:
        prefix = get_hierarchy_level_prefix(self.level)
        return f"{prefix}{self.object_type}"

    @property
    def status(self) -> str:
        # TODO use Diffs to determine status
        if self.previous_object is None:
            return "NEW"
        else:
            return "CHANGED"

    @property
    def previous_state(self):
        # TODO display state in table
        if self.previous_object is None:
            return ""
        else:
            return f"{self.object_type}()"

    @property
    def current_state(self):
        # TODO display state in table
        return f"{self.object_type}()"


@serializable()
class SyncState(SyftObject):
    __canonical_name__ = "SyncState"
    __version__ = SYFT_OBJECT_VERSION_1

    objects: Dict[UID, SyftObject] = {}
    dependencies: Dict[UID, List[UID]] = {}
    created_at: DateTime = DateTime.now()
    previous_state_link: Optional[LinkedObject] = None

    __attr_searchable__ = ["created_at"]

    @property
    def previous_state(self) -> Optional["SyncState"]:
        if self.previous_state_link is not None:
            return self.previous_state_link.resolve

    @property
    def all_ids(self) -> Set[UID]:
        return set(self.objects.keys())

    def add_objects(self, objects: List[SyftObject]) -> None:
        for obj in objects:
            if isinstance(obj.id, LineageID):
                self.objects[obj.id.id] = obj
            else:
                self.objects[obj.id] = obj

        # TODO might get slow with large states,
        # need to build dependencies every time to not have UIDs
        # in dependencies that are not in objects
        self._build_dependencies()

    def _build_dependencies(self) -> None:
        self.dependencies = {}

        all_ids = self.all_ids
        for obj in self.objects.values():
            if hasattr(obj, "get_sync_dependencies"):
                deps = obj.get_sync_dependencies()
                deps = [d.id for d in deps if d.id in all_ids]
                if len(deps):
                    self.dependencies[obj.id] = deps

    @property
    def hierarchies(self) -> List[List[Tuple[SyftObject, int]]]:
        def _build_hierarchy_helper(uid: UID, level: int = 0) -> List[Tuple[UID, int]]:
            result = [(uid, level)]
            if uid in self.dependencies:
                for child_uid in self.dependencies[uid]:
                    result.extend(_build_hierarchy_helper(child_uid, level + 1))
            return result

        result = []
        all_ids = self.all_ids
        child_ids = {child for deps in self.dependencies.values() for child in deps}
        root_ids = list(all_ids - child_ids)

        for root_uid in root_ids:
            uid_hierarchy = _build_hierarchy_helper(root_uid)
            object_hierarchy = [
                (self.objects[uid], level) for uid, level in uid_hierarchy
            ]
            result.append(object_hierarchy)

        return result

    @property
    def rows(self) -> List[SyncStateRow]:
        # Display syncstate as table in hierarchical order
        result = []
        for hierarchy in self.hierarchies:
            for obj, level in hierarchy:
                item = SyncStateRow(
                    object=obj,
                    previous_object=None,  # TODO
                    level=level,
                )
                result.append(item)
        return result<|MERGE_RESOLUTION|>--- conflicted
+++ resolved
@@ -10,11 +10,8 @@
 from ...store.linked_obj import LinkedObject
 from ...types.datetime import DateTime
 from ...types.syft_object import SYFT_OBJECT_VERSION_1
-<<<<<<< HEAD
-=======
-from ...types.uid import UID, LineageID
->>>>>>> cbfa6316
 from ...types.syft_object import SyftObject
+from ...types.uid import LineageID
 from ...types.uid import UID
 
 
