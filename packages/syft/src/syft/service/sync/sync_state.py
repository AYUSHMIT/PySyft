--- conflicted
+++ resolved
@@ -74,21 +74,13 @@
     __canonical_name__ = "SyncState"
     __version__ = SYFT_OBJECT_VERSION_2
 
-<<<<<<< HEAD
     node_uid: UID
-    objects: Dict[UID, SyncableSyftObject] = {}
-    dependencies: Dict[UID, List[UID]] = {}
-    created_at: DateTime = DateTime.now()
-    previous_state_link: Optional[LinkedObject] = None
-    permissions: Dict[UID, Set[str]] = {}
-    storage_permissions: Dict[UID, Set[UID]] = {}
-=======
-    objects: dict[UID, SyftObject] = {}
+    objects: dict[UID, SyncableSyftObject] = {}
     dependencies: dict[UID, list[UID]] = {}
     created_at: DateTime = DateTime.now()
     previous_state_link: LinkedObject | None = None
-    permissions: dict[UID, list[ActionPermission]] = {}
->>>>>>> a15e8c33
+    permissions: dict[UID, set[str]] = {}
+    storage_permissions: dict[UID, set[UID]] = {}
 
     __attr_searchable__ = ["created_at"]
 
@@ -102,11 +94,7 @@
     def all_ids(self) -> set[UID]:
         return set(self.objects.keys())
 
-<<<<<<< HEAD
-    def add_objects(self, objects: List[SyncableSyftObject], api: Any = None) -> None:
-=======
-    def add_objects(self, objects: list[SyftObject], api: Any = None) -> None:
->>>>>>> a15e8c33
+    def add_objects(self, objects: list[SyncableSyftObject], api: Any = None) -> None:
         for obj in objects:
             if isinstance(obj.id, LineageID):
                 self.objects[obj.id.id] = obj
