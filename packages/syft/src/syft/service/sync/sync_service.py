# stdlib
from collections import defaultdict
import logging
from typing import Any

# relative
from ...client.api import ServerIdentity
from ...serde.serializable import serializable
<<<<<<< HEAD
from ...store.db.stash import ObjectStash
from ...store.document_store import BaseStash
=======
>>>>>>> 755a4dbc
from ...store.document_store import DocumentStore
from ...store.document_store import NewBaseStash
from ...store.linked_obj import LinkedObject
from ...types.datetime import DateTime
from ...types.errors import SyftException
from ...types.result import as_result
from ...types.syft_object import SyftObject
from ...types.syncable_object import SyncableSyftObject
from ...types.uid import UID
from ...util.telemetry import instrument
from ..action.action_object import ActionObject
from ..action.action_permissions import ActionObjectPermission
from ..action.action_permissions import ActionPermission
from ..action.action_permissions import StoragePermission
from ..api.api import TwinAPIEndpoint
from ..api.api_service import APIService
from ..code.user_code import UserCodeStatusCollection
from ..context import AuthedServiceContext
from ..job.job_stash import Job
from ..response import SyftSuccess
from ..service import AbstractService
from ..service import TYPE_TO_SERVICE
from ..service import service_method
from ..user.user_roles import ADMIN_ROLE_LEVEL
from .sync_stash import SyncStash
from .sync_state import SyncState

logger = logging.getLogger(__name__)


def get_store(context: AuthedServiceContext, item: SyncableSyftObject) -> ObjectStash:
    if isinstance(item, ActionObject):
        service = context.server.get_service("actionservice")  # type: ignore
        return service.store  # type: ignore
    service = context.server.get_service(TYPE_TO_SERVICE[type(item)])  # type: ignore
    return service.stash


@instrument
@serializable(canonical_name="SyncService", version=1)
class SyncService(AbstractService):
    store: DocumentStore
    stash: SyncStash

    def __init__(self, store: DocumentStore):
        self.store = store
        self.stash = SyncStash(store=store)

    def add_actionobject_read_permissions(
        self,
        context: AuthedServiceContext,
        action_object: ActionObject,
        new_permissions: list[ActionObjectPermission],
    ) -> None:
        store_to = context.server.get_service("actionservice").store  # type: ignore
        for permission in new_permissions:
            if permission.permission == ActionPermission.READ:
                store_to.add_permission(permission)

        blob_id = action_object.syft_blob_storage_entry_id
        if blob_id:
            store_to_blob = context.server.get_service(
                "blobstorageservice"
            ).stash.partition  # type: ignore
            for permission in new_permissions:
                if permission.permission == ActionPermission.READ:
                    permission_blob = ActionObjectPermission(
                        uid=blob_id,
                        permission=permission.permission,
                        credentials=permission.credentials,
                    )
                    store_to_blob.add_permission(permission_blob)

    def set_obj_ids(self, context: AuthedServiceContext, x: Any) -> None:
        if hasattr(x, "__dict__") and isinstance(x, SyftObject):
            for val in x.__dict__.values():
                if isinstance(val, list | tuple):
                    for v in val:
                        self.set_obj_ids(context, v)
                elif isinstance(val, dict):
                    for v in val.values():
                        self.set_obj_ids(context, v)
                else:
                    self.set_obj_ids(context, val)
            x.syft_server_location = context.server.id  # type: ignore
            x.syft_client_verify_key = context.credentials
            if hasattr(x, "server_uid"):
                x.server_uid = context.server.id  # type: ignore

    def transform_item(
        self,
        context: AuthedServiceContext,
        item: SyncableSyftObject,
    ) -> SyftObject:
        if isinstance(item, UserCodeStatusCollection):
            identity = ServerIdentity.from_server(context.server)
            res = {}
            for key in item.status_dict.keys():
                # todo, check if they are actually only two servers
                res[identity] = item.status_dict[key]
            item.status_dict = res

        self.set_obj_ids(context, item)
        return item

    def get_stash_for_item(
        self, context: AuthedServiceContext, item: SyftObject
    ) -> NewBaseStash:
        services = list(context.server.service_path_map.values())  # type: ignore

        all_stashes = {}
        for serv in services:
            if (_stash := getattr(serv, "stash", None)) is not None:
                all_stashes[_stash.object_type] = _stash

        stash = all_stashes.get(type(item), None)
        return stash

    def add_permissions_for_item(
        self,
        context: AuthedServiceContext,
        item: SyftObject,
        new_permissions: list[ActionObjectPermission],
    ) -> None:
        if isinstance(item, ActionObject):
            raise ValueError("ActionObject permissions should be added separately")
        else:
            store = get_store(context, item)  # type: ignore
            for permission in new_permissions:
                if permission.permission == ActionPermission.READ:
                    store.add_permission(permission)

    def add_storage_permissions_for_item(
        self,
        context: AuthedServiceContext,
        item: SyftObject,
        new_permissions: list[StoragePermission],
    ) -> None:
        store = get_store(context, item)
        store.add_storage_permissions(new_permissions)

    @as_result(SyftException)
    def set_object(
        self, context: AuthedServiceContext, item: SyncableSyftObject
    ) -> SyftObject:
        stash = self.get_stash_for_item(context, item)
        creds = context.credentials

        exists = stash.get_by_uid(context.credentials, item.id).ok() is not None

        if isinstance(item, TwinAPIEndpoint):
            # we need the side effect of set function
            # to create an action object
            apiservice: APIService = context.server.get_service("apiservice")  # type: ignore

            res = apiservice.set(context=context, endpoint=item)
            return item

        if exists:
            res = stash.update(creds, item).unwrap()
        else:
            # Storage permissions are added separately
            res = stash.set(
                creds,
                item,
                add_storage_permission=False,
            ).unwrap()

        return res

    @service_method(
        path="sync.sync_items",
        name="sync_items",
        roles=ADMIN_ROLE_LEVEL,
        unwrap_on_success=False,
    )
    def sync_items(
        self,
        context: AuthedServiceContext,
        items: list[SyncableSyftObject],
        permissions: list[ActionObjectPermission],
        storage_permissions: list[StoragePermission],
        ignored_batches: dict[UID, int],
        unignored_batches: set[UID],
    ) -> SyftSuccess:
        permissions_dict = defaultdict(list)
        for permission in permissions:
            permissions_dict[permission.uid].append(permission)

        storage_permissions_dict = defaultdict(list)
        for storage_permission in storage_permissions:
            storage_permissions_dict[storage_permission.uid].append(storage_permission)

        for item in items:
            new_permissions = permissions_dict[item.id.id]
            new_storage_permissions = storage_permissions_dict[item.id.id]
            if isinstance(item, ActionObject):
                self.add_actionobject_read_permissions(context, item, new_permissions)
                self.add_storage_permissions_for_item(
                    context, item, new_storage_permissions
                )
            else:
                item = self.transform_item(context, item)  # type: ignore[unreachable]
                self.set_object(context, item).unwrap()

                self.add_permissions_for_item(context, item, new_permissions)
                self.add_storage_permissions_for_item(
                    context, item, new_storage_permissions
                )

        # NOTE include_items=False to avoid snapshotting the database
        # Snapshotting is disabled to avoid mongo size limit and performance issues
        new_state = self.build_current_state(
            context,
            new_items=items,
            new_ignored_batches=ignored_batches,
            new_unignored_batches=unignored_batches,
            include_items=False,
        ).unwrap()

        self.stash.set(context.credentials, new_state).unwrap()

        message = f"Synced {len(items)} items"
        if len(ignored_batches) > 0:
            message += f", ignored {len(ignored_batches)} batches"
        if len(unignored_batches) > 0:
            message += f", unignored {len(unignored_batches)} batches"
        return SyftSuccess(message=message)

    @service_method(
        path="sync.get_permissions",
        name="get_permissions",
        roles=ADMIN_ROLE_LEVEL,
    )
    def get_permissions(
        self,
        context: AuthedServiceContext,
        items: list[SyncableSyftObject],
    ) -> tuple[dict[UID, set[str]], dict[UID, set[str]]]:
        permissions = {}
        storage_permissions = {}

        for item in items:
            store = get_store(context, item)
            if store is not None:
                # TODO fix error handling
                uid = item.id.id
                item_permissions = store._get_permissions_for_uid(uid)
                if not item_permissions.is_err():
                    permissions[uid] = item_permissions.ok()

                # TODO fix error handling for storage permissions
                item_storage_permissions = store._get_storage_permissions_for_uid(uid)
                if not item_storage_permissions.is_err():
                    storage_permissions[uid] = item_storage_permissions.ok()
        return permissions, storage_permissions

    @as_result(SyftException)
    def _get_all_items_for_jobs(
        self,
        context: AuthedServiceContext,
    ) -> tuple[list[SyncableSyftObject], dict[UID, str]]:
        """
        Returns all Jobs, along with their Logs, ExecutionOutputs and ActionObjects
        """
        items_for_jobs: list[SyncableSyftObject] = []
        errors = {}

        job_service = context.server.get_service("jobservice")
        jobs = job_service.get_all(context)

        for job in jobs:
            try:
                job_items = self._get_job_batch(context, job).unwrap()
                items_for_jobs.extend(job_items)
            except SyftException as exc:
                logger.info(
                    f"Job {job.id} could not be added to SyncState: {exc._private_message or exc.public_message}"
                )
                errors[job.id] = str(exc)

        return (items_for_jobs, errors)

    @as_result(SyftException)
    def _get_job_batch(
        self, context: AuthedServiceContext, job: Job
    ) -> list[SyncableSyftObject]:
        job_batch = [job]

        log_service = context.server.get_service("logservice")
        log = log_service.get(context, job.log_id)
        job_batch.append(log)

        output_service = context.server.get_service("outputservice")
        output = output_service.get_by_job_id(context, job.id)

        if output is not None:
            job_batch.append(output)
            job_result_ids = set(output.output_id_list)
        else:
            job_result_ids = set()

        if isinstance(job.result, ActionObject):
            job_result_ids.add(job.result.id.id)

        action_service = context.server.get_service("actionservice")
        for result_id in job_result_ids:
            # TODO: unwrap
            action_object = action_service.get(context, result_id)
            job_batch.append(action_object)

        return job_batch

    @as_result(SyftException)
    def get_all_syncable_items(
        self, context: AuthedServiceContext
    ) -> tuple[list[SyncableSyftObject], dict[UID, str]]:
        all_items: list[SyncableSyftObject] = []

        # NOTE Jobs are handled separately
        services_to_sync = [
            "requestservice",
            "usercodeservice",
            "usercodestatusservice",
            "apiservice",
        ]

        for service_name in services_to_sync:
            service = context.server.get_service(service_name)
            items = service.get_all(context)
            all_items.extend(items)

        # Gather jobs, logs, outputs and action objects
        items_for_jobs, errors = self._get_all_items_for_jobs(context).unwrap()
        # items_for_jobs, errors = items_for_jobs
        all_items.extend(items_for_jobs)

        return (all_items, errors)

    @as_result(SyftException)
    def build_current_state(
        self,
        context: AuthedServiceContext,
        new_items: list[SyncableSyftObject] | None = None,
        new_ignored_batches: dict[UID, int] | None = None,
        new_unignored_batches: set[UID] | None = None,
        include_items: bool = True,
    ) -> SyncState:
        new_items = new_items if new_items is not None else []
        new_ignored_batches = (
            new_ignored_batches if new_ignored_batches is not None else {}
        )
        unignored_batches: set[UID] = (
            new_unignored_batches if new_unignored_batches is not None else set()
        )
        if include_items:
            objects, errors = self.get_all_syncable_items(context).unwrap()
            permissions, storage_permissions = self.get_permissions(context, objects)
        else:
            objects = []
            errors = {}
            permissions = {}
            storage_permissions = {}

<<<<<<< HEAD
        previous_state = self.stash.get_latest(context.credentials)
        if previous_state.is_err():
            return previous_state
        previous_state = previous_state.ok()
=======
        previous_state = self.stash.get_latest(context=context).unwrap()
>>>>>>> 755a4dbc

        if previous_state is not None:
            previous_state_link = LinkedObject.from_obj(
                obj=previous_state,
                service_type=SyncService,
                server_uid=context.server.id,  # type: ignore
            )
            previous_ignored_batches = previous_state.ignored_batches
        else:
            previous_state_link = None
            previous_ignored_batches = {}

        ignored_batches = {
            **previous_ignored_batches,
            **new_ignored_batches,
        }

        ignored_batches = {
            k: v for k, v in ignored_batches.items() if k not in unignored_batches
        }

        object_sync_dates = (
            previous_state.object_sync_dates.copy() if previous_state else {}
        )
        for obj in new_items:
            object_sync_dates[obj.id.id] = DateTime.now()

        new_state = SyncState(
            server_uid=context.server.id,  # type: ignore
            server_name=context.server.name,  # type: ignore
            server_side_type=context.server.server_side_type,  # type: ignore
            previous_state_link=previous_state_link,
            permissions=permissions,
            storage_permissions=storage_permissions,
            ignored_batches=ignored_batches,
            object_sync_dates=object_sync_dates,
            errors=errors,
        )

        new_state.add_objects(objects, context)

        return new_state

    @service_method(
        path="sync._get_state",
        name="_get_state",
        roles=ADMIN_ROLE_LEVEL,
    )
    def _get_state(self, context: AuthedServiceContext) -> SyncState:
        return self.build_current_state(context).unwrap()<|MERGE_RESOLUTION|>--- conflicted
+++ resolved
@@ -6,11 +6,7 @@
 # relative
 from ...client.api import ServerIdentity
 from ...serde.serializable import serializable
-<<<<<<< HEAD
 from ...store.db.stash import ObjectStash
-from ...store.document_store import BaseStash
-=======
->>>>>>> 755a4dbc
 from ...store.document_store import DocumentStore
 from ...store.document_store import NewBaseStash
 from ...store.linked_obj import LinkedObject
@@ -375,14 +371,7 @@
             permissions = {}
             storage_permissions = {}
 
-<<<<<<< HEAD
-        previous_state = self.stash.get_latest(context.credentials)
-        if previous_state.is_err():
-            return previous_state
-        previous_state = previous_state.ok()
-=======
-        previous_state = self.stash.get_latest(context=context).unwrap()
->>>>>>> 755a4dbc
+        previous_state = self.stash.get_latest(credentials=context.credentials).unwrap()
 
         if previous_state is not None:
             previous_state_link = LinkedObject.from_obj(
