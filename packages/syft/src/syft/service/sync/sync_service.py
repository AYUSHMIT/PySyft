--- conflicted
+++ resolved
@@ -200,8 +200,6 @@
         for permission_list in permissions.values():
             for permission in permission_list:
                 permissions_dict[permission.uid].append(permission)
-<<<<<<< HEAD
-=======
 
         item_ids = [item.id.id for item in items]
 
@@ -225,7 +223,6 @@
                     store = service.stash  # type: ignore[assignment]
                 if permission.permission == ActionPermission.READ:
                     store.add_permission(permission)
->>>>>>> 99e66597
 
         storage_permissions_dict = defaultdict(list)
         for storage_permission in storage_permissions:
@@ -246,19 +243,6 @@
                 self.add_storage_permissions_for_item(
                     context, item, new_storage_permissions
                 )
-
-        # If we just want to add permissions without having an object
-        # This should happen only for the high side when we sync results but
-        # we need to add permissions for the DS to properly show the status of the requests
-        for obj_type, permission_list in permissions.items():
-            if issubclass(obj_type, ActionObject):
-                store = context.server.services.action.stash
-            else:
-                service = context.server.get_service(TYPE_TO_SERVICE[obj_type])
-                store = service.stash  # type: ignore[assignment]
-            for permission in permission_list:
-                if permission.permission == ActionPermission.READ:
-                    store.add_permission(permission)
 
         # NOTE include_items=False to avoid snapshotting the database
         # Snapshotting is disabled to avoid mongo size limit and performance issues
