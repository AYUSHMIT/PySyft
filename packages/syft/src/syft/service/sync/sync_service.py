--- conflicted
+++ resolved
@@ -254,23 +254,12 @@
             if store is not None:
                 # TODO fix error handling
                 uid = item.id.id
-<<<<<<< HEAD
-                item_permissions = store._get_permissions_for_uid(uid)
-                if not item_permissions.is_err():
-                    permissions[uid] = item_permissions.ok()  # type: ignore
-
-                # TODO fix error handling for storage permissions
-                item_storage_permissions = store._get_storage_permissions_for_uid(uid)
-                if not item_storage_permissions.is_err():
-                    storage_permissions[uid] = item_storage_permissions.ok()  # type: ignore
-=======
                 permissions[uid] = store._get_permissions_for_uid(uid).unwrap()
 
                 # TODO fix error handling for storage permissions
                 storage_permissions[uid] = store._get_storage_permissions_for_uid(
                     uid
                 ).unwrap()
->>>>>>> 888aabb1
         return permissions, storage_permissions
 
     @as_result(SyftException)
