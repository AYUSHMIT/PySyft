# stdlib
from typing import List
from typing import Optional
from typing import Union

# relative
from ...serde.serializable import serializable
from ...store.document_store import DocumentStore
from ...types.uid import UID
from ...util.telemetry import instrument
from ..action.action_permissions import ActionObjectPermission
from ..action.action_permissions import ActionPermission
from ..context import AuthedServiceContext
from ..response import SyftError
from ..response import SyftSuccess
from ..service import AbstractService
from ..service import SERVICE_TO_TYPES
from ..service import TYPE_TO_SERVICE
from ..service import service_method
from ..user.user_roles import DATA_OWNER_ROLE_LEVEL
from ..user.user_roles import GUEST_ROLE_LEVEL
from .dataset import Asset
from .dataset import CreateDataset
from .dataset import Dataset
from .dataset_stash import DatasetStash


@instrument
@serializable()
class DatasetService(AbstractService):
    store: DocumentStore
    stash: DatasetStash

    def __init__(self, store: DocumentStore) -> None:
        self.store = store
        self.stash = DatasetStash(store=store)

    @service_method(path="dataset.add", name="add", roles=DATA_OWNER_ROLE_LEVEL)
    def add(
        self, context: AuthedServiceContext, dataset: CreateDataset
    ) -> Union[SyftSuccess, SyftError]:
        """Add a Dataset"""
        dataset = dataset.to(Dataset, context=context)
        result = self.stash.set(
            context.credentials,
            dataset,
            add_permissions=[
                ActionObjectPermission(
                    uid=dataset.id, permission=ActionPermission.ALL_READ
                ),
            ],
        )
        if result.is_err():
            return SyftError(message=str(result.err()))
        return SyftSuccess(message="Dataset Added")

    @service_method(path="dataset.get_all", name="get_all", roles=GUEST_ROLE_LEVEL)
    def get_all(
        self,
        context: AuthedServiceContext,
        page_size: Optional[int] = 0,
        page_index: Optional[int] = 0,
    ) -> Union[List[Dataset], SyftError]:
        """Get a Dataset"""
        result = self.stash.get_all(context.credentials)
        if result.is_ok():
            datasets = result.ok()
            results = []
            for dataset in datasets:
                dataset.node_uid = context.node.id
                results.append(dataset)

            # If chunk size is defined, then split list into evenly sized chunks
            if page_size:
                results = [
                    results[i : i + page_size]
                    for i in range(0, len(results), page_size)
                ]
                # Return the proper slice using chunk_index
                results = results[page_index]

            return results
        return SyftError(message=result.err())

    @service_method(path="dataset.search", name="search")
    def search(
        self,
        context: AuthedServiceContext,
        name: str,
<<<<<<< HEAD
        page_size: Optional[int] = 0,
        page_index: Optional[int] = 0,
=======
        chunk_size: Optional[int] = 0,
        chunk_index: Optional[int] = 0,
>>>>>>> 2fe8e7dd
    ) -> Union[List[Dataset], SyftError]:
        """Search a Dataset by name"""
        results = self.get_all(context)

        if not isinstance(results, SyftError):
            results = [dataset for dataset in results if name in dataset.name]

            # If chunk size is defined, then split list into evenly sized chunks
<<<<<<< HEAD
            if page_size:
                results = [
                    results[i : i + page_size]
                    for i in range(0, len(results), page_size)
                ]
                # Return the proper slice using chunk_index
                results = results[page_index]
=======
            if chunk_size:
                results = [
                    results[i : i + chunk_size]
                    for i in range(0, len(results), chunk_size)
                ]
                # Return the proper slice using chunk_index
                results = results[chunk_index]
>>>>>>> 2fe8e7dd

        return results

    @service_method(path="dataset.get_by_id", name="get_by_id")
    def get_by_id(
        self, context: AuthedServiceContext, uid: UID
    ) -> Union[SyftSuccess, SyftError]:
        """Get a Dataset"""
        result = self.stash.get_by_uid(context.credentials, uid=uid)
        if result.is_ok():
            dataset = result.ok()
            dataset.node_uid = context.node.id
            return dataset
        return SyftError(message=result.err())

    @service_method(path="dataset.get_by_action_id", name="get_by_action_id")
    def get_by_action_id(
        self, context: AuthedServiceContext, uid: UID
    ) -> Union[List[Dataset], SyftError]:
        """Get Datasets by an Action ID"""
        result = self.stash.search_action_ids(context.credentials, uid=uid)
        if result.is_ok():
            datasets = result.ok()
            for dataset in datasets:
                dataset.node_uid = context.node.id
            return datasets
        return SyftError(message=result.err())

    @service_method(
        path="dataset.get_assets_by_action_id", name="get_assets_by_action_id"
    )
    def get_assets_by_action_id(
        self, context: AuthedServiceContext, uid: UID
    ) -> Union[List[Asset], SyftError]:
        """Get Assets by an Action ID"""
        datasets = self.get_by_action_id(context=context, uid=uid)
        assets = []
        if isinstance(datasets, list):
            for dataset in datasets:
                for asset in dataset.asset_list:
                    if asset.action_id == uid:
                        assets.append(asset)
            return assets
        elif isinstance(datasets, SyftError):
            return datasets
        return []

    @service_method(path="dataset.delete_by_id", name="dataset_delete_by_id")
    def delete_dataset(self, context: AuthedServiceContext, uid: UID):
        result = self.stash.delete_by_uid(context.credentials, uid)
        if result.is_ok():
            return result.ok()
        else:
            return SyftError(message=result.err())


TYPE_TO_SERVICE[Dataset] = DatasetService
SERVICE_TO_TYPES[DatasetService].update({Dataset})<|MERGE_RESOLUTION|>--- conflicted
+++ resolved
@@ -87,13 +87,9 @@
         self,
         context: AuthedServiceContext,
         name: str,
-<<<<<<< HEAD
         page_size: Optional[int] = 0,
         page_index: Optional[int] = 0,
-=======
-        chunk_size: Optional[int] = 0,
-        chunk_index: Optional[int] = 0,
->>>>>>> 2fe8e7dd
+
     ) -> Union[List[Dataset], SyftError]:
         """Search a Dataset by name"""
         results = self.get_all(context)
@@ -102,7 +98,7 @@
             results = [dataset for dataset in results if name in dataset.name]
 
             # If chunk size is defined, then split list into evenly sized chunks
-<<<<<<< HEAD
+
             if page_size:
                 results = [
                     results[i : i + page_size]
@@ -110,15 +106,6 @@
                 ]
                 # Return the proper slice using chunk_index
                 results = results[page_index]
-=======
-            if chunk_size:
-                results = [
-                    results[i : i + chunk_size]
-                    for i in range(0, len(results), chunk_size)
-                ]
-                # Return the proper slice using chunk_index
-                results = results[chunk_index]
->>>>>>> 2fe8e7dd
 
         return results
 
