# stdlib
from collections import OrderedDict
from datetime import datetime
from enum import Enum
import sys
from typing import Any
from typing import Callable
from typing import Dict
from typing import List
from typing import Optional
from typing import Tuple
from typing import Union

# third party
import itables
from pydantic import ValidationError
from pydantic import root_validator
from pydantic import validator
from result import Err
from result import Ok
from result import Result

# relative
from ...serde.serializable import serializable
from ...store.document_store import PartitionKey
from ...types.datetime import DateTime
from ...types.syft_object import SYFT_OBJECT_VERSION_1
from ...types.syft_object import SyftObject
from ...types.transforms import TransformContext
from ...types.transforms import generate_id
from ...types.transforms import transform
from ...types.transforms import validate_url
from ...types.uid import UID
<<<<<<< HEAD
from ...util import options
from ...util.colors import ON_SURFACE_HIGHEST
from ...util.colors import SURFACE
from ...util.colors import SURFACE_SURFACE
=======
from ...util.fonts import ITABLES_CSS
from ...util.fonts import fonts_css
>>>>>>> c5b421ea
from ...util.markdown import as_markdown_python_code
from ..data_subject.data_subject import DataSubject
from ..data_subject.data_subject import DataSubjectCreate
from ..data_subject.data_subject_service import DataSubjectService
from ..response import SyftError
from ..response import SyftException
from ..response import SyftSuccess


@serializable()
class TupleDict(OrderedDict):
    def __getitem__(self, key: Union[str, int]) -> Any:
        if isinstance(key, int):
            return list(self.values())[key]
        return super(TupleDict, self).__getitem__(key)


NamePartitionKey = PartitionKey(key="name", type_=str)


@serializable()
class Contributor(SyftObject):
    __canonical_name__ = "Contributor"
    __version__ = SYFT_OBJECT_VERSION_1

    name: str
    role: str
    email: str
    phone: Optional[str]
    note: Optional[str]

    __attr_repr_cols__ = ["name", "role", "email"]


@serializable()
class Asset(SyftObject):
    # version
    __canonical_name__ = "Asset"
    __version__ = SYFT_OBJECT_VERSION_1

    action_id: UID
    node_uid: UID
    name: str
    description: Optional[str]
    contributors: List[Contributor] = []
    data_subjects: List[DataSubject] = []
    mock_is_real: bool = False
    shape: Optional[Tuple]
    created_at: DateTime = DateTime.now()

    __attr_repr_cols__ = ["name", "shape"]

    def _repr_html_(self) -> Any:
        itables_css = f"""
        .itables table {{
            margin: 0 auto;
            float: left;
            color: {ON_SURFACE_HIGHEST[options.color_theme]};
        }}
        .itables table th {{color: {SURFACE_SURFACE[options.color_theme]};}}
        """

        # relative
        from ...service.action.action_object import ActionObject

        uploaded_by_line = ""
        if len(self.contributors) > 0:
            uploaded_by_line = (
                f"<p><strong>Uploaded by: </strong>{self.contributors[0].name}</p>"
            )
        if isinstance(self.data, ActionObject):
            data_table_line = itables.to_html_datatable(
                df=self.data.syft_action_data, css=itables_css
            )
        else:
            data_table_line = self.data
        return (
            f"""
            <style>
<<<<<<< HEAD
            .syft-asset {{color: {SURFACE[options.color_theme]};}}
=======
            {fonts_css}
            .syft-asset {{color: {SURFACE_DARK_BRIGHT};}}
            .syft-asset h3,
            .syft-asset p
              {{font-family: 'Open Sans'}}
            {ITABLES_CSS}
>>>>>>> c5b421ea
            </style>
            """
            + '<div class="syft-asset">'
            + f"<h3>{self.name}</h3>"
            + f"<p>{self.description}</p>"
            + f"<p><strong>Asset ID: </strong>{self.id}</p>"
            + f"<p><strong>Action Object ID: </strong>{self.action_id}</p>"
            + uploaded_by_line
            + f"<p><strong>Created on: </strong>{self.created_at}</p>"
            + "<p><strong>Data:</strong></p>"
            + data_table_line
            + "<p><strong>Mock Data:</strong></p>"
            + itables.to_html_datatable(df=self.mock, css=itables_css)
            + "</div>"
        )

    def _repr_markdown_(self) -> str:
        _repr_str = f"Asset: {self.name}\n"
        _repr_str += f"Pointer Id: {self.action_id}\n"
        _repr_str += f"Description: {self.description}\n"
        _repr_str += f"Total Data Subjects: {len(self.data_subjects)}\n"
        _repr_str += f"Shape: {self.shape}\n"
        _repr_str += f"Contributors: {len(self.contributors)}\n"
        for contributor in self.contributors:
            _repr_str += f"\t{contributor.name}: {contributor.email}\n"
        return as_markdown_python_code(_repr_str)

    @property
    def pointer(self) -> Any:
        # relative
        from ...client.api import APIRegistry

        api = APIRegistry.api_for(
            node_uid=self.node_uid,
            user_verify_key=self.syft_client_verify_key,
        )
        return api.services.action.get_pointer(self.action_id)

    @property
    def mock(self) -> Any:
        # relative
        from ...client.api import APIRegistry

        api = APIRegistry.api_for(
            node_uid=self.node_uid,
            user_verify_key=self.syft_client_verify_key,
        )
        return api.services.action.get_pointer(self.action_id).syft_action_data

    @property
    def data(self) -> Any:
        # relative
        from ...client.api import APIRegistry

        api = APIRegistry.api_for(
            node_uid=self.node_uid,
            user_verify_key=self.syft_client_verify_key,
        )
        return api.services.action.get(self.action_id)


def _is_action_data_empty(obj: Any) -> bool:
    # just a wrapper of action_object.is_action_data_empty
    # to work around circular import error

    # relative
    from ...service.action.action_object import is_action_data_empty

    return is_action_data_empty(obj)


def check_mock(data: Any, mock: Any) -> bool:
    if type(data) == type(mock):
        return True

    return _is_action_data_empty(mock)


@serializable()
class CreateAsset(SyftObject):
    # version
    __canonical_name__ = "CreateAsset"
    __version__ = SYFT_OBJECT_VERSION_1

    id: Optional[UID] = None
    name: str
    description: Optional[str]
    contributors: List[Contributor] = []
    data_subjects: List[DataSubjectCreate] = []
    node_uid: Optional[UID]
    action_id: Optional[UID]
    data: Optional[Any]
    mock: Optional[Any]
    shape: Optional[Tuple]
    mock_is_real: bool = False
    created_at: Optional[DateTime]

    __attr_repr_cols__ = ["name"]

    class Config:
        validate_assignment = True

    @root_validator()
    def __empty_mock_cannot_be_real(cls, values: dict[str, Any]) -> Dict:
        """set mock_is_real to False whenever mock is None or empty"""

        if (mock := values.get("mock")) is None or _is_action_data_empty(mock):
            values["mock_is_real"] = False

        return values

    @validator("mock_is_real")
    def __mock_is_real_for_empty_mock_must_be_false(
        cls, v: bool, values: dict[str, Any], **kwargs: Any
    ) -> bool:
        if v and ((mock := values.get("mock")) is None or _is_action_data_empty(mock)):
            raise ValueError("mock_is_real must be False if mock is not provided")

        return v

    def add_data_subject(self, data_subject: DataSubject) -> None:
        self.data_subjects.append(data_subject)

    def add_contributor(
        self,
        name: str,
        email: str,
        role: Union[Enum, str],
        phone: Optional[str] = None,
        note: Optional[str] = None,
    ) -> None:
        _role_str = role.value if isinstance(role, Enum) else role
        contributor = Contributor(
            name=name, role=_role_str, email=email, phone=phone, note=note
        )
        self.contributors.append(contributor)

    def set_description(self, description: str) -> None:
        self.description = description

    def set_obj(self, data: Any) -> None:
        if isinstance(data, SyftError):
            raise SyftException(data)
        self.data = data

    def set_mock(self, mock_data: Any, mock_is_real: bool) -> None:
        if isinstance(mock_data, SyftError):
            raise SyftException(mock_data)

        current_mock = self.mock
        self.mock = mock_data

        try:
            self.mock_is_real = mock_is_real
        except ValidationError as e:
            self.mock = current_mock
            raise e

    def no_mock(self) -> None:
        # relative
        from ..action.action_object import ActionObject

        self.mock = ActionObject.empty()

    def set_shape(self, shape: Tuple) -> None:
        self.shape = shape

    def check(self) -> Union[SyftSuccess, SyftError]:
        if not check_mock(self.data, self.mock):
            return SyftError(
                message=f"set_obj type {type(self.data)} must match set_mock type {type(self.mock)}"
            )
        if not _is_action_data_empty(self.mock):
            data_shape = get_shape_or_len(self.data)
            mock_shape = get_shape_or_len(self.mock)
            if data_shape != mock_shape:
                return SyftError(
                    message=f"set_obj shape {data_shape} must match set_mock shape {mock_shape}"
                )

        return SyftSuccess(message="Dataset is Valid")


def get_shape_or_len(obj: Any) -> Optional[Union[Tuple[int, ...], int]]:
    if hasattr(obj, "shape"):
        shape = getattr(obj, "shape", None)
        if shape:
            return shape
    len_attr = getattr(obj, "__len__", None)
    if len_attr is not None:
        return len_attr()
    return None


@serializable()
class Dataset(SyftObject):
    # version
    __canonical_name__ = "Dataset"
    __version__ = SYFT_OBJECT_VERSION_1

    id: UID
    name: str
    node_uid: Optional[UID]
    asset_list: List[Asset] = []
    contributors: List[Contributor] = []
    citation: Optional[str]
    url: Optional[str]
    description: Optional[str]
    updated_at: Optional[str]
    requests: Optional[int] = 0
    mb_size: Optional[int]
    created_at: DateTime = DateTime.now()

    __attr_searchable__ = ["name", "citation", "url", "description", "action_ids"]
    __attr_unique__ = ["name"]
    __attr_repr_cols__ = ["name", "url"]

    def _repr_html_(self) -> Any:
        uploaded_by_line = ""
        if len(self.contributors) > 0:
            uploaded_by_line = (
                f"<p><strong>Uploaded by: </strong>{self.contributors[0].name}</p>"
            )
        return (
            f"""
            <style>
<<<<<<< HEAD
            .syft-dataset {{color: {SURFACE[options.color_theme]};}}
=======
            {fonts_css}
            .syft-dataset {{color: {SURFACE_DARK_BRIGHT};}}
            .syft-dataset h3,
            .syft-dataset p
              {{font-family: 'Open Sans';}}
              {ITABLES_CSS}
>>>>>>> c5b421ea
            </style>
            """
            + "<div class='syft-dataset'>"
            + f"<h3>{self.name}</h3>"
            + f"<p>{self.description}</p>"
            + uploaded_by_line
            + f"<p><strong>Created on: </strong>{self.created_at}</p>"
            + f'<p><strong>URL: </strong><a href="{self.url}">{self.url}</a></p>'
            + "<p><strong>Contributors: </strong> to see full details call dataset.contributors</p>"
            + self.asset_list._repr_html_()
            + "</div>"
        )

    def action_ids(self) -> List[UID]:
        data = []
        for asset in self.asset_list:
            if asset.action_id:
                data.append(asset.action_id)
        return data

    @property
    def assets(self) -> TupleDict:
        data = TupleDict()
        for asset in self.asset_list:
            data[asset.name] = asset
        return data

    def _old_repr_markdown_(self) -> str:
        _repr_str = f"Syft Dataset: {self.name}\n"
        _repr_str += "Assets:\n"
        for asset in self.asset_list:
            _repr_str += f"\t{asset.name}: {asset.description}\n"
        if self.citation:
            _repr_str += f"Citation: {self.citation}\n"
        if self.url:
            _repr_str += f"URL: {self.url}\n"
        if self.description:
            _repr_str += f"Description: {self.description}\n"
        return as_markdown_python_code(_repr_str)

    def _repr_markdown_(self) -> str:
        # return self._old_repr_markdown_()
        return self._markdown_()

    def _markdown_(self) -> str:
        _repr_str = f"Syft Dataset: {self.name}\n\n"
        _repr_str += "Assets:\n\n"
        for asset in self.asset_list:
            _repr_str += f"\t{asset.name}: {asset.description}\n\n"
        if self.citation:
            _repr_str += f"Citation: {self.citation}\n\n"
        if self.url:
            _repr_str += f"URL: {self.url}\n\n"
        if self.description:
            _repr_str += f"Description: \n\n{self.description}\n\n"
        return _repr_str

    @property
    def client(self) -> Optional[Any]:
        # relative
        from ...client.client import SyftClientSessionCache

        client = SyftClientSessionCache.get_client_for_node_uid(self.node_uid)
        if client is None:
            return SyftError(
                message=f"No clients for {self.node_uid} in memory. Please login with sy.login"
            )
        return client


_ASSET_WITH_NONE_MOCK_ERROR_MESSAGE: str = "".join(
    [
        "To be included in a Dataset, an asset must either contain a mock, ",
        "or have it explicitly set to be empty.\n",
        "You can create an asset without a mock with `sy.Asset(..., mock=sy.ActionObject.empty())` or\n"
        "set the mock of an existing asset to be empty with `asset.no_mock()` or ",
        "`asset.mock = sy.ActionObject.empty()`.",
    ]
)


def _check_asset_must_contain_mock(asset_list: List[CreateAsset]) -> None:
    assets_without_mock = [asset.name for asset in asset_list if asset.mock is None]
    if assets_without_mock:
        raise ValueError(
            "".join(
                [
                    "These assets do not contain a mock:\n",
                    *[f"{asset}\n" for asset in assets_without_mock],
                    "\n",
                    _ASSET_WITH_NONE_MOCK_ERROR_MESSAGE,
                ]
            )
        )


@serializable()
class CreateDataset(Dataset):
    # version
    __canonical_name__ = "CreateDataset"
    __version__ = SYFT_OBJECT_VERSION_1
    asset_list: List[CreateAsset] = []

    id: Optional[UID] = None
    created_at: Optional[DateTime]

    class Config:
        validate_assignment = True

    def _check_asset_must_contain_mock(self) -> None:
        _check_asset_must_contain_mock(self.asset_list)

    @validator("asset_list")
    def __assets_must_contain_mock(
        cls, asset_list: List[CreateAsset]
    ) -> List[CreateAsset]:
        _check_asset_must_contain_mock(asset_list)
        return asset_list

    def set_description(self, description: str) -> None:
        self.description = description

    def add_citation(self, citation: str) -> None:
        self.citation = citation

    def add_url(self, url: str) -> None:
        self.url = url

    def add_contributor(
        self,
        name: str,
        email: str,
        role: Union[Enum, str],
        phone: Optional[str] = None,
        note: Optional[str] = None,
    ) -> None:
        _role_str = role.value if isinstance(role, Enum) else role
        contributor = Contributor(
            name=name, role=_role_str, email=email, phone=phone, note=note
        )
        self.contributors.append(contributor)

    def add_asset(self, asset: CreateAsset) -> None:
        if asset.mock is None:
            raise ValueError(_ASSET_WITH_NONE_MOCK_ERROR_MESSAGE)
        self.asset_list.append(asset)

    def remove_asset(self, name: str) -> None:
        asset_to_remove = None
        for asset in self.asset_list:
            if asset.name == name:
                asset_to_remove = asset
                break

        if asset_to_remove is None:
            print(f"No asset exists with name: {name}")
        self.asset_list.remove(asset_to_remove)

    def check(self) -> Result[SyftSuccess, List[SyftError]]:
        errors = []
        for asset in self.asset_list:
            result = asset.check()
            if not result:
                errors.append(result)
        if len(errors):
            return Err(errors)
        return Ok(SyftSuccess(message="Dataset is Valid"))


def create_and_store_twin(context: TransformContext) -> TransformContext:
    action_id = context.output["action_id"]
    if action_id is None:
        # relative
        from ...types.twin_object import TwinObject

        private_obj = context.output.pop("data", None)
        mock_obj = context.output.pop("mock", None)
        if private_obj is None and mock_obj is None:
            raise Exception("No data and no action_id means this asset has no data")

        twin = TwinObject(
            private_obj=private_obj,
            mock_obj=mock_obj,
        )
        action_service = context.node.get_service("actionservice")
        result = action_service.set(
            context=context.to_node_context(), action_object=twin
        )
        if result.is_err():
            raise Exception(f"Failed to create and store twin. {result}")

        context.output["action_id"] = twin.id
    else:
        private_obj = context.output.pop("data", None)
        mock_obj = context.output.pop("mock", None)
    return context


def infer_shape(context: TransformContext) -> TransformContext:
    if context.output["shape"] is None:
        if not _is_action_data_empty(context.obj.mock):
            context.output["shape"] = get_shape_or_len(context.obj.mock)
    return context


def set_data_subjects(context: TransformContext) -> TransformContext:
    data_subjects = context.output["data_subjects"]
    get_data_subject = context.node.get_service_method(DataSubjectService.get_by_name)

    resultant_data_subjects = []
    for data_subject in data_subjects:
        result = get_data_subject(context=context, name=data_subject.name)
        if isinstance(result, SyftError):
            return result
        resultant_data_subjects.append(result)
    context.output["data_subjects"] = resultant_data_subjects
    return context


def add_msg_creation_time(context: TransformContext) -> TransformContext:
    context.output["created_at"] = DateTime.now()
    return context


@transform(CreateAsset, Asset)
def createasset_to_asset() -> List[Callable]:
    return [
        generate_id,
        add_msg_creation_time,
        infer_shape,
        create_and_store_twin,
        set_data_subjects,
    ]


def convert_asset(context: TransformContext) -> TransformContext:
    assets = context.output.pop("asset_list", [])
    dataset_size = 0
    for idx, create_asset in enumerate(assets):
        dataset_size += sys.getsizeof(assets) / 1024
        asset_context = TransformContext.from_context(obj=create_asset, context=context)
        assets[idx] = create_asset.to(Asset, context=asset_context)
    context.output["asset_list"] = assets
    context.output["mb_size"] = dataset_size
    return context


def add_current_date(context: TransformContext) -> TransformContext:
    current_date = datetime.now()
    formatted_date = current_date.strftime("%b %d, %Y")
    context.output["updated_at"] = formatted_date
    return context


@transform(CreateDataset, Dataset)
def createdataset_to_dataset() -> List[Callable]:
    return [
        generate_id,
        add_msg_creation_time,
        validate_url,
        convert_asset,
        add_current_date,
    ]


class DatasetUpdate:
    pass<|MERGE_RESOLUTION|>--- conflicted
+++ resolved
@@ -31,15 +31,12 @@
 from ...types.transforms import transform
 from ...types.transforms import validate_url
 from ...types.uid import UID
-<<<<<<< HEAD
 from ...util import options
 from ...util.colors import ON_SURFACE_HIGHEST
 from ...util.colors import SURFACE
 from ...util.colors import SURFACE_SURFACE
-=======
 from ...util.fonts import ITABLES_CSS
 from ...util.fonts import fonts_css
->>>>>>> c5b421ea
 from ...util.markdown import as_markdown_python_code
 from ..data_subject.data_subject import DataSubject
 from ..data_subject.data_subject import DataSubjectCreate
@@ -119,16 +116,12 @@
         return (
             f"""
             <style>
-<<<<<<< HEAD
+            {fonts_css}
             .syft-asset {{color: {SURFACE[options.color_theme]};}}
-=======
-            {fonts_css}
-            .syft-asset {{color: {SURFACE_DARK_BRIGHT};}}
             .syft-asset h3,
             .syft-asset p
               {{font-family: 'Open Sans'}}
             {ITABLES_CSS}
->>>>>>> c5b421ea
             </style>
             """
             + '<div class="syft-asset">'
@@ -355,16 +348,12 @@
         return (
             f"""
             <style>
-<<<<<<< HEAD
+            {fonts_css}
             .syft-dataset {{color: {SURFACE[options.color_theme]};}}
-=======
-            {fonts_css}
-            .syft-dataset {{color: {SURFACE_DARK_BRIGHT};}}
             .syft-dataset h3,
             .syft-dataset p
               {{font-family: 'Open Sans';}}
               {ITABLES_CSS}
->>>>>>> c5b421ea
             </style>
             """
             + "<div class='syft-dataset'>"
