--- conflicted
+++ resolved
@@ -621,15 +621,9 @@
 
     __repr_attrs__ = ["name", "url"]
 
-<<<<<<< HEAD
-    id: Optional[UID] = None
-    created_at: Optional[DateTime] = None
+    id: Optional[UID] = None  # type: ignore[assignment]
+    created_at: Optional[DateTime] = None  # type: ignore[assignment]
     uploader: Optional[Contributor] = None  # type: ignore[assignment]
-=======
-    id: Optional[UID] = None  # type: ignore[assignment]
-    created_at: Optional[DateTime]  # type: ignore[assignment]
-    uploader: Optional[Contributor]  # type: ignore[assignment]
->>>>>>> 07ce75e0
 
     model_config = ConfigDict(validate_assignment=True)
 
