--- conflicted
+++ resolved
@@ -611,13 +611,8 @@
 class CreateDataset(Dataset):
     # version
     __canonical_name__ = "CreateDataset"
-<<<<<<< HEAD
-    __version__ = SYFT_OBJECT_VERSION_1
+    __version__ = SYFT_OBJECT_VERSION_2
     asset_list: list[CreateAsset] = []
-=======
-    __version__ = SYFT_OBJECT_VERSION_2
-    asset_list: List[CreateAsset] = []
->>>>>>> 22ec57c6
 
     __repr_attrs__ = ["name", "url"]
 
