<<<<<<< HEAD
# stdlib

# stdlib

# third party
from result import Result

# relative
from ...serde.serializable import serializable
from ...server.credentials import SyftVerifyKey
from ...store.db.stash import ObjectStash
from ...store.document_store import PartitionSettings
=======
# relative
from ...serde.serializable import serializable
from ...server.credentials import SyftVerifyKey
from ...store.document_store import DocumentStore
from ...store.document_store import NewBaseUIDStoreStash
from ...store.document_store import PartitionKey
from ...store.document_store import PartitionSettings
from ...store.document_store import QueryKeys
from ...store.document_store_errors import NotFoundException
from ...store.document_store_errors import StashException
from ...types.result import as_result
>>>>>>> 755a4dbc
from ...types.uid import UID
from ...util.telemetry import instrument
from .dataset import Dataset


@instrument
<<<<<<< HEAD
@serializable(canonical_name="DatasetStashSQL", version=1)
class DatasetStash(ObjectStash[Dataset]):
=======
@serializable(canonical_name="DatasetStash", version=1)
class DatasetStash(NewBaseUIDStoreStash):
    object_type = Dataset
>>>>>>> 755a4dbc
    settings: PartitionSettings = PartitionSettings(
        name=Dataset.__canonical_name__, object_type=Dataset
    )

<<<<<<< HEAD
    def get_by_name(
        self, credentials: SyftVerifyKey, name: str
    ) -> Result[Dataset | None, str]:
        return self.get_one_by_field(
            credentials=credentials, field_name="name", field_value=name
        )

    def search_action_ids(
        self, credentials: SyftVerifyKey, uid: UID
    ) -> Result[list[Dataset], str]:
        return self.get_all_contains(
            credentials=credentials,
            field_name="action_ids",
            field_value=uid.no_dash,
        )
=======
    def __init__(self, store: DocumentStore) -> None:
        super().__init__(store=store)

    @as_result(StashException, NotFoundException)
    def get_by_name(self, credentials: SyftVerifyKey, name: str) -> Dataset:
        qks = QueryKeys(qks=[NamePartitionKey.with_obj(name)])
        return self.query_one(credentials=credentials, qks=qks).unwrap()

    @as_result(StashException)
    def search_action_ids(self, credentials: SyftVerifyKey, uid: UID) -> list[Dataset]:
        qks = QueryKeys(qks=[ActionIDsPartitionKey.with_obj(uid)])
        return self.query_all(credentials=credentials, qks=qks).unwrap()
>>>>>>> 755a4dbc

    @as_result(StashException)
    def get_all(
        self,
        credentials: SyftVerifyKey,
        has_permission: bool = False,
<<<<<<< HEAD
        order_by: str | None = None,
        sort_order: str = "asc",
        limit: int | None = None,
        offset: int | None = None,
    ) -> Result[list[Dataset], str]:
        result = self.get_all_by_field(
            credentials=credentials,
            field_name="to_be_deleted",
            field_value=False,
            order_by=order_by,
            sort_order=sort_order,
            limit=limit,
            offset=offset,
        )
        return result
=======
    ) -> list:
        result = super().get_all(credentials, order_by, has_permission).unwrap()
        filtered_datasets = [dataset for dataset in result if not dataset.to_be_deleted]
        return filtered_datasets

    # FIX: This shouldn't be the update method, it just marks the dataset for deletion
    @as_result(StashException)
    def update(
        self,
        credentials: SyftVerifyKey,
        obj: DatasetUpdate,
        has_permission: bool = False,
    ) -> Dataset:
        _obj = self.check_type(obj, DatasetUpdate).unwrap()
        # FIX: This method needs a revamp
        qk = self.partition.store_query_key(obj)
        return self.partition.update(
            credentials=credentials, qk=qk, obj=_obj, has_permission=has_permission
        ).unwrap()
>>>>>>> 755a4dbc
<|MERGE_RESOLUTION|>--- conflicted
+++ resolved
@@ -1,117 +1,50 @@
-<<<<<<< HEAD
-# stdlib
-
-# stdlib
-
-# third party
-from result import Result
-
 # relative
 from ...serde.serializable import serializable
 from ...server.credentials import SyftVerifyKey
 from ...store.db.stash import ObjectStash
-from ...store.document_store import PartitionSettings
-=======
-# relative
-from ...serde.serializable import serializable
-from ...server.credentials import SyftVerifyKey
-from ...store.document_store import DocumentStore
-from ...store.document_store import NewBaseUIDStoreStash
-from ...store.document_store import PartitionKey
-from ...store.document_store import PartitionSettings
-from ...store.document_store import QueryKeys
 from ...store.document_store_errors import NotFoundException
 from ...store.document_store_errors import StashException
 from ...types.result import as_result
->>>>>>> 755a4dbc
 from ...types.uid import UID
 from ...util.telemetry import instrument
 from .dataset import Dataset
 
 
 @instrument
-<<<<<<< HEAD
 @serializable(canonical_name="DatasetStashSQL", version=1)
 class DatasetStash(ObjectStash[Dataset]):
-=======
-@serializable(canonical_name="DatasetStash", version=1)
-class DatasetStash(NewBaseUIDStoreStash):
-    object_type = Dataset
->>>>>>> 755a4dbc
-    settings: PartitionSettings = PartitionSettings(
-        name=Dataset.__canonical_name__, object_type=Dataset
-    )
-
-<<<<<<< HEAD
-    def get_by_name(
-        self, credentials: SyftVerifyKey, name: str
-    ) -> Result[Dataset | None, str]:
+    @as_result(StashException, NotFoundException)
+    def get_by_name(self, credentials: SyftVerifyKey, name: str) -> Dataset:
         return self.get_one_by_field(
             credentials=credentials, field_name="name", field_value=name
-        )
+        ).unwrap()
 
-    def search_action_ids(
-        self, credentials: SyftVerifyKey, uid: UID
-    ) -> Result[list[Dataset], str]:
+    @as_result(StashException)
+    def search_action_ids(self, credentials: SyftVerifyKey, uid: UID) -> list[Dataset]:
         return self.get_all_contains(
             credentials=credentials,
             field_name="action_ids",
             field_value=uid.no_dash,
-        )
-=======
-    def __init__(self, store: DocumentStore) -> None:
-        super().__init__(store=store)
-
-    @as_result(StashException, NotFoundException)
-    def get_by_name(self, credentials: SyftVerifyKey, name: str) -> Dataset:
-        qks = QueryKeys(qks=[NamePartitionKey.with_obj(name)])
-        return self.query_one(credentials=credentials, qks=qks).unwrap()
-
-    @as_result(StashException)
-    def search_action_ids(self, credentials: SyftVerifyKey, uid: UID) -> list[Dataset]:
-        qks = QueryKeys(qks=[ActionIDsPartitionKey.with_obj(uid)])
-        return self.query_all(credentials=credentials, qks=qks).unwrap()
->>>>>>> 755a4dbc
+        ).unwrap()
 
     @as_result(StashException)
     def get_all(
         self,
         credentials: SyftVerifyKey,
         has_permission: bool = False,
-<<<<<<< HEAD
         order_by: str | None = None,
         sort_order: str = "asc",
         limit: int | None = None,
         offset: int | None = None,
-    ) -> Result[list[Dataset], str]:
-        result = self.get_all_by_field(
+    ) -> list[Dataset]:
+        # TODO standardize soft delete and move to ObjectStash.get_all
+        return self.get_all_by_field(
             credentials=credentials,
+            has_permission=has_permission,
             field_name="to_be_deleted",
             field_value=False,
             order_by=order_by,
             sort_order=sort_order,
             limit=limit,
             offset=offset,
-        )
-        return result
-=======
-    ) -> list:
-        result = super().get_all(credentials, order_by, has_permission).unwrap()
-        filtered_datasets = [dataset for dataset in result if not dataset.to_be_deleted]
-        return filtered_datasets
-
-    # FIX: This shouldn't be the update method, it just marks the dataset for deletion
-    @as_result(StashException)
-    def update(
-        self,
-        credentials: SyftVerifyKey,
-        obj: DatasetUpdate,
-        has_permission: bool = False,
-    ) -> Dataset:
-        _obj = self.check_type(obj, DatasetUpdate).unwrap()
-        # FIX: This method needs a revamp
-        qk = self.partition.store_query_key(obj)
-        return self.partition.update(
-            credentials=credentials, qk=qk, obj=_obj, has_permission=has_permission
-        ).unwrap()
->>>>>>> 755a4dbc
+        ).unwrap()