--- conflicted
+++ resolved
@@ -1,13 +1,6 @@
 # stdlib
-
-# stdlib
-
-# stdlib
-<<<<<<< HEAD
 import traceback
-=======
 import logging
->>>>>>> 1a811e5e
 
 # third party
 from pydantic import EmailStr
