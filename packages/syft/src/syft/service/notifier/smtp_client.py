--- conflicted
+++ resolved
@@ -53,22 +53,13 @@
     def check_credentials(
         cls, server: str, port: int, username: str, password: str
     ) -> Result[Ok, Err]:
+
         """Check if the credentials are valid.
 
-<<<<<<< HEAD
-=======
-            text = msg.as_string()
-            server.sendmail(sender, ", ".join(receiver), text)
-
-    def check_credentials(self) -> bool:
-        """Check if the credentials are valid.
-
->>>>>>> e92609d8
         Returns:
             bool: True if the credentials are valid, False otherwise.
         """
         try:
-<<<<<<< HEAD
             with smtplib.SMTP(server, port, timeout=cls.SOCKET_TIMEOUT) as smtp_server:
                 smtp_server.ehlo()
                 if smtp_server.has_extn("STARTTLS"):
@@ -77,20 +68,4 @@
                 smtp_server.login(username, password)
                 return Ok("Credentials are valid.")
         except Exception as e:
-            return Err(e)
-=======
-            with smtplib.SMTP(self.smtp_server, self.smtp_port) as server:
-                server.ehlo()
-                if server.has_extn("STARTTLS"):
-                    server.starttls()
-                    server.ehlo()
-
-                if self.access_token:
-                    server.login(self.access_token, self.access_token)
-                elif self.username and self.password:
-                    server.login(self.username, self.password)
-
-                return True
-        except Exception:
-            return False
->>>>>>> e92609d8
+            return Err(e)