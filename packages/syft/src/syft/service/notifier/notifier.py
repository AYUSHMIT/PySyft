# .api.services.notifications.settings() is how the server itself would dispatch notifications.
# .api.services.notifications.user_settings() sets if a specific user wants or not to receive notifications.
# Class NotifierSettings holds both pieces of info.
# Users will get notification x where x in {email, slack, sms, app} if three things are set to True:
# 1) .....settings().active
# 2) .....settings().x_enabled
# 2) .....user_settings().x

# stdlib
from collections.abc import Callable
from datetime import datetime
import logging
from typing import Any
from typing import TypeVar

# third party
from pydantic import BaseModel

# relative
from ...serde.serializable import serializable
from ...server.credentials import SyftVerifyKey
from ...types.errors import SyftException
from ...types.result import as_result
from ...types.syft_migration import migrate
from ...types.syft_object import SYFT_OBJECT_VERSION_1
from ...types.syft_object import SYFT_OBJECT_VERSION_2
from ...types.syft_object import SyftObject
from ...types.transforms import drop
from ...types.transforms import make_set_default
from ..context import AuthedServiceContext
from ..notification.notifications import Notification
from ..response import SyftError
from ..response import SyftSuccess
from .notifier_enums import NOTIFIERS
from .smtp_client import SMTPClient

logger = logging.getLogger(__name__)


class BaseNotifier(BaseModel):
    @as_result(SyftException)
    def send(
        self, context: AuthedServiceContext, notification: Notification
    ) -> SyftSuccess:
        raise SyftException(public_message="Not implemented")


TBaseNotifier = TypeVar("TBaseNotifier", bound=BaseNotifier)


@serializable()
class UserNotificationActivity(SyftObject):
    __canonical_name__ = "UserNotificationActivity"
    __version__ = SYFT_OBJECT_VERSION_1
    count: int = 1
    date: datetime = datetime.now()


@serializable(canonical_name="EmailNotifier", version=1)
class EmailNotifier(BaseNotifier):
    smtp_client: SMTPClient | None = None
    sender: str = ""

    def __init__(
        self,
        **data: Any,
    ) -> None:
        super().__init__(**data)
        self.sender = data.get("sender", "")
        self.smtp_client = SMTPClient(
            server=data.get("server", ""),
            port=int(data.get("port", 587)),
            username=data.get("username", ""),
            password=data.get("password", ""),
        )

    @classmethod
    def check_credentials(
        cls,
        username: str,
        password: str,
        server: str,
        port: int = 587,
    ) -> bool:
        try:
            SMTPClient.check_credentials(
                server=server,
                port=port,
                username=username,
                password=password,
            )
            return True
        except Exception:
            logger.exception("Credentials validation failed")
            return False

    @as_result(SyftException)
    def send(
        self, context: AuthedServiceContext, notification: Notification
    ) -> SyftSuccess | SyftError:
        subject = None
        receiver_email = None
        sender = None
        try:
            sender = self.sender
            user_service = context.server.get_service("userservice")
            receiver = user_service.get_by_verify_key(
                notification.to_user_verify_key
            ).unwrap()
            if not receiver.notifications_enabled[NOTIFIERS.EMAIL]:
                return SyftSuccess(
                    message="Email notifications are disabled for this user."
                )  # TODO: Should we return an error here?
            receiver_email = receiver.email

            if notification.email_template:
                subject = notification.email_template.email_title(
                    notification, context=context
                )
                body = notification.email_template.email_body(
                    notification, context=context
                )
            else:
                subject = notification.subject
                body = notification._repr_html_()

            if isinstance(receiver_email, str):
                receiver_email = [receiver_email]

            self.smtp_client.send(  # type: ignore
                sender=sender, receiver=receiver_email, subject=subject, body=body
            )
<<<<<<< HEAD
            message = f"> Sent email: {subject} to {receiver_email}"
            print(message)
            logging.info(message)
            return SyftSuccess(message="Email sent successfully!")
        except Exception:
            message = f"> Error sending email: {subject} to {receiver_email}"
            print(message)
            logging.info(message)
=======
            print(f"> Sent email: {subject} to {receiver_email} from: {sender}")
            return SyftSuccess(message="Email sent successfully!")
        except Exception as e:
            message = f"> Error sending email: {subject} to {receiver_email} from: {sender}. {e}"
            print(message)
            logger.error(message)
>>>>>>> 10a3d46a
            return SyftError(message="Failed to send an email.")
            # raise SyftException.from_exception(
            #     exc,
            #     public_message=(
            #         "Some notifications failed to be delivered."
            #         " Please check the health of the mailing server."
            #     ),
            # )


@serializable()
class NotificationPreferences(SyftObject):
    __canonical_name__ = "NotificationPreferences"
    __version__ = SYFT_OBJECT_VERSION_1
    __repr_attrs__ = [
        "email",
        "sms",
        "slack",
        "app",
    ]

    email: bool = False
    sms: bool = False
    slack: bool = False
    app: bool = False


@serializable()
class NotifierSettingsV1(SyftObject):
    __canonical_name__ = "NotifierSettings"
    __version__ = SYFT_OBJECT_VERSION_1
    __repr_attrs__ = [
        "active",
        "email_enabled",
    ]
    active: bool = False

    notifiers: dict[NOTIFIERS, type[TBaseNotifier]] = {
        NOTIFIERS.EMAIL: EmailNotifier,
    }

    notifiers_status: dict[NOTIFIERS, bool] = {
        NOTIFIERS.EMAIL: True,
        NOTIFIERS.SMS: False,
        NOTIFIERS.SLACK: False,
        NOTIFIERS.APP: False,
    }

    email_sender: str | None = ""
    email_server: str | None = ""
    email_port: int | None = 587
    email_username: str | None = ""
    email_password: str | None = ""


@serializable()
class NotifierSettings(SyftObject):
    __canonical_name__ = "NotifierSettings"
    __version__ = SYFT_OBJECT_VERSION_2
    __repr_attrs__ = [
        "active",
        "email_enabled",
    ]
    active: bool = False
    # Flag to identify which notification is enabled
    # For now, consider only the email notification
    # In future, Admin, must be able to have a better
    # control on diff notifications.

    notifiers: dict[NOTIFIERS, type[TBaseNotifier]] = {
        NOTIFIERS.EMAIL: EmailNotifier,
    }

    notifiers_status: dict[NOTIFIERS, bool] = {
        NOTIFIERS.EMAIL: True,
        NOTIFIERS.SMS: False,
        NOTIFIERS.SLACK: False,
        NOTIFIERS.APP: False,
    }

    email_sender: str | None = ""
    email_server: str | None = ""
    email_port: int | None = 587
    email_username: str | None = ""
    email_password: str | None = ""

    email_activity: dict[str, dict[SyftVerifyKey, UserNotificationActivity]] = {}
    email_rate_limit: dict[str, int] = {}

    @property
    def email_enabled(self) -> bool:
        return self.notifiers_status[NOTIFIERS.EMAIL]

    @property
    def sms_enabled(self) -> bool:
        return self.notifiers_status[NOTIFIERS.SMS]

    @property
    def slack_enabled(self) -> bool:
        return self.notifiers_status[NOTIFIERS.SLACK]

    @property
    def app_enabled(self) -> bool:
        return self.notifiers_status[NOTIFIERS.APP]

    def validate_email_credentials(
        self,
        username: str,
        password: str,
        server: str,
        port: int,
    ) -> bool:
        return self.notifiers[NOTIFIERS.EMAIL].check_credentials(
            server=server,
            port=port,
            username=username,
            password=password,
        )

    @as_result(SyftException)
    def send_notifications(
        self,
        context: AuthedServiceContext,
        notification: Notification,
    ) -> int:
        notifier_objs: list[BaseNotifier] = self.select_notifiers(notification)

        for notifier in notifier_objs:
            notifier.send(context=context, notification=notification).unwrap()

        return len(notifier_objs)

    def select_notifiers(self, notification: Notification) -> list[BaseNotifier]:
        """
        Return a list of the notifiers enabled for the given notification"

        Args:
            notification (Notification): The notification object
        Returns:
            List[BaseNotifier]: A list of enabled notifier objects
        """
        notifier_objs = []
        for notifier_type in notification.notifier_types:
            # Check if the notifier is enabled and if it is, create the notifier object
            if (
                self.notifiers_status[notifier_type]
                and self.notifiers[notifier_type] is not None
            ):
                # If notifier is email, we need to pass the parameters
                if notifier_type == NOTIFIERS.EMAIL:
                    notifier_objs.append(
                        self.notifiers[notifier_type](  # type: ignore[misc]
                            username=self.email_username,
                            password=self.email_password,
                            sender=self.email_sender,
                            server=self.email_server,
                            port=self.email_port,
                        )
                    )
                # If notifier is not email, we just create the notifier object
                # TODO: Add the other notifiers, and its auth methods
                else:
                    notifier_objs.append(self.notifiers[notifier_type]())  # type: ignore[misc]

        return notifier_objs


@migrate(NotifierSettingsV1, NotifierSettings)
def migrate_server_settings_v1_to_current() -> list[Callable]:
    return [
        make_set_default("email_activity", {}),
        make_set_default("email_rate_limit", {}),
    ]


@migrate(NotifierSettings, NotifierSettingsV1)
def migrate_server_settings_v2_to_v1() -> list[Callable]:
    # Use drop function on "notifications_enabled" attrubute
    return [drop(["email_activity"]), drop(["email_rate_limit"])]<|MERGE_RESOLUTION|>--- conflicted
+++ resolved
@@ -130,23 +130,14 @@
             self.smtp_client.send(  # type: ignore
                 sender=sender, receiver=receiver_email, subject=subject, body=body
             )
-<<<<<<< HEAD
             message = f"> Sent email: {subject} to {receiver_email}"
             print(message)
             logging.info(message)
-            return SyftSuccess(message="Email sent successfully!")
-        except Exception:
-            message = f"> Error sending email: {subject} to {receiver_email}"
-            print(message)
-            logging.info(message)
-=======
-            print(f"> Sent email: {subject} to {receiver_email} from: {sender}")
             return SyftSuccess(message="Email sent successfully!")
         except Exception as e:
             message = f"> Error sending email: {subject} to {receiver_email} from: {sender}. {e}"
             print(message)
             logger.error(message)
->>>>>>> 10a3d46a
             return SyftError(message="Failed to send an email.")
             # raise SyftException.from_exception(
             #     exc,
