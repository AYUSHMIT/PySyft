--- conflicted
+++ resolved
@@ -35,11 +35,7 @@
     __attr_unique__ = ["verify_key"]
     __repr_attrs__ = ["name", "node_type", "admin_email"]
 
-<<<<<<< HEAD
-    id: Optional[UID] = None
-=======
-    id: Optional[UID]  # type: ignore[assignment]
->>>>>>> 07ce75e0
+    id: Optional[UID] = None  # type: ignore[assignment]
     name: str
     verify_key: SyftVerifyKey
     node_routes: List[NodeRouteType] = []
