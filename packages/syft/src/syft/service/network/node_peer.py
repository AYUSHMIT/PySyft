# stdlib
from collections.abc import Callable
from enum import Enum

# third party
from result import Err
from result import Ok
from result import Result

# relative
from ...abstract_node import NodeType
from ...client.client import NodeConnection
from ...client.client import SyftClient
from ...node.credentials import SyftSigningKey
from ...node.credentials import SyftVerifyKey
from ...serde.serializable import serializable
from ...service.response import SyftError
from ...types.datetime import DateTime
from ...types.syft_migration import migrate
from ...types.syft_object import SYFT_OBJECT_VERSION_2
from ...types.syft_object import SYFT_OBJECT_VERSION_3
from ...types.syft_object import SyftObject
from ...types.transforms import TransformContext
from ...types.uid import UID
from ..context import NodeServiceContext
from ..metadata.node_metadata import NodeMetadataV3
from .routes import HTTPNodeRoute
from .routes import NodeRoute
from .routes import NodeRouteType
from .routes import NodeRouteTypeV1
from .routes import PythonNodeRoute
from .routes import VeilidNodeRoute
from .routes import connection_to_route
from .routes import route_to_connection


@serializable()
class NodePeerConnectionStatus(Enum):
    ACTIVE = "ACTIVE"
    INACTIVE = "INACTIVE"
    TIMEOUT = "TIMEOUT"


@serializable()
class NodePeerV2(SyftObject):
    # version
    __canonical_name__ = "NodePeer"
    __version__ = SYFT_OBJECT_VERSION_2

    __attr_searchable__ = ["name", "node_type"]
    __attr_unique__ = ["verify_key"]
    __repr_attrs__ = ["name", "node_type", "admin_email"]

    id: UID | None = None  # type: ignore[assignment]
    name: str
    verify_key: SyftVerifyKey
    node_routes: list[NodeRouteTypeV1] = []
    node_type: NodeType
    admin_email: str


@serializable()
class NodePeer(SyftObject):
    # version
    __canonical_name__ = "NodePeer"
    __version__ = SYFT_OBJECT_VERSION_3

    __attr_searchable__ = ["name", "node_type"]
    __attr_unique__ = ["verify_key"]
    __repr_attrs__ = [
        "name",
        "node_type",
        "admin_email",
        "ping_status.value",
        "ping_status_message",
        "pinged_timestamp",
    ]

    id: UID | None = None  # type: ignore[assignment]
    name: str
    verify_key: SyftVerifyKey
    node_routes: list[NodeRouteType] = []
    node_type: NodeType
    admin_email: str
<<<<<<< HEAD
    rathole_token: str | None = None
=======
    ping_status: NodePeerConnectionStatus | None = None
    ping_status_message: str | None = None
    pinged_timestamp: DateTime | None = None
>>>>>>> a0840eb1

    def existed_route(
        self, route: NodeRouteType | None = None, route_id: UID | None = None
    ) -> tuple[bool, int | None]:
        """Check if a route exists in self.node_routes

        Args:
            route: the route to be checked. For now it can be either
                HTTPNodeRoute or PythonNodeRoute or VeilidNodeRoute
            route_id: the id of the route to be checked

        Returns:
            if the route exists, returns (True, index of the existed route in self.node_routes)
            if the route does not exist returns (False, None)
        """
        if route_id is None and route is None:
            raise ValueError("Either route or route_id should be provided in args")

        if route:
            if not isinstance(route, HTTPNodeRoute | PythonNodeRoute | VeilidNodeRoute):
                raise ValueError(f"Unsupported route type: {type(route)}")
            for i, r in enumerate(self.node_routes):
                if route == r:
                    return (True, i)

        elif route_id:
            for i, r in enumerate(self.node_routes):
                if r.id == route_id:
                    return (True, i)

        return (False, None)

    def assign_highest_priority(self, route: NodeRoute) -> NodeRoute:
        """
        Assign the new_route's to have the highest priority

        Args:
            route (NodeRoute): The new route whose priority is to be updated.

        Returns:
            NodeRoute: The new route with the updated priority
        """
        current_max_priority: int = max(route.priority for route in self.node_routes)
        route.priority = current_max_priority + 1
        return route

    def update_route(self, route: NodeRoute) -> NodeRoute | None:
        """
        Update the route for the node.
        If the route already exists, return it.
        If the route is new, assign it to have the highest priority
        before appending it to the peer's list of node routes.

        Args:
            route (NodeRoute): The new route to be added to the peer.

        Returns:
            NodeRoute | None: if the route already exists, return it, else returns None
        """
        existed, _ = self.existed_route(route)
        if existed:
            return route
        else:
            new_route = self.assign_highest_priority(route)
            self.node_routes.append(new_route)
            return None

    def update_routes(self, new_routes: list[NodeRoute]) -> None:
        """
        Update multiple routes of the node peer.

        This method takes a list of new routes as input.
        It first updates the priorities of the new routes.
        Then, for each new route, it checks if the route already exists for the node peer.
        If it does, it updates the priority of the existing route.
        If it doesn't, it adds the new route to the node.

        Args:
            new_routes (list[NodeRoute]): The new routes to be added to the node.

        Returns:
            None
        """
        for new_route in new_routes:
            self.update_route(new_route)

    def update_existed_route_priority(
        self, route: NodeRoute, priority: int | None = None
    ) -> NodeRouteType | SyftError:
        """
        Update the priority of an existed route.

        Args:
            route (NodeRoute): The route whose priority is to be updated.
            priority (int | None): The new priority of the route. If not given,
                the route will be assigned with the highest priority.

        Returns:
            NodeRoute: The route with updated priority if the route exists
            SyftError: If the route does not exist or the priority is invalid
        """
        if priority is not None and priority <= 0:
            return SyftError(
                message="Priority must be greater than 0. Now it is {priority}."
            )

        existed, index = self.existed_route(route_id=route.id)

        if not existed or index is None:
            return SyftError(message=f"Route with id {route.id} does not exist.")

        if priority is not None:
            self.node_routes[index].priority = priority
        else:
            self.node_routes[index].priority = self.assign_highest_priority(
                route
            ).priority

        return self.node_routes[index]

    @staticmethod
    def from_client(client: SyftClient) -> "NodePeer":
        if not client.metadata:
            raise ValueError("Client has to have metadata first")

        peer = client.metadata.to(NodeMetadataV3).to(NodePeer)
        route = connection_to_route(client.connection)
        peer.node_routes.append(route)
        return peer

    def client_with_context(
        self, context: NodeServiceContext
    ) -> Result[type[SyftClient], str]:
        # third party
        from loguru import logger

        if len(self.node_routes) < 1:
            raise ValueError(f"No routes to peer: {self}")
        # select the highest priority route (i.e. added or updated the latest)
        final_route: NodeRoute = self.pick_highest_priority_route()
        connection: NodeConnection = route_to_connection(route=final_route)
        try:
            client_type = connection.get_client_type()
        except Exception as e:
            logger.error(
                f"Failed to establish a connection with {self.node_type} '{self.name}'. Exception: {e}"
            )
            return Err(
                f"Failed to establish a connection with {self.node_type} '{self.name}'"
            )
        if isinstance(client_type, SyftError):
            return Err(client_type.message)
        return Ok(
            client_type(connection=connection, credentials=context.node.signing_key)
        )

    def client_with_key(self, credentials: SyftSigningKey) -> SyftClient | SyftError:
        if len(self.node_routes) < 1:
            raise ValueError(f"No routes to peer: {self}")
        # select the latest added route
        final_route: NodeRoute = self.pick_highest_priority_route()

        connection = route_to_connection(route=final_route)
        client_type = connection.get_client_type()
        if isinstance(client_type, SyftError):
            return client_type

        return client_type(connection=connection, credentials=credentials)

    @property
    def guest_client(self) -> SyftClient:
        guest_key = SyftSigningKey.generate()
        return self.client_with_key(credentials=guest_key)

    def proxy_from(self, client: SyftClient) -> SyftClient:
        return client.proxy_to(self)

    def pick_highest_priority_route(self) -> NodeRoute:
        highest_priority_route: NodeRoute = self.node_routes[-1]
        for route in self.node_routes:
            if route.priority > highest_priority_route.priority:
                highest_priority_route = route
        return highest_priority_route

    def delete_route(
        self, route: NodeRouteType | None = None, route_id: UID | None = None
    ) -> SyftError | None:
        """
        Deletes a route from the peer's route list.
        Takes O(n) where is n is the number of routes in self.node_routes.

        Args:
            route (NodeRouteType): The route to be deleted;
            route_id (UID): The id of the route to be deleted;

        Returns:
            SyftError: If deleting failed
        """
        if route_id:
            try:
                self.node_routes = [r for r in self.node_routes if r.id != route_id]
            except Exception as e:
                return SyftError(
                    message=f"Error deleting route with id {route_id}. Exception: {e}"
                )

        if route:
            try:
                self.node_routes = [r for r in self.node_routes if r != route]
            except Exception as e:
                return SyftError(
                    message=f"Error deleting route with id {route.id}. Exception: {e}"
                )

        return None


def drop_veilid_route() -> Callable:
    def _drop_veilid_route(context: TransformContext) -> TransformContext:
        if context.output:
            node_routes = context.output["node_routes"]
            new_routes = [
                node_route
                for node_route in node_routes
                if not isinstance(node_route, VeilidNodeRoute)
            ]
            context.output["node_routes"] = new_routes
        return context

    return _drop_veilid_route


@migrate(NodePeerV2, NodePeer)
def upgrade_node_peer() -> list[Callable]:
    return [drop_veilid_route()]


@migrate(NodePeerV2, NodePeer)
def downgrade_node_peer() -> list[Callable]:
    return []<|MERGE_RESOLUTION|>--- conflicted
+++ resolved
@@ -82,13 +82,10 @@
     node_routes: list[NodeRouteType] = []
     node_type: NodeType
     admin_email: str
-<<<<<<< HEAD
-    rathole_token: str | None = None
-=======
     ping_status: NodePeerConnectionStatus | None = None
     ping_status_message: str | None = None
     pinged_timestamp: DateTime | None = None
->>>>>>> a0840eb1
+    rathole_token: str | None = None
 
     def existed_route(
         self, route: NodeRouteType | None = None, route_id: UID | None = None
