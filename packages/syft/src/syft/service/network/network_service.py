# stdlib
from collections.abc import Callable
import secrets
from typing import Any

# third party
from result import Err
from result import Result

# relative
from ...abstract_node import NodeType
from ...client.client import HTTPConnection
from ...client.client import PythonConnection
from ...client.client import SyftClient
from ...node.credentials import SyftVerifyKey
from ...node.worker_settings import WorkerSettings
from ...serde.serializable import serializable
from ...service.settings.settings import NodeSettingsV2
from ...store.document_store import BaseUIDStoreStash
from ...store.document_store import DocumentStore
from ...store.document_store import PartitionKey
from ...store.document_store import PartitionSettings
from ...store.document_store import QueryKeys
from ...types.grid_url import GridURL
from ...types.transforms import TransformContext
from ...types.transforms import keep
from ...types.transforms import transform
from ...types.transforms import transform_method
from ...types.uid import UID
from ...util.telemetry import instrument
from ...util.util import prompt_warning_message
from ..context import AuthedServiceContext
from ..data_subject.data_subject import NamePartitionKey
from ..metadata.node_metadata import NodeMetadataV3
from ..response import SyftError
from ..response import SyftInfo
from ..response import SyftSuccess
from ..service import AbstractService
from ..service import SERVICE_TO_TYPES
from ..service import TYPE_TO_SERVICE
from ..service import service_method
from ..user.user_roles import DATA_OWNER_ROLE_LEVEL
from ..user.user_roles import GUEST_ROLE_LEVEL
from ..warnings import CRUDWarning
from .node_peer import NodePeer
from .routes import HTTPNodeRoute
from .routes import NodeRoute
from .routes import NodeRouteType
from .routes import PythonNodeRoute

VerifyKeyPartitionKey = PartitionKey(key="verify_key", type_=SyftVerifyKey)
NodeTypePartitionKey = PartitionKey(key="node_type", type_=NodeType)
OrderByNamePartitionKey = PartitionKey(key="name", type_=str)


@instrument
@serializable()
class NetworkStash(BaseUIDStoreStash):
    object_type = NodePeer
    settings: PartitionSettings = PartitionSettings(
        name=NodePeer.__canonical_name__, object_type=NodePeer
    )

    def __init__(self, store: DocumentStore) -> None:
        super().__init__(store=store)

    def get_by_name(
        self, credentials: SyftVerifyKey, name: str
    ) -> Result[NodePeer | None, str]:
        qks = QueryKeys(qks=[NamePartitionKey.with_obj(name)])
        return self.query_one(credentials=credentials, qks=qks)

    def update(
        self,
        credentials: SyftVerifyKey,
        peer: NodePeer,
        has_permission: bool = False,
    ) -> Result[NodePeer, str]:
        valid = self.check_type(peer, NodePeer)
        if valid.is_err():
            return Err(message=valid.err())
        return super().update(credentials, peer)

    def create_or_update_peer(
        self, credentials: SyftVerifyKey, peer: NodePeer
    ) -> Result[NodePeer, str]:
        """
        Update the selected peer and its route priorities if the peer already exists
        If the peer does not exist, simply adds it to the database.

        Args:
            credentials (SyftVerifyKey): The credentials used to authenticate the request.
            peer (NodePeer): The peer to be updated or added.

        Returns:
            Result[NodePeer, str]: The updated or added peer if the operation
            was successful, or an error message if the operation failed.
        """
        valid = self.check_type(peer, NodePeer)
        if valid.is_err():
            return SyftError(message=valid.err())
        existing: Result | NodePeer = self.get_by_uid(
            credentials=credentials, uid=peer.id
        )
        if existing.is_ok() and existing.ok():
            existing = existing.ok()
            existing.update_routes(peer.node_routes)
            result = self.update(credentials, existing)
            return result
        else:
            result = self.set(credentials, peer)
            return result

    def get_by_verify_key(
        self, credentials: SyftVerifyKey, verify_key: SyftVerifyKey
    ) -> Result[NodePeer | None, SyftError]:
        qks = QueryKeys(qks=[VerifyKeyPartitionKey.with_obj(verify_key)])
        return self.query_one(credentials, qks)

    def get_by_node_type(
        self, credentials: SyftVerifyKey, node_type: NodeType
    ) -> Result[list[NodePeer], SyftError]:
        qks = QueryKeys(qks=[NodeTypePartitionKey.with_obj(node_type)])
        return self.query_all(
            credentials=credentials, qks=qks, order_by=OrderByNamePartitionKey
        )


@instrument
@serializable()
class NetworkService(AbstractService):
    store: DocumentStore
    stash: NetworkStash

    def __init__(self, store: DocumentStore) -> None:
        self.store = store
        self.stash = NetworkStash(store=store)

    # TODO: Check with MADHAVA, can we even allow guest user to introduce routes to
    # domain nodes?
    @service_method(
        path="network.exchange_credentials_with",
        name="exchange_credentials_with",
        roles=GUEST_ROLE_LEVEL,
        warning=CRUDWarning(confirmation=True),
    )
    def exchange_credentials_with(
        self,
        context: AuthedServiceContext,
        self_node_route: NodeRoute,
        remote_node_route: NodeRoute,
        remote_node_verify_key: SyftVerifyKey,
    ) -> SyftSuccess | SyftError:
        """Exchange Route With Another Node"""

        # Step 1: Validate the Route
        self_node_peer = self_node_route.validate_with_context(context=context)

        if isinstance(self_node_peer, SyftError):
            return self_node_peer

        # Step 2: Send the Node Peer to the remote node
        # Also give them their own to validate that it belongs to them
        # random challenge prevents replay attacks
        remote_client: SyftClient = remote_node_route.client_with_context(
            context=context
        )
        random_challenge = secrets.token_bytes(16)

        # ask the remote client to add this node (represented by `self_node_peer`) as a peer
        remote_res = remote_client.api.services.network.add_peer(
            peer=self_node_peer,
            challenge=random_challenge,
            self_node_route=remote_node_route,
            verify_key=remote_node_verify_key,
        )

        if isinstance(remote_res, SyftError):
            return remote_res

        challenge_signature, remote_node_peer = remote_res

        # Verifying if the challenge is valid
        try:
            remote_node_verify_key.verify_key.verify(
                random_challenge, challenge_signature
            )
        except Exception as e:
            return SyftError(message=str(e))

        # save the remote peer for later
        result = self.stash.create_or_update_peer(
            context.node.verify_key,
            remote_node_peer,
        )
        if result.is_err():
            return SyftError(message=str(result.err()))

        return SyftSuccess(message="Routes Exchanged")

    @service_method(path="network.add_peer", name="add_peer", roles=GUEST_ROLE_LEVEL)
    def add_peer(
        self,
        context: AuthedServiceContext,
        peer: NodePeer,
        challenge: bytes,
        self_node_route: NodeRoute,
        verify_key: SyftVerifyKey,
    ) -> list | SyftError:
        """Add a Network Node Peer. Called by a remote node to add
        itself as a peer for the current node.
        """
        # Using the verify_key of the peer to verify the signature
        # It is also our single source of truth for the peer
        if peer.verify_key != context.credentials:
            return SyftError(
                message=(
                    f"The {type(peer).__name__}.verify_key: "
                    f"{peer.verify_key} does not match the signature of the message"
                )
            )

        if verify_key != context.node.verify_key:
            return SyftError(
                message="verify_key does not match the remote node's verify_key for add_peer"
            )

        try:
            remote_client = peer.client_with_context(context=context)
            if remote_client.is_err():
                return SyftError(
                    message=f"Failed to create remote client for peer: "
                    f"{peer.id}. Error: {remote_client.err()}"
                )
            remote_client = remote_client.ok()

            random_challenge = secrets.token_bytes(16)
            remote_res = remote_client.api.services.network.ping(
                challenge=random_challenge
            )
        except Exception as e:
            return SyftError(message="Remote Peer cannot ping peer:" + str(e))

        if isinstance(remote_res, SyftError):
            return remote_res

        challenge_signature = remote_res

        # Verifying if the challenge is valid
        try:
            peer.verify_key.verify_key.verify(random_challenge, challenge_signature)
        except Exception as e:
            return SyftError(message=str(e))

        result = self.stash.create_or_update_peer(context.node.verify_key, peer)
        if result.is_err():
            return SyftError(message=str(result.err()))

        # this way they can match up who we are with who they think we are
        # Sending a signed messages for the peer to verify
        self_node_peer = self_node_route.validate_with_context(context=context)

        if isinstance(self_node_peer, SyftError):
            return self_node_peer

        # Q,TODO: Should the returned node peer also be signed
        # as the challenge is already signed
        challenge_signature = context.node.signing_key.signing_key.sign(
            challenge
        ).signature

        return [challenge_signature, self_node_peer]

    @service_method(path="network.ping", name="ping", roles=GUEST_ROLE_LEVEL)
    def ping(
        self, context: AuthedServiceContext, challenge: bytes
    ) -> bytes | SyftError:
        """To check alivesness/authenticity of a peer"""

        # # Only the root user can ping the node to check its state
        # if context.node.verify_key != context.credentials:
        #     return SyftError(message=("Only the root user can access ping endpoint"))

        # this way they can match up who we are with who they think we are
        # Sending a signed messages for the peer to verify

        challenge_signature = context.node.signing_key.signing_key.sign(
            challenge
        ).signature

        return challenge_signature

    @service_method(
        path="network.get_all_peers", name="get_all_peers", roles=GUEST_ROLE_LEVEL
    )
    def get_all_peers(
        self, context: AuthedServiceContext
    ) -> list[NodePeer] | SyftError:
        """Get all Peers"""

        result = self.stash.get_all(
            credentials=context.node.verify_key,
            order_by=OrderByNamePartitionKey,
        )
        if result.is_ok():
            peers = result.ok()
            return peers
        return SyftError(message=result.err())

    @service_method(
        path="network.get_peer_by_name", name="get_peer_by_name", roles=GUEST_ROLE_LEVEL
    )
    def get_peer_by_name(
        self, context: AuthedServiceContext, name: str
    ) -> NodePeer | None | SyftError:
        """Get Peer by Name"""

        result = self.stash.get_by_name(
            credentials=context.node.verify_key,
            name=name,
        )
        if result.is_ok():
            peer = result.ok()
            return peer
        return SyftError(message=str(result.err()))

    @service_method(
        path="network.get_peers_by_type",
        name="get_peers_by_type",
        roles=GUEST_ROLE_LEVEL,
    )
    def get_peers_by_type(
        self, context: AuthedServiceContext, node_type: NodeType
    ) -> list[NodePeer] | SyftError:
        result = self.stash.get_by_node_type(
            credentials=context.node.verify_key,
            node_type=node_type,
        )

        if result.is_err():
            return SyftError(message=str(result.err()))

        # Return peers or an empty list when result is None
        return result.ok() or []

    @service_method(
        path="network.delete_peer_by_id",
        name="delete_peer_by_id",
        roles=DATA_OWNER_ROLE_LEVEL,
    )
    def delete_peer_by_id(
        self, context: AuthedServiceContext, uid: UID
    ) -> SyftSuccess | SyftError:
        """Delete Node Peer"""
        result = self.stash.delete_by_uid(context.credentials, uid)
        if result.is_err():
            return SyftError(message=str(result.err()))
        # TODO: Notify the peer (either by email or by other form of notifications)
        # that it has been deleted from the network
        return SyftSuccess(message=f"Node Peer with id {uid} Deleted")

<<<<<<< HEAD
    @service_method(
        path="network.exchange_veilid_route",
        name="exchange_veilid_route",
        roles=DATA_OWNER_ROLE_LEVEL,
    )
    def exchange_veilid_route(
        self,
        context: AuthedServiceContext,
        remote_node_route: NodeRoute,
    ) -> SyftSuccess | SyftError:
        """Exchange Route With Another Node"""

        # Step 1: Get our own Veilid Node Peer to send to the remote node
        self_node_peer: NodePeer = context.node.settings.to(NodePeer)

        veilid_service = context.node.get_service("veilidservice")
        veilid_route = veilid_service.get_veilid_route(context=context)

        if isinstance(veilid_route, SyftError):
            return veilid_route

        self_node_peer.node_routes = [veilid_route]

        # Step 2: Create a Remote Client
        remote_client: SyftClient = remote_node_route.client_with_context(
            context=context
        )

        # Step 3: Send the Node Peer to the remote node
        remote_node_peer: NodePeer | SyftError = (
            remote_client.api.services.network.add_veilid_peer(
                peer=self_node_peer,
            )
        )

        if not isinstance(remote_node_peer, NodePeer):
            return remote_node_peer

        # Step 4: Add the remote Node Peer to our stash
        result = self.stash.create_or_update_peer(
            context.node.verify_key, remote_node_peer
        )
        if result.is_err():
            return SyftError(message=str(result.err()))

        return SyftSuccess(message="Routes Exchanged")

    @service_method(
        path="network.add_veilid_peer", name="add_veilid_peer", roles=GUEST_ROLE_LEVEL
    )
    def add_veilid_peer(
        self,
        context: AuthedServiceContext,
        peer: NodePeer,
    ) -> NodePeer | SyftError:
        """Add a Veilid Node Peer"""

        # Step 1: Using the verify_key of the peer to verify the signature
        # It is also our single source of truth for the peer
        if peer.verify_key != context.credentials:
            return SyftError(
                message=(
                    f"The {type(peer).__name__}.verify_key: "
                    f"{peer.verify_key} does not match the signature of the message"
                )
            )

        # Step 2: Save the remote peer to our stash
        result = self.stash.create_or_update_peer(context.node.verify_key, peer)
        if result.is_err():
            return SyftError(message=str(result.err()))

        # Step 3: Get our own Veilid Node Peer to send to the remote node
        self_node_peer: NodePeer = context.node.settings.to(NodePeer)

        veilid_service = context.node.get_service("veilidservice")
        veilid_route = veilid_service.get_veilid_route(context=context)

        if isinstance(veilid_route, SyftError):
            return veilid_route

        self_node_peer.node_routes = [veilid_route]

        return self_node_peer

    @service_method(path="network.add_route_on_peer", name="add_route_on_peer")
    def add_route_on_peer(
        self,
        context: AuthedServiceContext,
        peer: NodePeer,
        route: NodeRoute,
    ) -> SyftSuccess | SyftError:
        """
        Add or update the route information on the remote peer.

        Args:
            context (AuthedServiceContext): The authentication context.
            peer (NodePeer): The peer representing the remote node.
            route (NodeRoute): The route to be added.

        Returns:
            SyftSuccess | SyftError: A success message if the route is verified,
                otherwise an error message.
        """
        # creates a client on the remote node based on the credentials
        # of the current node's client
        remote_client = peer.client_with_context(context=context)
        if remote_client.is_err():
            return SyftError(
                message=f"Failed to create remote client for peer: "
                f"{peer.id}. Error: {remote_client.err()}"
            )
        remote_client = remote_client.ok()
        # ask the remote node to add the route to the self node
        result = remote_client.api.services.network.add_route(
            peer_verify_key=context.credentials,
            route=route,
            called_by_peer=True,
        )
        return result

    @service_method(path="network.add_route", name="add_route", roles=GUEST_ROLE_LEVEL)
    def add_route(
        self,
        context: AuthedServiceContext,
        peer_verify_key: SyftVerifyKey,
        route: NodeRoute,
        called_by_peer: bool = False,
    ) -> SyftSuccess | SyftError:
        """
        Add a route to the peer. If the route already exists, update its priority.

        Args:
            context (AuthedServiceContext): The authentication context of the remote node.
            peer_verify_key (SyftVerifyKey): The verify key of the remote node peer.
            route (NodeRoute): The route to be added.
            called_by_peer (bool): The flag to indicate that it's called by a remote peer.

        Returns:
            SyftSuccess | SyftError
        """
        # verify if the peer is truly the one sending the request to add the route to itself
        if called_by_peer and peer_verify_key != context.credentials:
            return SyftError(
                message=(
                    f"The {type(peer_verify_key).__name__}: "
                    f"{peer_verify_key} does not match the signature of the message"
                )
            )
        # get the full peer object from the store to update its routes
        remote_node_peer: NodePeer | SyftError = (
            self._get_remote_node_peer_by_verify_key(context, peer_verify_key)
        )
        if isinstance(remote_node_peer, SyftError):
            return remote_node_peer
        # add and update the priority for the peer
        existed_route: NodeRoute | None = remote_node_peer.update_route(route)
        # update the peer in the store with the updated routes
        result = self.stash.update(
            credentials=context.node.verify_key,
            peer=remote_node_peer,
        )
        if result.is_err():
            return SyftError(message=str(result.err()))
        if existed_route:
            return SyftSuccess(
                message=f"The route already exists between '{context.node.name}' and "
                f"peer '{remote_node_peer.name}' with id '{existed_route.id}', so its priority was updated"
            )
        return SyftSuccess(
            message=f"New route ({str(route)}) with id '{route.id}' "
            f"to peer {remote_node_peer.node_type.value} '{remote_node_peer.name}' "
            f"was added for {str(context.node.node_type)} '{context.node.name}'"
        )

    @service_method(path="network.delete_route_on_peer", name="delete_route_on_peer")
    def delete_route_on_peer(
        self,
        context: AuthedServiceContext,
        peer: NodePeer,
        route: NodeRoute | None = None,
        route_id: UID | None = None,
    ) -> SyftSuccess | SyftError | SyftInfo:
        """
        Delete the route on the remote peer.

        Args:
            context (AuthedServiceContext): The authentication context for the service.
            peer (NodePeer): The peer for which the route will be deleted.
            route (NodeRoute): The route to be deleted.
            route_id (UID): The UID of the route to be deleted.

        Returns:
            SyftSuccess: If the route is successfully deleted.
            SyftError: If there is an error deleting the route.
            SyftInfo: If there is only one route left for the peer and
                the admin chose not to remove it
        """
        if route is None and route_id is None:
            return SyftError(
                message="Either `route` or `route_id` arg must be provided"
            )

        if route and route_id and route.id != route_id:
            return SyftError(
                message=f"Both `route` and `route_id` are provided, but "
                f"route's id ({route.id}) and route_id ({route_id}) do not match"
            )

        # creates a client on the remote node based on the credentials
        # of the current node's client
        remote_client = peer.client_with_context(context=context)
        if remote_client.is_err():
            return SyftError(
                message=f"Failed to create remote client for peer: "
                f"{peer.id}. Error: {remote_client.err()}"
            )
        remote_client = remote_client.ok()
        # ask the remote node to delete the route to the self node,
        result = remote_client.api.services.network.delete_route(
            peer_verify_key=context.credentials,
            route=route,
            route_id=route_id,
            called_by_peer=True,
        )
        return result

    @service_method(path="network.", name="delete_route", roles=GUEST_ROLE_LEVEL)
    def delete_route(
        self,
        context: AuthedServiceContext,
        peer_verify_key: SyftVerifyKey,
        route: NodeRoute | None = None,
        route_id: UID | None = None,
        called_by_peer: bool = False,
    ) -> SyftSuccess | SyftError | SyftInfo:
        """
        Delete a route for a given peer.
        If a peer has no routes left, there will be a prompt asking if the user want to remove it.
        If the answer is yes, it will be removed from the stash and will no longer be a peer.

        Args:
            context (AuthedServiceContext): The authentication context for the service.
            peer_verify_key (SyftVerifyKey): The verify key of the remote node peer.
            route (NodeRoute): The route to be deleted.
            route_id (UID): The UID of the route to be deleted.
            called_by_peer (bool): The flag to indicate that it's called by a remote peer.

        Returns:
            SyftSuccess: If the route is successfully deleted.
            SyftError: If there is an error deleting the route.
            SyftInfo: If there is only one route left for the peer and
                the admin chose not to remove it
        """
        if called_by_peer and peer_verify_key != context.credentials:
            # verify if the peer is truly the one sending the request to delete the route to itself
            return SyftError(
                message=(
                    f"The {type(peer_verify_key).__name__}: "
                    f"{peer_verify_key} does not match the signature of the message"
                )
            )

        remote_node_peer: NodePeer | SyftError = (
            self._get_remote_node_peer_by_verify_key(
                context=context, peer_verify_key=peer_verify_key
            )
        )

        if len(remote_node_peer.node_routes) == 1:
            warning_message = (
                f"There is only one route left to peer "
                f"{remote_node_peer.node_type.value} '{remote_node_peer.name}'. "
                f"Removing this route will remove the peer for "
                f"{str(context.node.node_type)} '{context.node.name}'."
            )
            response: bool = prompt_warning_message(
                message=warning_message,
                confirm=False,
            )
            if not response:
                return SyftInfo(
                    message=f"The last route to {remote_node_peer.node_type.value} "
                    f"'{remote_node_peer.name}' with id "
                    f"'{remote_node_peer.node_routes[0].id}' was not deleted."
                )

        if route:
            result = remote_node_peer.delete_route(route=route)
            return_message = (
                f"Route '{str(route)}' with id '{route.id}' to peer "
                f"{remote_node_peer.node_type.value} '{remote_node_peer.name}' "
                f"was deleted for {str(context.node.node_type)} '{context.node.name}'."
            )
        if route_id:
            result = remote_node_peer.delete_route(route_id=route_id)
            return_message = (
                f"Route with id '{route_id}' to peer "
                f"{remote_node_peer.node_type.value} '{remote_node_peer.name}' "
                f"was deleted for {str(context.node.node_type)} '{context.node.name}'."
            )
        if isinstance(result, SyftError):
            return result

        if len(remote_node_peer.node_routes) == 0:
            # remove the peer
            # TODO: should we do this as we are deleting the peer with a guest role level?
            result = self.stash.delete_by_uid(
                credentials=context.node.verify_key, uid=remote_node_peer.id
            )
            if isinstance(result, SyftError):
                return result
            return_message += (
                f" There is no routes left to connect to peer "
                f"{remote_node_peer.node_type.value} '{remote_node_peer.name}', so it is deleted for "
                f"{str(context.node.node_type)} '{context.node.name}'."
            )
        else:
            # update the peer with the route removed
            result = self.stash.update(
                credentials=context.node.verify_key, peer=remote_node_peer
            )
            if result.is_err():
                return SyftError(message=str(result.err()))

        return SyftSuccess(message=return_message)

    @service_method(
        path="network.update_route_priority_on_peer",
        name="update_route_priority_on_peer",
    )
    def update_route_priority_on_peer(
        self,
        context: AuthedServiceContext,
        peer: NodePeer,
        route: NodeRoute,
        priority: int | None = None,
    ) -> SyftSuccess | SyftError:
        """
        Update the route priority on the remote peer.

        Args:
            context (AuthedServiceContext): The authentication context.
            peer (NodePeer): The peer representing the remote node.
            route (NodeRoute): The route to be added.
            priority (int | None): The new priority value for the route. If not
                provided, it will be assigned the highest priority among all peers

        Returns:
            SyftSuccess | SyftError: A success message if the route is verified,
                otherwise an error message.
        """
        # creates a client on the remote node based on the credentials
        # of the current node's client
        remote_client = peer.client_with_context(context=context)
        if remote_client.is_err():
            return SyftError(
                message=f"Failed to create remote client for peer: "
                f"{peer.id}. Error: {remote_client.err()}"
            )
        remote_client = remote_client.ok()
        result = remote_client.api.services.network.update_route_priority(
            peer_verify_key=context.credentials,
            route=route,
            priority=priority,
            called_by_peer=True,
        )
        return result

    @service_method(
        path="network.update_route_priority",
        name="update_route_priority",
        roles=GUEST_ROLE_LEVEL,
    )
    def update_route_priority(
        self,
        context: AuthedServiceContext,
        peer_verify_key: SyftVerifyKey,
        route: NodeRoute,
        priority: int | None = None,
        called_by_peer: bool = False,
    ) -> SyftSuccess | SyftError:
        """
        Updates a route's priority for the given peer

        Args:
            context (AuthedServiceContext): The authentication context for the service.
            peer_verify_key (SyftVerifyKey): The verify key of the peer whose route priority needs to be updated.
            route (NodeRoute): The route for which the priority needs to be updated.
            priority (int | None): The new priority value for the route. If not
                provided, it will be assigned the highest priority among all peers

        Returns:
            SyftSuccess | SyftError: Successful / Error response
        """
        if called_by_peer and peer_verify_key != context.credentials:
            return SyftError(
                message=(
                    f"The {type(peer_verify_key).__name__}: "
                    f"{peer_verify_key} does not match the signature of the message"
                )
            )
        # get the full peer object from the store to update its routes
        remote_node_peer: NodePeer | SyftError = (
            self._get_remote_node_peer_by_verify_key(context, peer_verify_key)
        )
        if isinstance(remote_node_peer, SyftError):
            return remote_node_peer
        # update the route's priority for the peer
        updated_node_route: NodeRouteType | SyftError = (
            remote_node_peer.update_existed_route_priority(
                route=route, priority=priority
            )
        )
        if isinstance(updated_node_route, SyftError):
            return updated_node_route
        new_priority: int = updated_node_route.priority
        # update the peer in the store
        result = self.stash.update(context.node.verify_key, remote_node_peer)
        if result.is_err():
            return SyftError(message=str(result.err()))

        return SyftSuccess(
            message=f"Route {route.id}'s priority updated to "
            f"{new_priority} for peer {remote_node_peer.name}"
        )

    def _get_remote_node_peer_by_verify_key(
        self, context: AuthedServiceContext, peer_verify_key: SyftVerifyKey
    ) -> NodePeer | SyftError:
        """
        Helper function to get the full node peer object from t
        he stash using its verify key
        """
        remote_node_peer: Result[NodePeer | None, SyftError] = (
            self.stash.get_by_verify_key(
                credentials=context.node.verify_key,
                verify_key=peer_verify_key,
            )
        )
        if remote_node_peer.is_err():
            return SyftError(message=str(remote_node_peer.err()))
        remote_node_peer = remote_node_peer.ok()
        if remote_node_peer is None:
            return SyftError(
                message=f"Can't retrive {remote_node_peer.name} from the store of peers (None)."
            )
        return remote_node_peer

=======
>>>>>>> 553cad97

TYPE_TO_SERVICE[NodePeer] = NetworkService
SERVICE_TO_TYPES[NetworkService].update({NodePeer})


def from_grid_url(context: TransformContext) -> TransformContext:
    if context.obj is not None and context.output is not None:
        url = context.obj.url.as_container_host()
        context.output["host_or_ip"] = url.host_or_ip
        context.output["protocol"] = url.protocol
        context.output["port"] = url.port
        context.output["private"] = False
        context.output["proxy_target_uid"] = context.obj.proxy_target_uid
        context.output["priority"] = 1

    return context


@transform(HTTPConnection, HTTPNodeRoute)
def http_connection_to_node_route() -> list[Callable]:
    return [from_grid_url]


def get_python_node_route(context: TransformContext) -> TransformContext:
    if context.output is not None and context.obj is not None:
        context.output["id"] = context.obj.node.id
        context.output["worker_settings"] = WorkerSettings.from_node(context.obj.node)
        context.output["proxy_target_uid"] = context.obj.proxy_target_uid
    return context


@transform(PythonConnection, PythonNodeRoute)
def python_connection_to_node_route() -> list[Callable]:
    return [get_python_node_route]


@transform_method(PythonNodeRoute, PythonConnection)
def node_route_to_python_connection(
    obj: Any, context: TransformContext | None = None
) -> list[Callable]:
    return PythonConnection(node=obj.node, proxy_target_uid=obj.proxy_target_uid)


@transform_method(HTTPNodeRoute, HTTPConnection)
def node_route_to_http_connection(
    obj: Any, context: TransformContext | None = None
) -> list[Callable]:
    url = GridURL(
        protocol=obj.protocol, host_or_ip=obj.host_or_ip, port=obj.port
    ).as_container_host()
    return HTTPConnection(url=url, proxy_target_uid=obj.proxy_target_uid)


@transform(NodeMetadataV3, NodePeer)
def metadata_to_peer() -> list[Callable]:
    return [
        keep(["id", "name", "verify_key", "node_type", "admin_email"]),
    ]


@transform(NodeSettingsV2, NodePeer)
def settings_to_peer() -> list[Callable]:
    return [
        keep(["id", "name", "verify_key", "node_type", "admin_email"]),
    ]<|MERGE_RESOLUTION|>--- conflicted
+++ resolved
@@ -359,92 +359,6 @@
         # that it has been deleted from the network
         return SyftSuccess(message=f"Node Peer with id {uid} Deleted")
 
-<<<<<<< HEAD
-    @service_method(
-        path="network.exchange_veilid_route",
-        name="exchange_veilid_route",
-        roles=DATA_OWNER_ROLE_LEVEL,
-    )
-    def exchange_veilid_route(
-        self,
-        context: AuthedServiceContext,
-        remote_node_route: NodeRoute,
-    ) -> SyftSuccess | SyftError:
-        """Exchange Route With Another Node"""
-
-        # Step 1: Get our own Veilid Node Peer to send to the remote node
-        self_node_peer: NodePeer = context.node.settings.to(NodePeer)
-
-        veilid_service = context.node.get_service("veilidservice")
-        veilid_route = veilid_service.get_veilid_route(context=context)
-
-        if isinstance(veilid_route, SyftError):
-            return veilid_route
-
-        self_node_peer.node_routes = [veilid_route]
-
-        # Step 2: Create a Remote Client
-        remote_client: SyftClient = remote_node_route.client_with_context(
-            context=context
-        )
-
-        # Step 3: Send the Node Peer to the remote node
-        remote_node_peer: NodePeer | SyftError = (
-            remote_client.api.services.network.add_veilid_peer(
-                peer=self_node_peer,
-            )
-        )
-
-        if not isinstance(remote_node_peer, NodePeer):
-            return remote_node_peer
-
-        # Step 4: Add the remote Node Peer to our stash
-        result = self.stash.create_or_update_peer(
-            context.node.verify_key, remote_node_peer
-        )
-        if result.is_err():
-            return SyftError(message=str(result.err()))
-
-        return SyftSuccess(message="Routes Exchanged")
-
-    @service_method(
-        path="network.add_veilid_peer", name="add_veilid_peer", roles=GUEST_ROLE_LEVEL
-    )
-    def add_veilid_peer(
-        self,
-        context: AuthedServiceContext,
-        peer: NodePeer,
-    ) -> NodePeer | SyftError:
-        """Add a Veilid Node Peer"""
-
-        # Step 1: Using the verify_key of the peer to verify the signature
-        # It is also our single source of truth for the peer
-        if peer.verify_key != context.credentials:
-            return SyftError(
-                message=(
-                    f"The {type(peer).__name__}.verify_key: "
-                    f"{peer.verify_key} does not match the signature of the message"
-                )
-            )
-
-        # Step 2: Save the remote peer to our stash
-        result = self.stash.create_or_update_peer(context.node.verify_key, peer)
-        if result.is_err():
-            return SyftError(message=str(result.err()))
-
-        # Step 3: Get our own Veilid Node Peer to send to the remote node
-        self_node_peer: NodePeer = context.node.settings.to(NodePeer)
-
-        veilid_service = context.node.get_service("veilidservice")
-        veilid_route = veilid_service.get_veilid_route(context=context)
-
-        if isinstance(veilid_route, SyftError):
-            return veilid_route
-
-        self_node_peer.node_routes = [veilid_route]
-
-        return self_node_peer
-
     @service_method(path="network.add_route_on_peer", name="add_route_on_peer")
     def add_route_on_peer(
         self,
@@ -809,8 +723,6 @@
             )
         return remote_node_peer
 
-=======
->>>>>>> 553cad97
 
 TYPE_TO_SERVICE[NodePeer] = NetworkService
 SERVICE_TO_TYPES[NetworkService].update({NodePeer})
