--- conflicted
+++ resolved
@@ -23,12 +23,7 @@
 from .data_subject_member_service import DataSubjectMemberService
 
 
-<<<<<<< HEAD
-@serializable()
-=======
-@instrument
 @serializable(canonical_name="DataSubjectStash", version=1)
->>>>>>> a97e1224
 class DataSubjectStash(BaseUIDStoreStash):
     object_type = DataSubject
     settings: PartitionSettings = PartitionSettings(
@@ -57,12 +52,7 @@
         return super().update(credentials=credentials, obj=res.ok())
 
 
-<<<<<<< HEAD
-@serializable()
-=======
-@instrument
 @serializable(canonical_name="DataSubjectService", version=1)
->>>>>>> a97e1224
 class DataSubjectService(AbstractService):
     store: DocumentStore
     stash: DataSubjectStash
