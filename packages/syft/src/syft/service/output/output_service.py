# stdlib
from collections.abc import Callable
from typing import ClassVar

# third party
from pydantic import model_validator
from result import Err
from result import Ok
from result import Result

# relative
from ...client.api import APIRegistry
from ...node.credentials import SyftVerifyKey
from ...serde.serializable import serializable
from ...store.document_store import BaseUIDStoreStash
from ...store.document_store import DocumentStore
from ...store.document_store import PartitionKey
from ...store.document_store import PartitionSettings
from ...store.document_store import QueryKeys
from ...store.linked_obj import LinkedObject
from ...types.datetime import DateTime
from ...types.syft_migration import migrate
from ...types.syft_object import SYFT_OBJECT_VERSION_1
from ...types.syft_object import SYFT_OBJECT_VERSION_2
from ...types.syncable_object import SyncableSyftObject
from ...types.transforms import drop
from ...types.transforms import make_set_default
from ...types.uid import UID
from ..action.action_object import ActionObject
from ..action.action_permissions import ActionObjectREAD
from ..context import AuthedServiceContext
from ..response import SyftError
from ..service import AbstractService
from ..service import TYPE_TO_SERVICE
from ..service import service_method
from ..user.user_roles import ADMIN_ROLE_LEVEL
from ..user.user_roles import GUEST_ROLE_LEVEL

CreatedAtPartitionKey = PartitionKey(key="created_at", type_=DateTime)
UserCodeIdPartitionKey = PartitionKey(key="user_code_id", type_=UID)
JobIdPartitionKey = PartitionKey(key="job_id", type_=UID)
OutputPolicyIdPartitionKey = PartitionKey(key="output_policy_id", type_=UID)


@serializable()
class ExecutionOutputV1(SyncableSyftObject):
    __canonical_name__ = "ExecutionOutput"
    __version__ = SYFT_OBJECT_VERSION_1

    executing_user_verify_key: SyftVerifyKey
    user_code_link: LinkedObject
    output_ids: list[UID] | dict[str, UID] | None = None
    job_link: LinkedObject | None = None
    created_at: DateTime = DateTime.now()
    input_ids: dict[str, UID] | None = None

    # Required for __attr_searchable__, set by model_validator
    user_code_id: UID

    # Output policy is not a linked object because its saved on the usercode
    output_policy_id: UID | None = None

    __attr_searchable__: ClassVar[list[str]] = [
        "user_code_id",
        "created_at",
        "output_policy_id",
    ]
    __repr_attrs__: ClassVar[list[str]] = [
        "created_at",
        "user_code_id",
        "output_ids",
    ]


@serializable()
class ExecutionOutput(SyncableSyftObject):
    __canonical_name__ = "ExecutionOutput"
    __version__ = SYFT_OBJECT_VERSION_2

    executing_user_verify_key: SyftVerifyKey
    user_code_link: LinkedObject
    output_ids: list[UID] | dict[str, UID] | None = None
    job_link: LinkedObject | None = None
    created_at: DateTime = DateTime.now()
    input_ids: dict[str, UID] | None = None

    # Required for __attr_searchable__, set by model_validator
    user_code_id: UID
    job_id: UID | None = None

    # Output policy is not a linked object because its saved on the usercode
    output_policy_id: UID | None = None

    __attr_searchable__: ClassVar[list[str]] = [
        "user_code_id",
        "created_at",
        "output_policy_id",
        "job_id",
    ]
    __repr_attrs__: ClassVar[list[str]] = [
        "created_at",
        "user_code_id",
        "job_id",
        "output_ids",
    ]

    @model_validator(mode="before")
    @classmethod
    def add_searchable_link_ids(cls, values: dict) -> dict:
        if "user_code_link" in values:
            values["user_code_id"] = values["user_code_link"].object_uid
        if values.get("job_link"):
            values["job_id"] = values["job_link"].object_uid
        return values

    @classmethod
    def from_ids(
        cls: type["ExecutionOutput"],
        output_ids: UID | list[UID] | dict[str, UID],
        user_code_id: UID,
        executing_user_verify_key: SyftVerifyKey,
        node_uid: UID,
        job_id: UID | None = None,
        output_policy_id: UID | None = None,
        input_ids: dict[str, UID] | None = None,
    ) -> "ExecutionOutput":
        # relative
        from ..code.user_code_service import UserCode
        from ..code.user_code_service import UserCodeService
        from ..job.job_service import Job
        from ..job.job_service import JobService

        if isinstance(output_ids, UID):
            output_ids = [output_ids]

        user_code_link = LinkedObject.from_uid(
            object_uid=user_code_id,
            object_type=UserCode,
            service_type=UserCodeService,
            node_uid=node_uid,
        )

        if job_id:
            job_link = LinkedObject.from_uid(
                object_uid=job_id,
                object_type=Job,
                service_type=JobService,
                node_uid=node_uid,
            )
        else:
            job_link = None
        return cls(
            output_ids=output_ids,
            user_code_link=user_code_link,
            job_link=job_link,
            executing_user_verify_key=executing_user_verify_key,
            output_policy_id=output_policy_id,
            input_ids=input_ids,
        )

    @property
    def outputs(self) -> list[ActionObject] | dict[str, ActionObject] | None:
        api = APIRegistry.api_for(
            node_uid=self.syft_node_location,
            user_verify_key=self.syft_client_verify_key,
        )
        if api is None:
            raise ValueError(
                f"Can't access the api. Please log in to {self.syft_node_location}"
            )
        action_service = api.services.action

        # TODO: error handling for action_service.get
        if isinstance(self.output_ids, dict):
            return {k: action_service.get(v) for k, v in self.output_ids.items()}
        elif isinstance(self.output_ids, list):
            return [action_service.get(v) for v in self.output_ids]
        else:
            return None

    @property
    def output_id_list(self) -> list[UID]:
        ids = self.output_ids
        if isinstance(ids, dict):
            return list(ids.values())
        elif isinstance(ids, list):
            return ids
        return []

    @property
    def input_id_list(self) -> list[UID]:
        ids = self.input_ids
        if isinstance(ids, dict):
            return list(ids.values())
        return []

    def check_input_ids(self, kwargs: dict[str, UID]) -> bool:
        """
        Checks the input IDs against the stored input IDs.

        Args:
            kwargs (dict[str, UID]): A dictionary containing the input IDs to be checked.

        Returns:
            bool: True if the input IDs are valid, False otherwise.
        """
        if not self.input_ids:
            return True
        for key, value in kwargs.items():  # Iterate over items of kwargs dictionary
            if key not in self.input_ids or self.input_ids[key] != value:
                return False
        return True

    def get_sync_dependencies(self, context: AuthedServiceContext) -> list[UID]:
        # Output ids, user code id, job id
        res = []

        res.extend(self.output_id_list)
        res.append(self.user_code_id)
        if self.job_id:
            res.append(self.job_id)

        return res


@serializable()
class OutputStash(BaseUIDStoreStash):
    object_type = ExecutionOutput
    settings: PartitionSettings = PartitionSettings(
        name=ExecutionOutput.__canonical_name__, object_type=ExecutionOutput
    )

    def __init__(self, store: DocumentStore) -> None:
        super().__init__(store)
        self.store = store
        self.settings = self.settings
        self._object_type = self.object_type

    def get_by_user_code_id(
        self, credentials: SyftVerifyKey, user_code_id: UID
    ) -> Result[list[ExecutionOutput], str]:
        qks = QueryKeys(
            qks=[UserCodeIdPartitionKey.with_obj(user_code_id)],
        )
        return self.query_all(
            credentials=credentials, qks=qks, order_by=CreatedAtPartitionKey
        )

    def get_by_job_id(
        self, credentials: SyftVerifyKey, user_code_id: UID
    ) -> Result[ExecutionOutput | None, str]:
        qks = QueryKeys(
            qks=[JobIdPartitionKey.with_obj(user_code_id)],
        )
        res = self.query_all(
            credentials=credentials, qks=qks, order_by=CreatedAtPartitionKey
        )
        if res.is_err():
            return res
        else:
            res = res.ok()
            if len(res) == 0:
                return Ok(None)
            elif len(res) > 1:
                return Err(SyftError(message="Too many outputs found"))
            else:
                return Ok(res[0])

    def get_by_output_policy_id(
        self, credentials: SyftVerifyKey, output_policy_id: UID
    ) -> Result[list[ExecutionOutput], str]:
        qks = QueryKeys(
            qks=[OutputPolicyIdPartitionKey.with_obj(output_policy_id)],
        )
        return self.query_all(
            credentials=credentials, qks=qks, order_by=CreatedAtPartitionKey
        )


<<<<<<< HEAD
=======
@migrate(ExecutionOutputV1, ExecutionOutput)
def upgrade_execution_output() -> list[Callable]:
    return [make_set_default("job_id", None)]


@migrate(ExecutionOutput, ExecutionOutputV1)
def downgrade_execution_output() -> list[Callable]:
    return [drop("job_id")]


@instrument
>>>>>>> 9ece82d9
@serializable()
class OutputService(AbstractService):
    store: DocumentStore
    stash: OutputStash

    def __init__(self, store: DocumentStore):
        self.store = store
        self.stash = OutputStash(store=store)

    @service_method(
        path="output.create",
        name="create",
        roles=GUEST_ROLE_LEVEL,
    )
    def create(
        self,
        context: AuthedServiceContext,
        user_code_id: UID,
        output_ids: UID | list[UID] | dict[str, UID],
        executing_user_verify_key: SyftVerifyKey,
        job_id: UID | None = None,
        output_policy_id: UID | None = None,
        input_ids: dict[str, UID] | None = None,
    ) -> ExecutionOutput | SyftError:
        output = ExecutionOutput.from_ids(
            output_ids=output_ids,
            user_code_id=user_code_id,
            executing_user_verify_key=executing_user_verify_key,
            node_uid=context.node.id,  # type: ignore
            job_id=job_id,
            output_policy_id=output_policy_id,
            input_ids=input_ids,
        )

        res = self.stash.set(context.credentials, output)
        return res

    @service_method(
        path="output.get_by_user_code_id",
        name="get_by_user_code_id",
        roles=GUEST_ROLE_LEVEL,
    )
    def get_by_user_code_id(
        self, context: AuthedServiceContext, user_code_id: UID
    ) -> list[ExecutionOutput] | SyftError:
        result = self.stash.get_by_user_code_id(
            credentials=context.node.verify_key,  # type: ignore
            user_code_id=user_code_id,
        )
        if result.is_ok():
            return result.ok()
        return SyftError(message=result.err())

    @service_method(
        path="output.has_output_read_permissions",
        name="has_output_read_permissions",
        roles=GUEST_ROLE_LEVEL,
    )
    def has_output_read_permissions(
        self,
        context: AuthedServiceContext,
        user_code_id: UID,
        user_verify_key: SyftVerifyKey,
    ) -> bool | SyftError:
        action_service = context.node.get_service("actionservice")
        all_outputs = self.get_by_user_code_id(context, user_code_id)
        if isinstance(all_outputs, SyftError):
            return all_outputs
        for output in all_outputs:
            # TODO tech debt: unclear why code owner can see outputhistory without permissions.
            # It is not a security issue (output history has no data) it is confusing for user
            # if not self.stash.has_permission(
            #     ActionObjectREAD(uid=output.id, credentials=user_verify_key)
            # ):
            #     continue

            # Check if all output ActionObjects have permissions
            result_ids = output.output_id_list
            permissions = [
                ActionObjectREAD(uid=_id.id, credentials=user_verify_key)
                for _id in result_ids
            ]
            if action_service.store.has_permissions(permissions):
                return True

        return False

    @service_method(
        path="output.get_by_job_id",
        name="get_by_job_id",
        roles=ADMIN_ROLE_LEVEL,
    )
    def get_by_job_id(
        self, context: AuthedServiceContext, user_code_id: UID
    ) -> ExecutionOutput | None | SyftError:
        result = self.stash.get_by_job_id(
            credentials=context.node.verify_key,  # type: ignore
            user_code_id=user_code_id,
        )
        if result.is_ok():
            return result.ok()
        return SyftError(message=result.err())

    @service_method(
        path="output.get_by_output_policy_id",
        name="get_by_output_policy_id",
        roles=GUEST_ROLE_LEVEL,
    )
    def get_by_output_policy_id(
        self, context: AuthedServiceContext, output_policy_id: UID
    ) -> list[ExecutionOutput] | SyftError:
        result = self.stash.get_by_output_policy_id(
            credentials=context.node.verify_key,  # type: ignore
            output_policy_id=output_policy_id,  # type: ignore
        )
        if result.is_ok():
            return result.ok()
        return SyftError(message=result.err())

    @service_method(
        path="output.get",
        name="get",
        roles=GUEST_ROLE_LEVEL,
    )
    def get(
        self, context: AuthedServiceContext, id: UID
    ) -> ExecutionOutput | SyftError:
        result = self.stash.get_by_uid(context.credentials, id)
        if result.is_ok():
            return result.ok()
        return SyftError(message=result.err())

    @service_method(path="output.get_all", name="get_all", roles=GUEST_ROLE_LEVEL)
    def get_all(
        self, context: AuthedServiceContext
    ) -> list[ExecutionOutput] | SyftError:
        result = self.stash.get_all(context.credentials)
        if result.is_ok():
            return result.ok()
        return SyftError(message=result.err())


TYPE_TO_SERVICE[ExecutionOutput] = OutputService<|MERGE_RESOLUTION|>--- conflicted
+++ resolved
@@ -277,8 +277,6 @@
         )
 
 
-<<<<<<< HEAD
-=======
 @migrate(ExecutionOutputV1, ExecutionOutput)
 def upgrade_execution_output() -> list[Callable]:
     return [make_set_default("job_id", None)]
@@ -289,8 +287,6 @@
     return [drop("job_id")]
 
 
-@instrument
->>>>>>> 9ece82d9
 @serializable()
 class OutputService(AbstractService):
     store: DocumentStore
