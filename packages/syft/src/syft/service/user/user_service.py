--- conflicted
+++ resolved
@@ -85,7 +85,6 @@
         self.store = store
         self.stash = UserStash(store=store)
 
-<<<<<<< HEAD
     @as_result(StashException)
     def _add_user(self, credentials: SyftVerifyKey, user: User) -> User:
         action_object_permissions = ActionObjectPermission(
@@ -105,10 +104,7 @@
         except NotFoundException:
             return False
 
-    @service_method(path="user.create", name="create")
-=======
     @service_method(path="user.create", name="create", autosplat="user_create")
->>>>>>> d0e0ea41
     def create(
         self, context: AuthedServiceContext, user_create: UserCreate
     ) -> UserView:
