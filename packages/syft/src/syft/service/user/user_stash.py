# relative
from ...serde.serializable import serializable
from ...server.credentials import SyftSigningKey
from ...server.credentials import SyftVerifyKey
<<<<<<< HEAD
from ...store.db.sqlite_db import DBManager
from ...store.db.stash import ObjectStash
from ...store.document_store import PartitionKey
from ...store.document_store import PartitionSettings
=======
from ...store.document_store import DocumentStore
from ...store.document_store import NewBaseUIDStoreStash
from ...store.document_store import PartitionKey
from ...store.document_store import PartitionSettings
from ...store.document_store import QueryKeys
from ...store.document_store import UIDPartitionKey
from ...store.document_store_errors import NotFoundException
from ...store.document_store_errors import StashException
from ...types.result import as_result
from ...types.uid import UID
>>>>>>> 755a4dbc
from ...util.telemetry import instrument
from .user import User
from .user_roles import ServiceRole

# 🟡 TODO 27: it would be nice if these could be defined closer to the User
EmailPartitionKey = PartitionKey(key="email", type_=str)
PasswordResetTokenPartitionKey = PartitionKey(key="reset_token", type_=str)
RolePartitionKey = PartitionKey(key="role", type_=ServiceRole)
SigningKeyPartitionKey = PartitionKey(key="signing_key", type_=SyftSigningKey)
VerifyKeyPartitionKey = PartitionKey(key="verify_key", type_=SyftVerifyKey)


@instrument
<<<<<<< HEAD
@serializable(canonical_name="UserStashSQL", version=1)
class UserStash(ObjectStash[User]):
=======
@serializable(canonical_name="UserStash", version=1)
class UserStash(NewBaseUIDStoreStash):
    object_type = User
>>>>>>> 755a4dbc
    settings: PartitionSettings = PartitionSettings(
        name=User.__canonical_name__,
        object_type=User,
    )

<<<<<<< HEAD
    def __init__(self, store: DBManager) -> None:
        super().__init__(store)

    def init_root_user(self) -> None:
        # start a transaction
        users = self.get_all(self.root_verify_key, has_permission=True)
        if not users:
            # NOTE this is not thread safe, should use a session and transaction
            super().set(
                self.root_verify_key,
                User(
                    email="_internal@root.com",
                    role=ServiceRole.ADMIN,
                    verify_key=self.root_verify_key,
                ),
            )

    def admin_verify_key(self) -> Result[SyftVerifyKey | None, str]:
        return Ok(self.root_verify_key)

    def admin_user(self) -> Result[User | None, str]:
=======
    def __init__(self, store: DocumentStore) -> None:
        super().__init__(store=store)

    def admin_verify_key(self) -> SyftVerifyKey:
        return self.partition.root_verify_key

    @as_result(StashException, NotFoundException)
    def admin_user(self) -> User:
        # TODO: This returns only one user, the first user with the role ADMIN
        admin_credentials = self.admin_verify_key()
>>>>>>> 755a4dbc
        return self.get_by_role(
            credentials=admin_credentials, role=ServiceRole.ADMIN
        ).unwrap()

<<<<<<< HEAD
    def get_by_reset_token(
        self, credentials: SyftVerifyKey, token: str
    ) -> Result[User | None, str]:
        return self.get_one_by_field(
            credentials=credentials, field_name="reset_token", field_value=token
        )

    def get_by_email(
        self, credentials: SyftVerifyKey, email: str
    ) -> Result[User | None, str]:
        return self.get_one_by_field(
            credentials=credentials, field_name="email", field_value=email
        )
=======
    @as_result(StashException, NotFoundException)
    def get_by_uid(self, credentials: SyftVerifyKey, uid: UID) -> User:
        qks = QueryKeys(qks=[UIDPartitionKey.with_obj(uid)])
        try:
            return self.query_one(credentials=credentials, qks=qks).unwrap()
        except NotFoundException as exc:
            raise NotFoundException.from_exception(
                exc, public_message=f"User {uid} not found"
            )

    @as_result(StashException, NotFoundException)
    def get_by_reset_token(self, credentials: SyftVerifyKey, token: str) -> User:
        qks = QueryKeys(qks=[PasswordResetTokenPartitionKey.with_obj(token)])
        return self.query_one(credentials=credentials, qks=qks).unwrap()

    @as_result(StashException, NotFoundException)
    def get_by_email(self, credentials: SyftVerifyKey, email: str) -> User:
        qks = QueryKeys(qks=[EmailPartitionKey.with_obj(email)])
>>>>>>> 755a4dbc

        try:
            return self.query_one(credentials=credentials, qks=qks).unwrap()
        except NotFoundException as exc:
            raise NotFoundException.from_exception(
                exc, public_message=f"User {email} not found"
            )

    @as_result(StashException)
    def email_exists(self, email: str) -> bool:
        try:
            self.get_by_email(credentials=self.admin_verify_key(), email=email).unwrap()
            return True
        except NotFoundException:
            return False

<<<<<<< HEAD
    def get_by_role(
        self, credentials: SyftVerifyKey, role: ServiceRole
    ) -> Result[User | None, str]:
        return self.get_one_by_field(
            credentials=credentials, field_name="role", field_value=role
        )
=======
    @as_result(StashException, NotFoundException)
    def get_by_role(self, credentials: SyftVerifyKey, role: ServiceRole) -> User:
        # TODO: Is this method correct? Should'nt it return a list of all member with a particular role?
        qks = QueryKeys(qks=[RolePartitionKey.with_obj(role)])
>>>>>>> 755a4dbc

        try:
            return self.query_one(credentials=credentials, qks=qks).unwrap()
        except NotFoundException as exc:
            private_msg = f"User with role {role} not found"
            raise NotFoundException.from_exception(exc, private_message=private_msg)

    @as_result(StashException, NotFoundException)
    def get_by_signing_key(
<<<<<<< HEAD
        self, credentials: SyftVerifyKey, signing_key: SyftSigningKey
    ) -> Result[User | None, str]:
        return self.get_one_by_field(
            credentials=credentials,
            field_name="signing_key",
            field_value=str(signing_key),
        )
=======
        self, credentials: SyftVerifyKey, signing_key: SyftSigningKey | str
    ) -> User:
        if isinstance(signing_key, str):
            signing_key = SyftSigningKey.from_string(signing_key)

        qks = QueryKeys(qks=[SigningKeyPartitionKey.with_obj(signing_key)])
>>>>>>> 755a4dbc

        try:
            return self.query_one(credentials=credentials, qks=qks).unwrap()
        except NotFoundException as exc:
            private_msg = f"User with signing key {signing_key} not found"
            raise NotFoundException.from_exception(exc, private_message=private_msg)

    @as_result(StashException, NotFoundException)
    def get_by_verify_key(
<<<<<<< HEAD
        self, credentials: SyftVerifyKey, verify_key: SyftVerifyKey
    ) -> Result[User | None, str]:
        return self.get_one_by_field(
            credentials=credentials,
            field_name="verify_key",
            field_value=str(verify_key),
        )
=======
        self, credentials: SyftVerifyKey, verify_key: SyftVerifyKey | str
    ) -> User:
        if isinstance(verify_key, str):
            verify_key = SyftVerifyKey.from_string(verify_key)

        qks = QueryKeys(qks=[VerifyKeyPartitionKey.with_obj(verify_key)])

        try:
            return self.query_one(credentials=credentials, qks=qks).unwrap()
        except NotFoundException as exc:
            private_msg = f"User with verify key {verify_key} not found"
            raise NotFoundException.from_exception(exc, private_message=private_msg)
>>>>>>> 755a4dbc
<|MERGE_RESOLUTION|>--- conflicted
+++ resolved
@@ -2,53 +2,18 @@
 from ...serde.serializable import serializable
 from ...server.credentials import SyftSigningKey
 from ...server.credentials import SyftVerifyKey
-<<<<<<< HEAD
-from ...store.db.sqlite_db import DBManager
 from ...store.db.stash import ObjectStash
-from ...store.document_store import PartitionKey
-from ...store.document_store import PartitionSettings
-=======
-from ...store.document_store import DocumentStore
-from ...store.document_store import NewBaseUIDStoreStash
-from ...store.document_store import PartitionKey
-from ...store.document_store import PartitionSettings
-from ...store.document_store import QueryKeys
-from ...store.document_store import UIDPartitionKey
 from ...store.document_store_errors import NotFoundException
 from ...store.document_store_errors import StashException
 from ...types.result import as_result
-from ...types.uid import UID
->>>>>>> 755a4dbc
 from ...util.telemetry import instrument
 from .user import User
 from .user_roles import ServiceRole
 
-# 🟡 TODO 27: it would be nice if these could be defined closer to the User
-EmailPartitionKey = PartitionKey(key="email", type_=str)
-PasswordResetTokenPartitionKey = PartitionKey(key="reset_token", type_=str)
-RolePartitionKey = PartitionKey(key="role", type_=ServiceRole)
-SigningKeyPartitionKey = PartitionKey(key="signing_key", type_=SyftSigningKey)
-VerifyKeyPartitionKey = PartitionKey(key="verify_key", type_=SyftVerifyKey)
-
 
 @instrument
-<<<<<<< HEAD
 @serializable(canonical_name="UserStashSQL", version=1)
 class UserStash(ObjectStash[User]):
-=======
-@serializable(canonical_name="UserStash", version=1)
-class UserStash(NewBaseUIDStoreStash):
-    object_type = User
->>>>>>> 755a4dbc
-    settings: PartitionSettings = PartitionSettings(
-        name=User.__canonical_name__,
-        object_type=User,
-    )
-
-<<<<<<< HEAD
-    def __init__(self, store: DBManager) -> None:
-        super().__init__(store)
-
     def init_root_user(self) -> None:
         # start a transaction
         users = self.get_all(self.root_verify_key, has_permission=True)
@@ -63,67 +28,28 @@
                 ),
             )
 
-    def admin_verify_key(self) -> Result[SyftVerifyKey | None, str]:
-        return Ok(self.root_verify_key)
-
-    def admin_user(self) -> Result[User | None, str]:
-=======
-    def __init__(self, store: DocumentStore) -> None:
-        super().__init__(store=store)
-
     def admin_verify_key(self) -> SyftVerifyKey:
-        return self.partition.root_verify_key
+        return self.root_verify_key
 
     @as_result(StashException, NotFoundException)
     def admin_user(self) -> User:
         # TODO: This returns only one user, the first user with the role ADMIN
         admin_credentials = self.admin_verify_key()
->>>>>>> 755a4dbc
         return self.get_by_role(
             credentials=admin_credentials, role=ServiceRole.ADMIN
         ).unwrap()
 
-<<<<<<< HEAD
-    def get_by_reset_token(
-        self, credentials: SyftVerifyKey, token: str
-    ) -> Result[User | None, str]:
+    @as_result(StashException, NotFoundException)
+    def get_by_reset_token(self, credentials: SyftVerifyKey, token: str) -> User:
         return self.get_one_by_field(
             credentials=credentials, field_name="reset_token", field_value=token
-        )
-
-    def get_by_email(
-        self, credentials: SyftVerifyKey, email: str
-    ) -> Result[User | None, str]:
-        return self.get_one_by_field(
-            credentials=credentials, field_name="email", field_value=email
-        )
-=======
-    @as_result(StashException, NotFoundException)
-    def get_by_uid(self, credentials: SyftVerifyKey, uid: UID) -> User:
-        qks = QueryKeys(qks=[UIDPartitionKey.with_obj(uid)])
-        try:
-            return self.query_one(credentials=credentials, qks=qks).unwrap()
-        except NotFoundException as exc:
-            raise NotFoundException.from_exception(
-                exc, public_message=f"User {uid} not found"
-            )
-
-    @as_result(StashException, NotFoundException)
-    def get_by_reset_token(self, credentials: SyftVerifyKey, token: str) -> User:
-        qks = QueryKeys(qks=[PasswordResetTokenPartitionKey.with_obj(token)])
-        return self.query_one(credentials=credentials, qks=qks).unwrap()
+        ).unwrap()
 
     @as_result(StashException, NotFoundException)
     def get_by_email(self, credentials: SyftVerifyKey, email: str) -> User:
-        qks = QueryKeys(qks=[EmailPartitionKey.with_obj(email)])
->>>>>>> 755a4dbc
-
-        try:
-            return self.query_one(credentials=credentials, qks=qks).unwrap()
-        except NotFoundException as exc:
-            raise NotFoundException.from_exception(
-                exc, public_message=f"User {email} not found"
-            )
+        self.get_one_by_field(
+            credentials=credentials, field_name="email", field_value=email
+        ).unwrap()
 
     @as_result(StashException)
     def email_exists(self, email: str) -> bool:
@@ -133,72 +59,40 @@
         except NotFoundException:
             return False
 
-<<<<<<< HEAD
-    def get_by_role(
-        self, credentials: SyftVerifyKey, role: ServiceRole
-    ) -> Result[User | None, str]:
-        return self.get_one_by_field(
-            credentials=credentials, field_name="role", field_value=role
-        )
-=======
     @as_result(StashException, NotFoundException)
     def get_by_role(self, credentials: SyftVerifyKey, role: ServiceRole) -> User:
-        # TODO: Is this method correct? Should'nt it return a list of all member with a particular role?
-        qks = QueryKeys(qks=[RolePartitionKey.with_obj(role)])
->>>>>>> 755a4dbc
-
         try:
-            return self.query_one(credentials=credentials, qks=qks).unwrap()
+            return self.get_one_by_field(
+                credentials=credentials, field_name="role", field_value=role
+            ).unwrap()
         except NotFoundException as exc:
             private_msg = f"User with role {role} not found"
             raise NotFoundException.from_exception(exc, private_message=private_msg)
 
     @as_result(StashException, NotFoundException)
     def get_by_signing_key(
-<<<<<<< HEAD
-        self, credentials: SyftVerifyKey, signing_key: SyftSigningKey
-    ) -> Result[User | None, str]:
-        return self.get_one_by_field(
-            credentials=credentials,
-            field_name="signing_key",
-            field_value=str(signing_key),
-        )
-=======
         self, credentials: SyftVerifyKey, signing_key: SyftSigningKey | str
     ) -> User:
-        if isinstance(signing_key, str):
-            signing_key = SyftSigningKey.from_string(signing_key)
-
-        qks = QueryKeys(qks=[SigningKeyPartitionKey.with_obj(signing_key)])
->>>>>>> 755a4dbc
-
         try:
-            return self.query_one(credentials=credentials, qks=qks).unwrap()
+            return self.get_one_by_field(
+                credentials=credentials,
+                field_name="signing_key",
+                field_value=str(signing_key),
+            ).unwrap()
         except NotFoundException as exc:
             private_msg = f"User with signing key {signing_key} not found"
             raise NotFoundException.from_exception(exc, private_message=private_msg)
 
     @as_result(StashException, NotFoundException)
     def get_by_verify_key(
-<<<<<<< HEAD
         self, credentials: SyftVerifyKey, verify_key: SyftVerifyKey
-    ) -> Result[User | None, str]:
-        return self.get_one_by_field(
-            credentials=credentials,
-            field_name="verify_key",
-            field_value=str(verify_key),
-        )
-=======
-        self, credentials: SyftVerifyKey, verify_key: SyftVerifyKey | str
-    ) -> User:
-        if isinstance(verify_key, str):
-            verify_key = SyftVerifyKey.from_string(verify_key)
-
-        qks = QueryKeys(qks=[VerifyKeyPartitionKey.with_obj(verify_key)])
-
+    ) -> User | None:
         try:
-            return self.query_one(credentials=credentials, qks=qks).unwrap()
+            return self.get_one_by_field(
+                credentials=credentials,
+                field_name="verify_key",
+                field_value=str(verify_key),
+            ).unwrap()
         except NotFoundException as exc:
             private_msg = f"User with verify key {verify_key} not found"
-            raise NotFoundException.from_exception(exc, private_message=private_msg)
->>>>>>> 755a4dbc
+            raise NotFoundException.from_exception(exc, private_message=private_msg)