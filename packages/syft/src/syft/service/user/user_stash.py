# relative
from ...serde.serializable import serializable
from ...server.credentials import SyftSigningKey
from ...server.credentials import SyftVerifyKey
from ...store.db.stash import ObjectStash
from ...store.document_store_errors import NotFoundException
from ...store.document_store_errors import StashException
from ...types.result import as_result
from ...types.uid import UID
from .user import User
from .user_roles import ServiceRole


<<<<<<< HEAD
@instrument
@serializable(canonical_name="UserStashSQL", version=1)
class UserStash(ObjectStash[User]):
    @as_result(StashException)
    def init_root_user(self) -> None:
        # start a transaction
        users = self.get_all(self.root_verify_key, has_permission=True).unwrap()
        if not users:
            # NOTE this is not thread safe, should use a session and transaction
            super().set(
                self.root_verify_key,
                User(
                    id=UID(),
                    email="_internal@root.com",
                    role=ServiceRole.ADMIN,
                    verify_key=self.root_verify_key,
                ),
            )
=======
@serializable(canonical_name="UserStash", version=1)
class UserStash(NewBaseUIDStoreStash):
    object_type = User
    settings: PartitionSettings = PartitionSettings(
        name=User.__canonical_name__,
        object_type=User,
    )

    def __init__(self, store: DocumentStore) -> None:
        super().__init__(store=store)
>>>>>>> 0960a18e

    def admin_verify_key(self) -> SyftVerifyKey:
        return self.root_verify_key

    @as_result(StashException, NotFoundException)
    def admin_user(self) -> User:
        # TODO: This returns only one user, the first user with the role ADMIN
        admin_credentials = self.admin_verify_key()
        return self.get_by_role(
            credentials=admin_credentials, role=ServiceRole.ADMIN
        ).unwrap()

    @as_result(StashException, NotFoundException)
    def get_by_reset_token(self, credentials: SyftVerifyKey, token: str) -> User:
        return self.get_one_by_field(
            credentials=credentials, field_name="reset_token", field_value=token
        ).unwrap()

    @as_result(StashException, NotFoundException)
    def get_by_email(self, credentials: SyftVerifyKey, email: str) -> User:
        return self.get_one_by_field(
            credentials=credentials, field_name="email", field_value=email
        ).unwrap()

    @as_result(StashException)
    def email_exists(self, email: str) -> bool:
        try:
            self.get_by_email(credentials=self.admin_verify_key(), email=email).unwrap()
            return True
        except NotFoundException:
            return False

    @as_result(StashException, NotFoundException)
    def get_by_role(self, credentials: SyftVerifyKey, role: ServiceRole) -> User:
        try:
            return self.get_one_by_field(
                credentials=credentials, field_name="role", field_value=role
            ).unwrap()
        except NotFoundException as exc:
            private_msg = f"User with role {role} not found"
            raise NotFoundException.from_exception(exc, private_message=private_msg)

    @as_result(StashException, NotFoundException)
    def get_by_signing_key(
        self, credentials: SyftVerifyKey, signing_key: SyftSigningKey | str
    ) -> User:
        try:
            return self.get_one_by_field(
                credentials=credentials,
                field_name="signing_key",
                field_value=str(signing_key),
            ).unwrap()
        except NotFoundException as exc:
            private_msg = f"User with signing key {signing_key} not found"
            raise NotFoundException.from_exception(exc, private_message=private_msg)

    @as_result(StashException, NotFoundException)
    def get_by_verify_key(
        self, credentials: SyftVerifyKey, verify_key: SyftVerifyKey
    ) -> User | None:
        try:
            return self.get_one_by_field(
                credentials=credentials,
                field_name="verify_key",
                field_value=str(verify_key),
            ).unwrap()
        except NotFoundException as exc:
            private_msg = f"User with verify key {verify_key} not found"
            raise NotFoundException.from_exception(exc, private_message=private_msg)<|MERGE_RESOLUTION|>--- conflicted
+++ resolved
@@ -7,11 +7,11 @@
 from ...store.document_store_errors import StashException
 from ...types.result import as_result
 from ...types.uid import UID
+from ...util.trace_decorator import instrument
 from .user import User
 from .user_roles import ServiceRole
 
 
-<<<<<<< HEAD
 @instrument
 @serializable(canonical_name="UserStashSQL", version=1)
 class UserStash(ObjectStash[User]):
@@ -30,18 +30,6 @@
                     verify_key=self.root_verify_key,
                 ),
             )
-=======
-@serializable(canonical_name="UserStash", version=1)
-class UserStash(NewBaseUIDStoreStash):
-    object_type = User
-    settings: PartitionSettings = PartitionSettings(
-        name=User.__canonical_name__,
-        object_type=User,
-    )
-
-    def __init__(self, store: DocumentStore) -> None:
-        super().__init__(store=store)
->>>>>>> 0960a18e
 
     def admin_verify_key(self) -> SyftVerifyKey:
         return self.root_verify_key
@@ -101,7 +89,7 @@
     @as_result(StashException, NotFoundException)
     def get_by_verify_key(
         self, credentials: SyftVerifyKey, verify_key: SyftVerifyKey
-    ) -> User | None:
+    ) -> User:
         try:
             return self.get_one_by_field(
                 credentials=credentials,
