# stdlib
from collections.abc import Callable
from getpass import getpass
from typing import Any

# third party
from bcrypt import checkpw
from bcrypt import gensalt
from bcrypt import hashpw
from pydantic import EmailStr
from pydantic import ValidationError
from pydantic import field_validator

# relative
from ...client.api import APIRegistry
from ...serde.serializable import serializable
<<<<<<< HEAD
from ...types.errors import SyftException
=======
from ...server.credentials import SyftSigningKey
from ...server.credentials import SyftVerifyKey
>>>>>>> fbc11879
from ...types.syft_metaclass import Empty
from ...types.syft_object import PartialSyftObject
from ...types.syft_object import SYFT_OBJECT_VERSION_2
from ...types.syft_object import SYFT_OBJECT_VERSION_3
from ...types.syft_object import SyftObject
from ...types.transforms import TransformContext
from ...types.transforms import drop
from ...types.transforms import generate_id
from ...types.transforms import keep
from ...types.transforms import make_set_default
from ...types.transforms import transform
from ...types.transforms import validate_email
from ...types.uid import UID
from ..notifier.notifier_enums import NOTIFIERS
from ..response import SyftError
from ..response import SyftSuccess
from .errors import UserPasswordMismatchError
from .errors import UserUpdateError
from .user_roles import ServiceRole


@serializable()
class User(SyftObject):
    # version
    __canonical_name__ = "User"
    __version__ = SYFT_OBJECT_VERSION_3

    id: UID | None = None  # type: ignore[assignment]

    # fields
    notifications_enabled: dict[NOTIFIERS, bool] = {
        NOTIFIERS.EMAIL: True,
        NOTIFIERS.SMS: False,
        NOTIFIERS.SLACK: False,
        NOTIFIERS.APP: False,
    }
    email: EmailStr | None = None
    name: str | None = None
    hashed_password: str | None = None
    salt: str | None = None
    signing_key: SyftSigningKey | None = None
    verify_key: SyftVerifyKey | None = None
    role: ServiceRole | None = None
    institution: str | None = None
    website: str | None = None
    created_at: str | None = None
    # TODO where do we put this flag?
    mock_execution_permission: bool = False

    # serde / storage rules
    __attr_searchable__ = ["name", "email", "verify_key", "role"]
    __attr_unique__ = ["email", "signing_key", "verify_key"]
    __repr_attrs__ = ["name", "email"]


def default_role(role: ServiceRole) -> Callable:
    return make_set_default(key="role", value=role)


def hash_password(context: TransformContext) -> TransformContext:
    if context.output is None:
        return context

    if context.output["password"] is not None and (
        (context.output["password_verify"] is None)
        or context.output["password"] == context.output["password_verify"]
    ):
        salt, hashed = salt_and_hash_password(context.output["password"], 12)
        context.output["hashed_password"] = hashed
        context.output["salt"] = salt

    return context


def generate_key(context: TransformContext) -> TransformContext:
    if context.output is not None:
        signing_key = SyftSigningKey.generate()
        context.output["signing_key"] = signing_key
        context.output["verify_key"] = signing_key.verify_key

    return context


def salt_and_hash_password(password: str, rounds: int) -> tuple[str, str]:
    bytes_pass = password.encode("UTF-8")
    salt = gensalt(rounds=rounds)
    hashed = hashpw(bytes_pass, salt)
    hashed_bytes = hashed.decode("UTF-8")
    salt_bytes = salt.decode("UTF-8")
    return salt_bytes, hashed_bytes


def check_pwd(password: str, hashed_password: str) -> bool:
    return checkpw(
        password=password.encode("utf-8"),
        hashed_password=hashed_password.encode("utf-8"),
    )


@serializable()
class UserUpdate(PartialSyftObject):
    __canonical_name__ = "UserUpdate"
    __version__ = SYFT_OBJECT_VERSION_3

    @field_validator("role", mode="before")
    @classmethod
    def str_to_role(cls, v: Any) -> Any:
        if isinstance(v, str) and hasattr(ServiceRole, v.upper()):
            return getattr(ServiceRole, v.upper())
        return v

    email: EmailStr
    name: str
    role: ServiceRole  # make sure role cant be set without uid
    password: str
    password_verify: str
    verify_key: SyftVerifyKey
    institution: str
    website: str
    mock_execution_permission: bool


@serializable()
class UserCreate(SyftObject):
    __canonical_name__ = "UserCreate"
    __version__ = SYFT_OBJECT_VERSION_3

    email: EmailStr
    name: str
    role: ServiceRole | None = None  # type: ignore[assignment]
    password: str
    password_verify: str | None = None  # type: ignore[assignment]
    verify_key: SyftVerifyKey | None = None  # type: ignore[assignment]
    institution: str | None = ""  # type: ignore[assignment]
    website: str | None = ""  # type: ignore[assignment]
    created_by: SyftSigningKey | None = None  # type: ignore[assignment]
    mock_execution_permission: bool = False

    __repr_attrs__ = ["name", "email"]


@serializable()
class UserSearch(PartialSyftObject):
    __canonical_name__ = "UserSearch"
    __version__ = SYFT_OBJECT_VERSION_2

    id: UID
    email: EmailStr
    verify_key: SyftVerifyKey
    name: str


@serializable()
class UserView(SyftObject):
    __canonical_name__ = "UserView"
    __version__ = SYFT_OBJECT_VERSION_3

    notifications_enabled: dict[NOTIFIERS, bool] = {
        NOTIFIERS.EMAIL: True,
        NOTIFIERS.SMS: False,
        NOTIFIERS.SLACK: False,
        NOTIFIERS.APP: False,
    }
    email: EmailStr
    name: str
    role: ServiceRole  # make sure role cant be set without uid
    institution: str | None = None
    website: str | None = None
    mock_execution_permission: bool

    __repr_attrs__ = [
        "name",
        "email",
        "institution",
        "website",
        "role",
        "notifications_enabled",
    ]

    def _coll_repr_(self) -> dict[str, Any]:
        return {
            "Name": self.name,
            "Email": self.email,
            "Institute": self.institution,
            "Website": self.website,
            "Role": self.role.name.capitalize(),
            "Notifications": "Email: "
            + (
                "Enabled" if self.notifications_enabled[NOTIFIERS.EMAIL] else "Disabled"
            ),
        }

<<<<<<< HEAD
    def _set_password(self, new_password: str) -> SyftSuccess:
        client = APIRegistry._api_for(
            node_uid=self.syft_node_location,
            user_verify_key=self.syft_client_verify_key,
        ).unwrap()
=======
    def _set_password(self, new_password: str) -> SyftError | SyftSuccess:
        api = APIRegistry.api_for(
            server_uid=self.syft_server_location,
            user_verify_key=self.syft_client_verify_key,
        )
        if api is None:
            return SyftError(message=f"You must login to {self.server_uid}")
>>>>>>> fbc11879

        client.services.user.update(
            uid=self.id, user_update=UserUpdate(password=new_password)
        )

        return SyftSuccess(
            message=f"Successfully updated password for user '{self.email}'."
        )

    def set_password(
        self, new_password: str | None = None, confirm: bool = True
    ) -> SyftSuccess:
        """Set a new password interactively with confirmed password from user input"""
        # TODO: Add password validation for special characters
        if not new_password:
            new_password = getpass("New Password: ")

        if confirm:
            confirmed_password: str = getpass("Please confirm your password: ")
            if confirmed_password != new_password:
                raise UserPasswordMismatchError

<<<<<<< HEAD
        return self._set_password(new_password)
=======
    def set_email(self, email: str) -> SyftSuccess | SyftError:
        # validate email address
        api = APIRegistry.api_for(
            server_uid=self.syft_server_location,
            user_verify_key=self.syft_client_verify_key,
        )
        if api is None:
            return SyftError(message=f"You must login to {self.server_uid}")
>>>>>>> fbc11879

    def set_email(self, email: str) -> SyftSuccess:
        try:
            user_update = UserUpdate(email=email)
        except ValidationError:
            raise SyftException(public_message=f"Invalid email: '{email}'.")

        client = APIRegistry._api_for(
            node_uid=self.syft_node_location,
            user_verify_key=self.syft_client_verify_key,
        ).unwrap()

        # TODO: Shouldn't this trigger an update on self?
        result = client.services.user.update(uid=self.id, user_update=user_update)

        return SyftSuccess(message=f"Email updated to '{result.email}'.")

    def update(
        self,
        name: type[Empty] | str = Empty,
        institution: type[Empty] | str = Empty,
        website: type[Empty] | str = Empty,
        role: type[Empty] | str = Empty,
        mock_execution_permission: type[Empty] | bool = Empty,
    ) -> SyftSuccess:
        """Used to update name, institution, website of a user."""
<<<<<<< HEAD
        try:
            user_update = UserUpdate(
                name=name,
                institution=institution,
                website=website,
                role=role,
                mock_execution_permission=mock_execution_permission,
            )
        except ValidationError as exc:
            raise UserUpdateError.from_exception(exc, public_message=str(exc))

        api = APIRegistry._api_for(
            node_uid=self.syft_node_location,
            user_verify_key=self.syft_client_verify_key,
        ).unwrap()
=======
        api = APIRegistry.api_for(
            server_uid=self.syft_server_location,
            user_verify_key=self.syft_client_verify_key,
        )
        if api is None:
            return SyftError(message=f"You must login to {self.server_uid}")
        user_update = UserUpdate(
            name=name,
            institution=institution,
            website=website,
            role=role,
            mock_execution_permission=mock_execution_permission,
        )
        result = api.services.user.update(uid=self.id, user_update=user_update)
>>>>>>> fbc11879

        result = api.services.user.update(uid=self.id, user_update=user_update)

        for attr, val in result.to_dict(exclude_empty=True).items():
            setattr(self, attr, val)

        return SyftSuccess(message="User details successfully updated.")

    def allow_mock_execution(self, allow: bool = True) -> SyftSuccess | SyftError:
        return self.update(mock_execution_permission=allow)


@serializable()
class UserViewPage(SyftObject):
    __canonical_name__ = "UserViewPage"
    __version__ = SYFT_OBJECT_VERSION_2

    users: list[UserView]
    total: int


@transform(UserUpdate, User)
def user_update_to_user() -> list[Callable]:
    return [
        validate_email,
        hash_password,
        drop(["password", "password_verify"]),
    ]


@transform(UserCreate, User)
def user_create_to_user() -> list[Callable]:
    return [
        generate_id,
        validate_email,
        hash_password,
        generate_key,
        drop(["password", "password_verify", "created_by"]),
        # TODO: Fix this by passing it from client & verifying it at server
        default_role(ServiceRole.DATA_SCIENTIST),
    ]


@transform(User, UserView)
def user_to_view_user() -> list[Callable]:
    return [
        keep(
            [
                "id",
                "email",
                "name",
                "role",
                "institution",
                "website",
                "mock_execution_permission",
                "notifications_enabled",
            ]
        )
    ]


@serializable()
class UserPrivateKey(SyftObject):
    __canonical_name__ = "UserPrivateKey"
    __version__ = SYFT_OBJECT_VERSION_2

    email: str
    signing_key: SyftSigningKey
    role: ServiceRole


@transform(User, UserPrivateKey)
def user_to_user_verify() -> list[Callable]:
    return [keep(["email", "signing_key", "id", "role"])]<|MERGE_RESOLUTION|>--- conflicted
+++ resolved
@@ -14,12 +14,9 @@
 # relative
 from ...client.api import APIRegistry
 from ...serde.serializable import serializable
-<<<<<<< HEAD
 from ...types.errors import SyftException
-=======
 from ...server.credentials import SyftSigningKey
 from ...server.credentials import SyftVerifyKey
->>>>>>> fbc11879
 from ...types.syft_metaclass import Empty
 from ...types.syft_object import PartialSyftObject
 from ...types.syft_object import SYFT_OBJECT_VERSION_2
@@ -212,21 +209,11 @@
             ),
         }
 
-<<<<<<< HEAD
     def _set_password(self, new_password: str) -> SyftSuccess:
         client = APIRegistry._api_for(
-            node_uid=self.syft_node_location,
+            node_uid=self.syft_server_location,
             user_verify_key=self.syft_client_verify_key,
         ).unwrap()
-=======
-    def _set_password(self, new_password: str) -> SyftError | SyftSuccess:
-        api = APIRegistry.api_for(
-            server_uid=self.syft_server_location,
-            user_verify_key=self.syft_client_verify_key,
-        )
-        if api is None:
-            return SyftError(message=f"You must login to {self.server_uid}")
->>>>>>> fbc11879
 
         client.services.user.update(
             uid=self.id, user_update=UserUpdate(password=new_password)
@@ -249,18 +236,7 @@
             if confirmed_password != new_password:
                 raise UserPasswordMismatchError
 
-<<<<<<< HEAD
         return self._set_password(new_password)
-=======
-    def set_email(self, email: str) -> SyftSuccess | SyftError:
-        # validate email address
-        api = APIRegistry.api_for(
-            server_uid=self.syft_server_location,
-            user_verify_key=self.syft_client_verify_key,
-        )
-        if api is None:
-            return SyftError(message=f"You must login to {self.server_uid}")
->>>>>>> fbc11879
 
     def set_email(self, email: str) -> SyftSuccess:
         try:
@@ -287,38 +263,21 @@
         mock_execution_permission: type[Empty] | bool = Empty,
     ) -> SyftSuccess:
         """Used to update name, institution, website of a user."""
-<<<<<<< HEAD
         try:
             user_update = UserUpdate(
                 name=name,
                 institution=institution,
                 website=website,
                 role=role,
-                mock_execution_permission=mock_execution_permission,
+                mock_execution_permission=mock_execution_permission
             )
         except ValidationError as exc:
             raise UserUpdateError.from_exception(exc, public_message=str(exc))
 
         api = APIRegistry._api_for(
-            node_uid=self.syft_node_location,
+            node_uid=self.syft_server_location,
             user_verify_key=self.syft_client_verify_key,
         ).unwrap()
-=======
-        api = APIRegistry.api_for(
-            server_uid=self.syft_server_location,
-            user_verify_key=self.syft_client_verify_key,
-        )
-        if api is None:
-            return SyftError(message=f"You must login to {self.server_uid}")
-        user_update = UserUpdate(
-            name=name,
-            institution=institution,
-            website=website,
-            role=role,
-            mock_execution_permission=mock_execution_permission,
-        )
-        result = api.services.user.update(uid=self.id, user_update=user_update)
->>>>>>> fbc11879
 
         result = api.services.user.update(uid=self.id, user_update=user_update)
 
