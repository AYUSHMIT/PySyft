--- conflicted
+++ resolved
@@ -1023,30 +1023,18 @@
         return settings
 
     @property
-<<<<<<< HEAD
     def metadata(self) -> NodeMetadata:
-        name = ""
-        organization = ""
-        description = ""
         show_warnings = self.enable_warnings
-=======
-    def metadata(self) -> NodeMetadataV3:
->>>>>>> f6592062
         settings_data = self.settings
         name = settings_data.name
         organization = settings_data.organization
         description = settings_data.description
         show_warnings = settings_data.show_warnings
-<<<<<<< HEAD
-        eager_execution_enabled = settings_data.eager_execution_enabled
-        node_type = self.node_type.value if self.node_type else ""
-        node_side_type = self.node_side_type.value if self.node_side_type else ""
-=======
         node_type = settings_data.node_type.value if settings_data.node_type else ""
         node_side_type = (
             settings_data.node_side_type.value if settings_data.node_side_type else ""
         )
->>>>>>> f6592062
+        eager_execution_enabled = settings_data.eager_execution_enabled
 
         return NodeMetadata(
             name=name,
