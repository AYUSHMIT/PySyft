--- conflicted
+++ resolved
@@ -376,13 +376,11 @@
                 SyftWorkerImageService,
                 SyftWorkerPoolService,
                 SyftImageRegistryService,
-<<<<<<< HEAD
                 APIService,
-=======
                 SyncService,
                 OutputService,
                 UserCodeStatusService,
->>>>>>> ce4ac435
+
             ]
             if services is None
             else services
@@ -982,13 +980,11 @@
                 SyftWorkerImageService,
                 SyftWorkerPoolService,
                 SyftImageRegistryService,
-<<<<<<< HEAD
                 APIService,
-=======
                 SyncService,
                 OutputService,
                 UserCodeStatusService,
->>>>>>> ce4ac435
+
             ]
 
             if OBLV:
