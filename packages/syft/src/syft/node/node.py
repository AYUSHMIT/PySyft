--- conflicted
+++ resolved
@@ -471,11 +471,7 @@
             path = self.get_temp_dir("db")
             file_name: str = f"{self.id}.sqlite"
             if self.dev_mode:
-<<<<<<< HEAD
-                print(f"{store_type}'s SQLite DB path: {path/file_name}.")
-=======
                 logger.debug(f"{store_type}'s SQLite DB path: {path/file_name}")
->>>>>>> 4e3e67bc
             return SQLiteStoreConfig(
                 client_config=SQLiteStoreClientConfig(
                     filename=file_name,
@@ -1815,11 +1811,7 @@
         )
         return default_worker_pool
 
-<<<<<<< HEAD
-    print(f"Creating default worker image with tag='{default_worker_tag}'", end=". ")
-=======
-    logger.info(f"Creating default worker image with tag='{default_worker_tag}'")
->>>>>>> 4e3e67bc
+    logger.info(f"Creating default worker image with tag='{default_worker_tag}'. ")
     # Get/Create a default worker SyftWorkerImage
     default_image = create_default_image(
         credentials=credentials,
@@ -1832,11 +1824,7 @@
         return default_image
 
     if not default_image.is_built:
-<<<<<<< HEAD
-        print(f"Building default worker image with tag={default_worker_tag}", end=". ")
-=======
-        logger.info(f"Building default worker image with tag={default_worker_tag}")
->>>>>>> 4e3e67bc
+        logger.info(f"Building default worker image with tag={default_worker_tag}. ")
         image_build_method = node.get_service_method(SyftWorkerImageService.build)
         # Build the Image for given tag
         result = image_build_method(
@@ -1856,8 +1844,7 @@
         f"name={default_pool_name} "
         f"workers={worker_count} "
         f"image_uid={default_image.id} "
-        f"in_memory={node.in_memory_workers}",
-        end=". ",
+        f"in_memory={node.in_memory_workers}. "
     )
     if default_worker_pool is None:
         worker_to_add_ = worker_count
