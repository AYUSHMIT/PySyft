--- conflicted
+++ resolved
@@ -329,11 +329,8 @@
         background_tasks: bool = False,
         debug: bool = False,
         migrate: bool = False,
-<<<<<<< HEAD
         store_client_config: dict | None = None,
-=======
         from_state_folder: str | Path | None = None,
->>>>>>> 943c5883
     ) -> ServerHandle:
         if from_state_folder is not None:
             with open(f"{from_state_folder}/config.json") as f:
