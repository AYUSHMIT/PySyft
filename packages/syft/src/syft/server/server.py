# future
from __future__ import annotations

# stdlib
from collections import OrderedDict
from collections.abc import Callable
from datetime import MINYEAR
from datetime import datetime
from functools import partial
import hashlib
import json
import logging
import os
from pathlib import Path
import subprocess  # nosec
import sys
from time import sleep
import traceback
from typing import Any
from typing import TypeVar
from typing import cast

# third party
from nacl.signing import SigningKey

# relative
from .. import __version__
from ..abstract_server import AbstractServer
from ..abstract_server import ServerSideType
from ..abstract_server import ServerType
from ..client.api import SignedSyftAPICall
from ..client.api import SyftAPI
from ..client.api import SyftAPICall
from ..client.api import SyftAPIData
from ..client.api import debox_signed_syftapicall_response
from ..client.client import SyftClient
from ..deployment_type import DeploymentType
from ..protocol.data_protocol import PROTOCOL_TYPE
from ..protocol.data_protocol import get_data_protocol
from ..service.action.action_object import Action
from ..service.action.action_object import ActionObject
<<<<<<< HEAD
from ..service.action.action_store import ActionStore
from ..service.action.action_store import DictActionStore
from ..service.action.action_store import PostgreSQLActionStore
from ..service.action.action_store import SQLiteActionStore
=======
>>>>>>> 17315ab6
from ..service.code.user_code_stash import UserCodeStash
from ..service.context import AuthedServiceContext
from ..service.context import ServerServiceContext
from ..service.context import UnauthedServiceContext
from ..service.context import UserLoginCredentials
from ..service.job.job_stash import Job
from ..service.job.job_stash import JobStash
from ..service.job.job_stash import JobStatus
from ..service.job.job_stash import JobType
from ..service.metadata.server_metadata import ServerMetadata
from ..service.network.utils import PeerHealthCheckTask
from ..service.notifier.notifier_service import NotifierService
from ..service.output.output_service import OutputStash
from ..service.queue.base_queue import AbstractMessageHandler
from ..service.queue.base_queue import QueueConsumer
from ..service.queue.base_queue import QueueProducer
from ..service.queue.queue import APICallMessageHandler
from ..service.queue.queue import ConsumerType
from ..service.queue.queue import QueueManager
from ..service.queue.queue_stash import APIEndpointQueueItem
from ..service.queue.queue_stash import ActionQueueItem
from ..service.queue.queue_stash import QueueItem
from ..service.queue.queue_stash import QueueStash
from ..service.queue.zmq_client import QueueConfig
from ..service.queue.zmq_client import ZMQClientConfig
from ..service.queue.zmq_client import ZMQQueueConfig
from ..service.response import SyftError
from ..service.response import SyftSuccess
from ..service.service import AbstractService
from ..service.service import ServiceConfigRegistry
from ..service.service import UserServiceConfigRegistry
from ..service.settings.settings import ServerSettings
from ..service.settings.settings import ServerSettingsUpdate
from ..service.user.user import User
from ..service.user.user import UserCreate
from ..service.user.user import UserView
from ..service.user.user_roles import ServiceRole
from ..service.worker.utils import DEFAULT_WORKER_IMAGE_TAG
from ..service.worker.utils import DEFAULT_WORKER_POOL_NAME
from ..service.worker.utils import create_default_image
from ..service.worker.worker_pool import WorkerPool
from ..service.worker.worker_pool_service import SyftWorkerPoolService
from ..service.worker.worker_pool_stash import SyftWorkerPoolStash
from ..service.worker.worker_stash import WorkerStash
from ..store.blob_storage import BlobStorageConfig
from ..store.blob_storage.on_disk import OnDiskBlobStorageClientConfig
from ..store.blob_storage.on_disk import OnDiskBlobStorageConfig
from ..store.blob_storage.seaweedfs import SeaweedFSBlobDeposit
from ..store.db.sqlite_db import DBConfig
from ..store.db.sqlite_db import SQLiteDBConfig
from ..store.db.sqlite_db import SQLiteDBManager
from ..store.db.stash import ObjectStash
from ..store.document_store import StoreConfig
from ..store.document_store_errors import NotFoundException
from ..store.document_store_errors import StashException
from ..store.linked_obj import LinkedObject
<<<<<<< HEAD
from ..store.postgresql_document_store import PostgreSQLStoreConfig
=======
>>>>>>> 17315ab6
from ..store.sqlite_document_store import SQLiteStoreClientConfig
from ..store.sqlite_document_store import SQLiteStoreConfig
from ..types.datetime import DATETIME_FORMAT
from ..types.errors import SyftException
from ..types.result import Result
from ..types.result import as_result
from ..types.syft_metaclass import Empty
from ..types.syft_object import Context
from ..types.syft_object import PartialSyftObject
from ..types.syft_object import SYFT_OBJECT_VERSION_1
from ..types.syft_object import SyftObject
from ..types.uid import UID
from ..util.experimental_flags import flags
from ..util.telemetry import instrument
from ..util.util import get_dev_mode
from ..util.util import get_env
from ..util.util import get_queue_address
from ..util.util import random_name
from ..util.util import str_to_bool
from ..util.util import thread_ident
from .credentials import SyftSigningKey
from .credentials import SyftVerifyKey
from .service_registry import ServiceRegistry
from .utils import get_named_server_uid
from .utils import get_temp_dir_for_server
from .utils import remove_temp_dir_for_server
from .worker_settings import WorkerSettings

logger = logging.getLogger(__name__)

SyftT = TypeVar("SyftT", bound=SyftObject)

# if user code needs to be serded and its not available we can call this to refresh
# the code for a specific server UID and thread
CODE_RELOADER: dict[int, Callable] = {}


SERVER_PRIVATE_KEY = "SERVER_PRIVATE_KEY"
SERVER_UID = "SERVER_UID"
SERVER_TYPE = "SERVER_TYPE"
SERVER_NAME = "SERVER_NAME"
SERVER_SIDE_TYPE = "SERVER_SIDE_TYPE"

DEFAULT_ROOT_EMAIL = "DEFAULT_ROOT_EMAIL"
DEFAULT_ROOT_USERNAME = "DEFAULT_ROOT_USERNAME"
DEFAULT_ROOT_PASSWORD = "DEFAULT_ROOT_PASSWORD"  # nosec


def get_private_key_env() -> str | None:
    return get_env(SERVER_PRIVATE_KEY)


def get_server_type() -> str | None:
    return get_env(SERVER_TYPE, "datasite")


def get_server_name() -> str | None:
    return get_env(SERVER_NAME, None)


def get_server_side_type() -> str | None:
    return get_env(SERVER_SIDE_TYPE, "high")


def get_server_uid_env() -> str | None:
    return get_env(SERVER_UID)


def get_default_root_email() -> str | None:
    return get_env(DEFAULT_ROOT_EMAIL, "info@openmined.org")


def get_default_root_username() -> str | None:
    return get_env(DEFAULT_ROOT_USERNAME, "Jane Doe")


def get_default_root_password() -> str | None:
    return get_env(DEFAULT_ROOT_PASSWORD, "changethis")  # nosec


def get_enable_warnings() -> bool:
    return str_to_bool(get_env("ENABLE_WARNINGS", "False"))


def get_container_host() -> str | None:
    return get_env("CONTAINER_HOST")


def get_default_worker_image() -> str | None:
    return get_env("DEFAULT_WORKER_POOL_IMAGE")


def get_default_worker_pool_name() -> str | None:
    return get_env("DEFAULT_WORKER_POOL_NAME", DEFAULT_WORKER_POOL_NAME)


def get_default_bucket_name() -> str:
    env = get_env("DEFAULT_BUCKET_NAME")
    server_id = get_server_uid_env() or "syft-bucket"
    return env or server_id or "syft-bucket"


def get_default_worker_pool_count(server: Server) -> int:
    return int(
        get_env(
            "DEFAULT_WORKER_POOL_COUNT", server.queue_config.client_config.n_consumers
        )
    )


def get_default_worker_pool_pod_annotations() -> dict[str, str] | None:
    annotations = get_env("DEFAULT_WORKER_POOL_POD_ANNOTATIONS", "null")
    return json.loads(annotations)


def get_default_worker_pool_pod_labels() -> dict[str, str] | None:
    labels = get_env("DEFAULT_WORKER_POOL_POD_LABELS", "null")
    return json.loads(labels)


def in_kubernetes() -> bool:
    return get_container_host() == "k8s"


def get_venv_packages() -> str:
    try:
        # subprocess call is safe because it uses a fully qualified path and fixed arguments
        result = subprocess.run(
            [sys.executable, "-m", "pip", "list", "--format=freeze"],  # nosec
            capture_output=True,
            check=True,
            text=True,
        )
        return result.stdout
    except subprocess.CalledProcessError as e:
        return f"An error occurred: {e.stderr}"


def get_syft_worker() -> bool:
    return str_to_bool(get_env("SYFT_WORKER", "false"))


def get_k8s_pod_name() -> str | None:
    return get_env("K8S_POD_NAME")


def get_syft_worker_uid() -> str | None:
    is_worker = get_syft_worker()
    pod_name = get_k8s_pod_name()
    uid = get_env("SYFT_WORKER_UID")
    # if uid is empty is a K8S worker, generate a uid from the pod name
    if (not uid) and is_worker and pod_name:
        uid = str(UID.with_seed(pod_name))
    return uid


signing_key_env = get_private_key_env()
server_uid_env = get_server_uid_env()

default_root_email = get_default_root_email()
default_root_username = get_default_root_username()
default_root_password = get_default_root_password()


class AuthServerContextRegistry:
    __server_context_registry__: dict[str, ServerServiceContext] = OrderedDict()

    @classmethod
    def set_server_context(
        cls,
        server_uid: UID | str,
        context: ServerServiceContext,
        user_verify_key: SyftVerifyKey | str,
    ) -> None:
        if isinstance(server_uid, str):
            server_uid = UID.from_string(server_uid)

        if isinstance(user_verify_key, str):
            user_verify_key = SyftVerifyKey.from_string(user_verify_key)

        key = cls._get_key(server_uid=server_uid, user_verify_key=user_verify_key)

        cls.__server_context_registry__[key] = context

    @staticmethod
    def _get_key(server_uid: UID, user_verify_key: SyftVerifyKey) -> str:
        return "-".join(str(x) for x in (server_uid, user_verify_key))

    @classmethod
    def auth_context_for_user(
        cls,
        server_uid: UID,
        user_verify_key: SyftVerifyKey,
    ) -> AuthedServiceContext | None:
        key = cls._get_key(server_uid=server_uid, user_verify_key=user_verify_key)
        return cls.__server_context_registry__.get(key)


def get_external_storage_config(
    store_client_config: dict | None = None,
) -> PostgreSQLStoreConfig | None:
    if not store_client_config:
        store_client_config_json = os.environ.get("SYFT_STORE_CLIENT_CONFIG", "{}")
        try:
            store_client_config = json.loads(store_client_config_json)
        except json.JSONDecodeError as e:
            print(f"Error decoding JSON from 'SYFT_STORE_CLIENT_CONFIG': {e}")
            store_client_config = {}

    if (
        store_client_config
        and "TYPE" in store_client_config
        and store_client_config["TYPE"] == "PostgreSQLStoreConfig"
    ):
        return PostgreSQLStoreConfig.from_dict(store_client_config)

    return None


class Server(AbstractServer):
    signing_key: SyftSigningKey | None
    required_signed_calls: bool = True
    packages: str
    db_config: DBConfig

    def __init__(
        self,
        *,  # Trasterisk
        name: str | None = None,
        id: UID | None = None,
        signing_key: SyftSigningKey | SigningKey | None = None,
        action_store_config: StoreConfig | None = None,
        document_store_config: StoreConfig | None = None,
        db_config: DBConfig | None = None,
        root_email: str | None = default_root_email,
        root_username: str | None = default_root_username,
        root_password: str | None = default_root_password,
        processes: int = 0,
        is_subprocess: bool = False,
        server_type: str | ServerType = ServerType.DATASITE,
        deployment_type: str | DeploymentType = "remote",
        local_db: bool = False,
        reset: bool = False,
        blob_storage_config: BlobStorageConfig | None = None,
        queue_config: QueueConfig | None = None,
        queue_port: int | None = None,
        n_consumers: int = 0,
        create_producer: bool = False,
        thread_workers: bool = False,
        server_side_type: str | ServerSideType = ServerSideType.HIGH_SIDE,
        enable_warnings: bool = False,
        dev_mode: bool = False,
        migrate: bool = False,
        in_memory_workers: bool = True,
        log_level: int | None = None,
        smtp_username: str | None = None,
        smtp_password: str | None = None,
        email_sender: str | None = None,
        smtp_port: int | None = None,
        smtp_host: str | None = None,
        association_request_auto_approval: bool = False,
        background_tasks: bool = False,
        store_client_config: dict | None = None,
        consumer_type: ConsumerType | None = None,
    ):
        # 🟡 TODO 22: change our ENV variable format and default init args to make this
        # less horrible or add some convenience functions
        self.dev_mode = dev_mode or get_dev_mode()
        self.id = UID.from_string(server_uid_env) if server_uid_env else (id or UID())
        self.packages = ""
        self.processes = processes
        self.is_subprocess = is_subprocess
        self.name = name or random_name()
        self.enable_warnings = enable_warnings
        self.in_memory_workers = in_memory_workers
        self.server_type = ServerType(server_type)
        self.server_side_type = ServerSideType(server_side_type)
        self.client_cache: dict = {}
        self.peer_client_cache: dict = {}
        self._settings = None

        if isinstance(server_type, str):
            server_type = ServerType(server_type)

        self.server_type = server_type

        if isinstance(deployment_type, str):
            deployment_type = DeploymentType(deployment_type)
        self.deployment_type = deployment_type

        # do this after we set the deployment type
        self.set_log_level(log_level)

        if isinstance(server_side_type, str):
            server_side_type = ServerSideType(server_side_type)
        self.server_side_type = server_side_type

        skey = None
        if signing_key_env:
            skey = SyftSigningKey.from_string(signing_key_env)
        elif isinstance(signing_key, SigningKey):
            skey = SyftSigningKey(signing_key=signing_key)
        else:
            skey = signing_key
        self.signing_key = skey or SyftSigningKey.generate()

        self.association_request_auto_approval = association_request_auto_approval

        consumer_type = (
            consumer_type or ConsumerType.Thread
            if thread_workers
            else ConsumerType.Process
        )
        self.queue_config = self.create_queue_config(
            n_consumers=n_consumers,
            create_producer=create_producer,
            consumer_type=consumer_type,
            queue_port=queue_port,
            queue_config=queue_config,
        )

        # must call before initializing stores
        if reset:
            self.remove_temp_dir()

<<<<<<< HEAD
        # get from python constructors or env variables
        external_config = get_external_storage_config(store_client_config)
        if external_config:
            document_store_config = external_config
            action_store_config = external_config
        else:
            use_sqlite = local_db or (processes > 0 and not is_subprocess)
            document_store_config = document_store_config or self.get_default_store(
                use_sqlite=use_sqlite,
                store_type="Document Store",
            )
            action_store_config = action_store_config or self.get_default_store(
                use_sqlite=use_sqlite,
                store_type="Action Store",
            )
        self.init_stores(
            action_store_config=action_store_config,
            document_store_config=document_store_config,
        )
=======
        document_store_config = document_store_config or self.get_default_store(
            store_type="Document Store",
        )
        action_store_config = action_store_config or self.get_default_store(
            store_type="Action Store",
        )

        if db_config is None:
            db_config = SQLiteDBConfig(
                filename=f"{self.id}_json.db",
                path=self.get_temp_dir("db"),
            )
            # db_config = PostgresDBConfig(reset=False)

        self.db_config = db_config

        self.init_stores(db_config=self.db_config)
>>>>>>> 17315ab6

        # construct services only after init stores
        self.services: ServiceRegistry = ServiceRegistry.for_server(self)
        self.db.init_tables()
        # self.services.user.stash.init_root_user()
        self.action_store = self.services.action.stash

        create_root_admin(
            name=root_username,
            email=root_email,
            password=root_password,  # nosec
            server=self,
        )

        NotifierService.init_notifier(
            server=self,
            email_password=smtp_password,
            email_username=smtp_username,
            email_sender=email_sender,
            smtp_port=smtp_port,
            smtp_host=smtp_host,
        ).unwrap()

        self.post_init()

        if migrate:
            self.find_and_migrate_data()
        else:
            self.find_and_migrate_data([ServerSettings])

        self.create_initial_settings(admin_email=root_email).unwrap()

        self.init_blob_storage(config=blob_storage_config)

        # Migrate data before any operation on db

        # first migrate, for backwards compatibility
        self.init_queue_manager(queue_config=self.queue_config)

        context = AuthedServiceContext(
            server=self,
            credentials=self.verify_key,
            role=ServiceRole.ADMIN,
        )

        self.peer_health_manager: PeerHealthCheckTask | None = None
        if background_tasks:
            self.run_peer_health_checks(context=context)

        ServerRegistry.set_server_for(self.id, self)

    def set_log_level(self, log_level: int | str | None) -> None:
        def determine_log_level(
            log_level: str | int | None, default: int
        ) -> int | None:
            if log_level is None:
                return default
            if isinstance(log_level, str):
                level = logging.getLevelName(log_level.upper())
                if isinstance(level, str) and level.startswith("Level "):
                    level = logging.INFO  # defaults to info otherwise
                return level  # type: ignore
            return log_level

        default = logging.CRITICAL
        if self.deployment_type == DeploymentType.PYTHON:
            default = logging.CRITICAL
        elif self.dev_mode:  # if real deployment and dev mode
            default = logging.INFO

        self.log_level = determine_log_level(log_level, default)

        logging.getLogger().setLevel(self.log_level)

        if log_level == logging.DEBUG:
            # only do this if specifically set, very noisy
            logging.getLogger("uvicorn").setLevel(logging.DEBUG)
            logging.getLogger("uvicorn.access").setLevel(logging.DEBUG)
        else:
            logging.getLogger("uvicorn").setLevel(logging.CRITICAL)
            logging.getLogger("uvicorn.access").setLevel(logging.CRITICAL)

    @property
    def runs_in_docker(self) -> bool:
        path = "/proc/self/cgroup"
        return (
            os.path.exists("/.dockerenv")
            or os.path.isfile(path)
            and any("docker" in line for line in open(path))
        )

    def get_default_store(self, store_type: str) -> StoreConfig:
        path = self.get_temp_dir("db")
        file_name: str = f"{self.id}.sqlite"
        if self.dev_mode:
            # leave this until the logger shows this in the notebook
            print(f"{store_type}'s SQLite DB path: {path/file_name}")
            logger.debug(f"{store_type}'s SQLite DB path: {path/file_name}")
        return SQLiteStoreConfig(
            client_config=SQLiteStoreClientConfig(
                filename=file_name,
                path=path,
            )
        )

    def init_blob_storage(self, config: BlobStorageConfig | None = None) -> None:
        if config is None:
            client_config = OnDiskBlobStorageClientConfig(
                base_directory=self.get_temp_dir("blob")
            )
            config_ = OnDiskBlobStorageConfig(
                client_config=client_config,
                min_blob_size=os.getenv("MIN_SIZE_BLOB_STORAGE_MB", 1),
            )
        else:
            config_ = config
        self.blob_store_config = config_
        self.blob_storage_client = config_.client_type(config=config_.client_config)

        # relative
        from ..store.blob_storage.seaweedfs import SeaweedFSConfig

        if isinstance(config, SeaweedFSConfig) and self.signing_key:
            remote_profiles = self.services.blob_storage.remote_profile_stash.get_all(
                credentials=self.signing_key.verify_key, has_permission=True
            ).unwrap()
            for remote_profile in remote_profiles:
                self.blob_store_config.client_config.remote_profiles[
                    remote_profile.profile_name
                ] = remote_profile

        if self.dev_mode:
            if isinstance(self.blob_store_config, OnDiskBlobStorageConfig):
                logger.debug(
                    f"Using on-disk blob storage with path: "
                    f"{self.blob_store_config.client_config.base_directory}",
                )
            logger.debug(
                f"Minimum object size to be saved to the blob storage: "
                f"{self.blob_store_config.min_blob_size} (MB)."
            )

    def run_peer_health_checks(self, context: AuthedServiceContext) -> None:
        self.peer_health_manager = PeerHealthCheckTask()
        self.peer_health_manager.run(context=context)

    def stop(self) -> None:
        if self.peer_health_manager is not None:
            self.peer_health_manager.stop()

        for consumer_list in self.queue_manager.consumers.values():
            for c in consumer_list:
                c.close()
        for p in self.queue_manager.producers.values():
            p.close()

        self.queue_manager.producers.clear()
        self.queue_manager.consumers.clear()

        ServerRegistry.remove_server(self.id)

    def close(self) -> None:
        self.stop()

    def cleanup(self) -> None:
        self.stop()
        self.remove_temp_dir()

    def create_queue_config(
        self,
        n_consumers: int,
        create_producer: bool,
        consumer_type: ConsumerType,
        queue_port: int | None,
        queue_config: QueueConfig | None,
    ) -> QueueConfig:
        if queue_config:
            queue_config_ = queue_config
        elif queue_port is not None or n_consumers > 0 or create_producer:
            if not create_producer and queue_port is None:
                logger.warn("No queue port defined to bind consumers.")

            queue_config_ = ZMQQueueConfig(
                client_config=ZMQClientConfig(
                    create_producer=create_producer,
                    queue_port=queue_port,
                    n_consumers=n_consumers,
                ),
                consumer_type=consumer_type,
            )
        else:
            queue_config_ = ZMQQueueConfig()

        return queue_config_

    def init_queue_manager(self, queue_config: QueueConfig) -> None:
        MessageHandlers = [APICallMessageHandler]
        if self.is_subprocess:
            return None

        self.queue_manager = QueueManager(config=queue_config)
        for message_handler in MessageHandlers:
            queue_name = message_handler.queue_name
            # client config
            if getattr(queue_config.client_config, "create_producer", True):
                context = AuthedServiceContext(
                    server=self,
                    credentials=self.verify_key,
                    role=ServiceRole.ADMIN,
                )
                producer: QueueProducer = self.queue_manager.create_producer(
                    queue_name=queue_name,
                    queue_stash=self.queue_stash,
                    context=context,
                    worker_stash=self.worker_stash,
                )
                producer.run()

                address = producer.address
            else:
                port = queue_config.client_config.queue_port
                if port is not None:
                    address = get_queue_address(port)
                else:
                    address = None

            if address is None and queue_config.client_config.n_consumers > 0:
                raise ValueError("address unknown for consumers")

            service_name = queue_config.client_config.consumer_service

            if not service_name:
                # Create consumers for default worker pool
                create_default_worker_pool(self)
            else:
                # Create consumer for given worker pool
                syft_worker_uid = get_syft_worker_uid()
                logger.info(
                    f"Running as consumer with uid={syft_worker_uid} service={service_name}"
                )

                if syft_worker_uid:
                    self.add_consumer_for_service(
                        service_name=service_name,
                        syft_worker_id=UID(syft_worker_uid),
                        address=address,
                        message_handler=message_handler,
                    )

            if self.in_memory_workers:
                self.start_in_memory_workers(
                    address=address, message_handler=message_handler
                )

    def start_in_memory_workers(
        self, address: str, message_handler: type[AbstractMessageHandler]
    ) -> None:
        """Starts in-memory workers for the server."""

        worker_pools = self.pool_stash.get_all(credentials=self.verify_key).unwrap()
        for worker_pool in worker_pools:  # type: ignore
            # Skip the default worker pool
            if worker_pool.name == DEFAULT_WORKER_POOL_NAME:
                continue

            # Create consumers for each worker pool
            for linked_worker in worker_pool.worker_list:
                self.add_consumer_for_service(
                    service_name=worker_pool.name,
                    syft_worker_id=linked_worker.object_uid,
                    address=address,
                    message_handler=message_handler,
                )

    def add_consumer_for_service(
        self,
        service_name: str,
        syft_worker_id: UID,
        address: str,
        message_handler: type[AbstractMessageHandler] = APICallMessageHandler,
    ) -> None:
        consumer: QueueConsumer = self.queue_manager.create_consumer(
            message_handler,
            address=address,
            service_name=service_name,
            worker_stash=self.worker_stash,  # type: ignore
            syft_worker_id=syft_worker_id,
        )
        consumer.run()

    def remove_consumer_with_id(self, syft_worker_id: UID) -> None:
        for consumers in self.queue_manager.consumers.values():
            # Grab the list of consumers for the given queue
            consumer_to_pop = None
            for consumer_idx, consumer in enumerate(consumers):
                if consumer.syft_worker_id == syft_worker_id:
                    consumer.close()
                    consumer_to_pop = consumer_idx
                    break
            if consumer_to_pop is not None:
                consumers.pop(consumer_to_pop)

    @classmethod
    def named(
        cls: type[Server],
        *,  # Trasterisk
        name: str,
        processes: int = 0,
        reset: bool = False,
        local_db: bool = False,
        server_type: str | ServerType = ServerType.DATASITE,
        server_side_type: str | ServerSideType = ServerSideType.HIGH_SIDE,
        deployment_type: str | DeploymentType = "remote",
        enable_warnings: bool = False,
        n_consumers: int = 0,
        thread_workers: bool = False,
        create_producer: bool = False,
        queue_port: int | None = None,
        dev_mode: bool = False,
        migrate: bool = False,
        in_memory_workers: bool = True,
        association_request_auto_approval: bool = False,
        background_tasks: bool = False,
        store_client_config: dict | None = None,
        consumer_type: ConsumerType | None = None,
    ) -> Server:
        uid = get_named_server_uid(name)
        name_hash = hashlib.sha256(name.encode("utf8")).digest()
        key = SyftSigningKey(signing_key=SigningKey(name_hash))
        blob_storage_config = None

        server_type = ServerType(server_type)
        server_side_type = ServerSideType(server_side_type)

        return cls(
            name=name,
            id=uid,
            signing_key=key,
            processes=processes,
            local_db=local_db,
            server_type=server_type,
            server_side_type=server_side_type,
            deployment_type=deployment_type,
            enable_warnings=enable_warnings,
            blob_storage_config=blob_storage_config,
            queue_port=queue_port,
            n_consumers=n_consumers,
            thread_workers=thread_workers,
            create_producer=create_producer,
            dev_mode=dev_mode,
            migrate=migrate,
            in_memory_workers=in_memory_workers,
            reset=reset,
            association_request_auto_approval=association_request_auto_approval,
            background_tasks=background_tasks,
            store_client_config=store_client_config,
            consumer_type=consumer_type,
        )

    def is_root(self, credentials: SyftVerifyKey) -> bool:
        return credentials == self.verify_key

    @property
    def root_client(self) -> SyftClient:
        # relative
        from ..client.client import PythonConnection

        connection = PythonConnection(server=self)
        client_type = connection.get_client_type().unwrap()
        root_client = client_type(connection=connection, credentials=self.signing_key)

        if root_client.api.refresh_api_callback is not None:
            root_client.api.refresh_api_callback()

        return root_client

    def _find_klasses_pending_for_migration(
        self, object_types: list[SyftObject]
    ) -> list[SyftObject]:
        context = AuthedServiceContext(
            server=self,
            credentials=self.verify_key,
            role=ServiceRole.ADMIN,
        )
        migration_state_service = self.services.migration

        klasses_to_be_migrated = []

        for object_type in object_types:
            canonical_name = object_type.__canonical_name__
            object_version = object_type.__version__

            try:
                migration_state = migration_state_service.get_state(
                    context, canonical_name
                ).unwrap()
                if migration_state.current_version != migration_state.latest_version:
                    klasses_to_be_migrated.append(object_type)
            except NotFoundException:
                migration_state_service.register_migration_state(
                    context,
                    current_version=object_version,
                    canonical_name=canonical_name,
                )

        return klasses_to_be_migrated

    def find_and_migrate_data(
        self, document_store_object_types: list[type[SyftObject]] | None = None
    ) -> None:
        context = AuthedServiceContext(
            server=self,
            credentials=self.verify_key,
            role=ServiceRole.ADMIN,
        )
        return self.services.migration.migrate_data(
            context, document_store_object_types
        )

    @property
    def guest_client(self) -> SyftClient:
        return self.get_guest_client()

    @property
    def current_protocol(self) -> str | int:
        data_protocol = get_data_protocol()
        return data_protocol.latest_version

    def get_guest_client(self, verbose: bool = True) -> SyftClient:
        # relative
        from ..client.client import PythonConnection

        connection = PythonConnection(server=self)
        if verbose and self.server_side_type:
            message: str = (
                f"Logged into <{self.name}: {self.server_side_type.value.capitalize()} "
            )
            if self.server_type:
                message += f"side {self.server_type.value.capitalize()} > as GUEST"
            logger.debug(message)

        client_type = connection.get_client_type().unwrap()

        guest_client = client_type(
            connection=connection, credentials=SyftSigningKey.generate()
        )
        if guest_client.api.refresh_api_callback is not None:
            guest_client.api.refresh_api_callback()
        return guest_client

    def __repr__(self) -> str:
        service_string = ""
        if not self.is_subprocess:
            services = [
                service.__class__.__name__ for service in self.initialized_services
            ]
            service_string = ", ".join(sorted(services))
            service_string = f"\n\nServices:\n{service_string}"
        return f"{type(self).__name__}: {self.name} - {self.id} - {self.server_type}{service_string}"

    def post_init(self) -> None:
        context = AuthedServiceContext(
            server=self, credentials=self.verify_key, role=ServiceRole.ADMIN
        )
        AuthServerContextRegistry.set_server_context(
            server_uid=self.id, user_verify_key=self.verify_key, context=context
        )

        if "usercodeservice" in self.service_path_map:
            self.services.user_code.load_user_code(context=context)

        def reload_user_code() -> None:
            self.services.user_code.load_user_code(context=context)

        ti = thread_ident()
        if ti is not None:
            CODE_RELOADER[ti] = reload_user_code

<<<<<<< HEAD
    def init_stores(
        self,
        document_store_config: StoreConfig,
        action_store_config: StoreConfig,
    ) -> None:
        logger.info(f"Document store config: {document_store_config}")
        logger.info(f"Action store config: {action_store_config}")
        self.document_store_config = document_store_config
        self.document_store = document_store_config.store_type(
=======
    def init_stores(self, db_config: DBConfig) -> None:
        self.db = SQLiteDBManager(
            config=db_config,
>>>>>>> 17315ab6
            server_uid=self.id,
            root_verify_key=self.verify_key,
        )

<<<<<<< HEAD
        if isinstance(action_store_config, SQLiteStoreConfig):
            self.action_store: ActionStore = SQLiteActionStore(
                server_uid=self.id,
                store_config=action_store_config,
                root_verify_key=self.verify_key,
                document_store=self.document_store,
            )
        elif isinstance(action_store_config, PostgreSQLStoreConfig):
            self.action_store = PostgreSQLActionStore(
                server_uid=self.id,
                store_config=action_store_config,
                root_verify_key=self.verify_key,
                document_store=self.document_store,
            )
        else:
            self.action_store = DictActionStore(
                server_uid=self.id,
                root_verify_key=self.verify_key,
                document_store=self.document_store,
            )

        self.action_store_config = action_store_config
        self.queue_stash = QueueStash(store=self.document_store)
=======
        self.queue_stash = QueueStash(store=self.db)
>>>>>>> 17315ab6

    @property
    def job_stash(self) -> JobStash:
        return self.services.job.stash

    @property
    def output_stash(self) -> OutputStash:
        return self.services.output.stash

    @property
    def worker_stash(self) -> WorkerStash:
        return self.services.worker.stash

    @property
    def service_path_map(self) -> dict[str, AbstractService]:
        return self.services.service_path_map

    @property
    def initialized_services(self) -> list[AbstractService]:
        return self.services.services

    def get_service_method(self, path_or_func: str | Callable) -> Callable:
        if callable(path_or_func):
            path_or_func = path_or_func.__qualname__
        return self._get_service_method_from_path(path_or_func)

    def get_service(self, path_or_func: str | Callable) -> AbstractService:
        return self.services.get_service(path_or_func)

    @as_result(ValueError)
    def get_stash(self, object_type: SyftT) -> ObjectStash[SyftT]:
        if object_type not in self.services.stashes:
            raise ValueError(f"Stash for {object_type} not found.")
        return self.services.stashes[object_type]

    def _get_service_method_from_path(self, path: str) -> Callable:
        path_list = path.split(".")
        method_name = path_list.pop()
        service_obj = self.services._get_service_from_path(path=path)

        return getattr(service_obj, method_name)

    def get_temp_dir(self, dir_name: str = "") -> Path:
        """
        Get a temporary directory unique to the server.
        Provide all dbs, blob dirs, and locks using this directory.
        """
        return get_temp_dir_for_server(self.id, dir_name)

    def remove_temp_dir(self) -> None:
        """
        Remove the temporary directory for this server.
        """
        remove_temp_dir_for_server(self.id)

    def update_self(self, settings: ServerSettings) -> None:
        updateable_attrs = (
            ServerSettingsUpdate.model_fields.keys()
            - PartialSyftObject.model_fields.keys()
        )
        for attr_name in updateable_attrs:
            attr = getattr(settings, attr_name)
            if attr is not Empty:
                setattr(self, attr_name, attr)

    # NOTE: Some workflows currently expect the settings to be available,
    # even though they might not be defined yet. Because of this, we need to check
    # if the settings table is already defined. This function is basically a copy
    # of the settings property but ignoring stash error in case settings doesn't exist yet.
    # it should be removed once the settings are refactored and the inconsistencies between
    # settings and services are resolved.
    def get_settings(self) -> ServerSettings | None:
        if self._settings:
            return self._settings
        if self.signing_key is None:
            raise ValueError(f"{self} has no signing key")

        settings_stash = self.services.settings.stash

        try:
            settings = settings_stash.get_all(self.signing_key.verify_key).unwrap()

            if len(settings) > 0:
                setting = settings[0]
                self.update_self(setting)
                self._settings = setting
                return setting
            else:
                return None

        except SyftException:
            return None

    @property
    def settings(self) -> ServerSettings:
        if self.signing_key is None:
            raise ValueError(f"{self} has no signing key")

        settings_stash = self.services.settings.stash
        error_msg = f"Cannot get server settings for '{self.name}'"

        all_settings = settings_stash.get_all(self.signing_key.verify_key).unwrap(
            public_message=error_msg
        )

        if len(all_settings) == 0:
            raise SyftException(public_message=error_msg)

        settings = all_settings[0]
        self.update_self(settings)
        return settings

    @property
    def metadata(self) -> ServerMetadata:
        show_warnings = self.enable_warnings
        settings_data = self.settings
        name = settings_data.name
        organization = settings_data.organization
        description = settings_data.description
        show_warnings = settings_data.show_warnings
        server_type = (
            settings_data.server_type.value if settings_data.server_type else ""
        )
        server_side_type = (
            settings_data.server_side_type.value
            if settings_data.server_side_type
            else ""
        )
        eager_execution_enabled = settings_data.eager_execution_enabled

        return ServerMetadata(
            name=name,
            id=self.id,
            verify_key=self.verify_key,
            highest_version=SYFT_OBJECT_VERSION_1,
            lowest_version=SYFT_OBJECT_VERSION_1,
            syft_version=__version__,
            description=description,
            organization=organization,
            server_type=server_type,
            server_side_type=server_side_type,
            show_warnings=show_warnings,
            eager_execution_enabled=eager_execution_enabled,
            min_size_blob_storage_mb=self.blob_store_config.min_blob_size,
        )

    @property
    def icon(self) -> str:
        return "🦾"

    @property
    def verify_key(self) -> SyftVerifyKey:
        if self.signing_key is None:
            raise ValueError(f"{self} has no signing key")
        return self.signing_key.verify_key

    def __hash__(self) -> int:
        return hash(self.id)

    def __eq__(self, other: Any) -> bool:
        if not isinstance(other, type(self)):
            return False

        if self.id != other.id:
            return False

        return True

    def await_future(self, credentials: SyftVerifyKey, uid: UID) -> QueueItem:
        # stdlib

        # relative
        from ..service.queue.queue import Status

        while True:
            result = self.queue_stash.pop_on_complete(credentials, uid).unwrap()
            if result.status == Status.COMPLETED:
                return result
            sleep(0.1)

    @instrument
    def resolve_future(self, credentials: SyftVerifyKey, uid: UID) -> QueueItem:
        queue_obj = self.queue_stash.pop_on_complete(credentials, uid).unwrap()
        queue_obj._set_obj_location_(
            server_uid=self.id,
            credentials=credentials,
        )
        return queue_obj

    @instrument
    def forward_message(
        self, api_call: SyftAPICall | SignedSyftAPICall
    ) -> Result | QueueItem | SyftObject | Any:
        server_uid = api_call.message.server_uid
        if "networkservice" not in self.service_path_map:
            raise SyftException(
                public_message=(
                    "Server has no network service so we can't "
                    f"forward this message to {server_uid}"
                )
            )

        client = None
        peer = self.services.network.stash.get_by_uid(
            self.verify_key, server_uid
        ).unwrap()

        # Since we have several routes to a peer
        # we need to cache the client for a given server_uid along with the route
        peer_cache_key = hash(server_uid) + hash(peer.pick_highest_priority_route())
        if peer_cache_key in self.peer_client_cache:
            client = self.peer_client_cache[peer_cache_key]
        else:
            context = AuthedServiceContext(
                server=self, credentials=api_call.credentials
            )

            client = peer.client_with_context(context=context).unwrap(
                public_message=f"Failed to create remote client for peer: {peer.id}"
            )
            self.peer_client_cache[peer_cache_key] = client

        if client:
            message: SyftAPICall = api_call.message
            if message.path == "metadata":
                result = client.metadata
            elif message.path == "login":
                result = client.connection.login(**message.kwargs)
            elif message.path == "register":
                result = client.connection.register(**message.kwargs)
            elif message.path == "api":
                result = client.connection.get_api(**message.kwargs)
            else:
                signed_result = client.connection.make_call(api_call)
                result = debox_signed_syftapicall_response(
                    signed_result=signed_result
                ).unwrap()

                # relative
                from ..store.blob_storage import BlobRetrievalByURL

                if isinstance(result, BlobRetrievalByURL | SeaweedFSBlobDeposit):
                    result.proxy_server_uid = peer.id

            return result

        raise SyftException(public_message=(f"Server has no route to {server_uid}"))

    def get_role_for_credentials(self, credentials: SyftVerifyKey) -> ServiceRole:
        return self.services.user.get_role_for_credentials(
            credentials=credentials
        ).unwrap()

    @instrument
    def handle_api_call(
        self,
        api_call: SyftAPICall | SignedSyftAPICall,
        job_id: UID | None = None,
        check_call_location: bool = True,
    ) -> SignedSyftAPICall:
        # Get the result
        result = self.handle_api_call_with_unsigned_result(
            api_call, job_id=job_id, check_call_location=check_call_location
        )
        # Sign the result
        signed_result = SyftAPIData(data=result).sign(self.signing_key)

        return signed_result

    def handle_api_call_with_unsigned_result(
        self,
        api_call: SyftAPICall | SignedSyftAPICall,
        job_id: UID | None = None,
        check_call_location: bool = True,
    ) -> Result | QueueItem | SyftObject | SyftError:
        if self.required_signed_calls and isinstance(api_call, SyftAPICall):
            raise SyftException(
                public_message=f"You sent a {type(api_call)}. This server requires SignedSyftAPICall."
            )
        else:
            if not api_call.is_valid:
                raise SyftException(public_message="Your message signature is invalid")

        if api_call.message.server_uid != self.id and check_call_location:
            return self.forward_message(api_call=api_call)

        if api_call.message.path == "queue":
            return self.resolve_future(
                credentials=api_call.credentials, uid=api_call.message.kwargs["uid"]
            )

        if api_call.message.path == "metadata":
            return self.metadata

        result = None
        is_blocking = api_call.message.blocking

        credentials: SyftVerifyKey = api_call.credentials
        role = self.get_role_for_credentials(credentials=credentials)
        context = AuthedServiceContext(
            server=self,
            credentials=credentials,
            role=role,
            job_id=job_id,
            is_blocking_api_call=is_blocking,
        )

        if is_blocking or self.is_subprocess:
            api_call = api_call.message

            role = self.get_role_for_credentials(credentials=credentials)
            settings = self.get_settings()
            # TODO: This instance check should be removed once we can ensure that
            # self.settings will always return a ServerSettings object.
            if (
                settings is not None
                and isinstance(settings, ServerSettings)
                and not settings.allow_guest_sessions
                and role == ServiceRole.GUEST
            ):
                raise SyftException(
                    public_message="Server doesn't allow guest sessions."
                )
            context = AuthedServiceContext(
                server=self,
                credentials=credentials,
                role=role,
                job_id=job_id,
                is_blocking_api_call=is_blocking,
            )

            AuthServerContextRegistry.set_server_context(self.id, context, credentials)

            user_config_registry = UserServiceConfigRegistry.from_role(role)

            if api_call.path not in user_config_registry:
                if ServiceConfigRegistry.path_exists(api_call.path):
                    raise SyftException(
                        public_message=f"As a `{role}`, "
                        f"you have no access to: {api_call.path}"
                    )
                else:
                    raise SyftException(
                        public_message=f"API call not in registered services: {api_call.path}"
                    )

            _private_api_path = user_config_registry.private_path_for(api_call.path)
            method = self.get_service_method(_private_api_path)
            try:
                logger.info(f"API Call: {api_call}")

                result = method(context, *api_call.args, **api_call.kwargs)

                if isinstance(result, SyftError):
                    raise TypeError(
                        "Don't return a SyftError, raise SyftException instead"
                    )
                if not isinstance(result, SyftSuccess):
                    result = SyftSuccess(message="", value=result)
                result.add_warnings_from_context(context)
                tb = None
            except Exception as e:
                include_traceback = (
                    self.dev_mode or role.value >= ServiceRole.DATA_OWNER.value
                )
                result = SyftError.from_exception(
                    context=context, exc=e, include_traceback=include_traceback
                )
                if not include_traceback:
                    # then at least log it server side
                    if isinstance(e, SyftException):
                        tb = e.get_tb(context, overwrite_permission=True)
                    else:
                        tb = traceback.format_exc()
                    logger.debug(
                        f"Exception (hidden from DS) happened on the server side:\n{tb}"
                    )
        else:
            try:
                return self.add_api_call_to_queue(api_call)
            except SyftException as e:
                return SyftError.from_exception(context=context, exc=e)
            except Exception:
                result = SyftError(
                    message=f"Exception calling {api_call.path}. {traceback.format_exc()}"
                )
                tb = traceback.format_exc()
            if (
                isinstance(result, SyftError)
                and role.value < ServiceRole.DATA_OWNER.value
            ):
                print(f"Exception (hidden from DS) happened on the server side:\n{tb}")
        return result

    def add_api_endpoint_execution_to_queue(
        self,
        credentials: SyftVerifyKey,
        method: str,
        path: str,
        log_id: UID,
        *args: Any,
        worker_pool: str | None = None,
        **kwargs: Any,
    ) -> Job:
        job_id = UID()
        task_uid = UID()
        worker_settings = WorkerSettings.from_server(server=self)

        if worker_pool is None:
            worker_pool = self.get_default_worker_pool().unwrap()
        else:
            worker_pool = self.get_worker_pool_by_name(worker_pool).unwrap()

        # Create a Worker pool reference object
        worker_pool_ref = LinkedObject.from_obj(
            worker_pool,
            service_type=SyftWorkerPoolService,
            server_uid=self.id,
        )
        queue_item = APIEndpointQueueItem(
            id=task_uid,
            method=method,
            server_uid=self.id,
            syft_client_verify_key=credentials,
            syft_server_location=self.id,
            job_id=job_id,
            worker_settings=worker_settings,
            args=args,
            kwargs={"path": path, "log_id": log_id, **kwargs},
            has_execute_permissions=True,
            worker_pool=worker_pool_ref,  # set worker pool reference as part of queue item
        )

        action = Action.from_api_endpoint_execution()
        return self.add_queueitem_to_queue(
            queue_item=queue_item,
            credentials=credentials,
            action=action,
            job_type=JobType.TWINAPIJOB,
        ).unwrap()

    def get_worker_pool_ref_by_name(
        self, credentials: SyftVerifyKey, worker_pool_name: str | None = None
    ) -> LinkedObject:
        # If worker pool id is not set, then use default worker pool
        # Else, get the worker pool for given uid
        if worker_pool_name is None:
            worker_pool = self.get_default_worker_pool().unwrap()
        else:
            worker_pool = self.pool_stash.get_by_name(
                credentials, worker_pool_name
            ).unwrap()

        # Create a Worker pool reference object
        worker_pool_ref = LinkedObject.from_obj(
            worker_pool,
            service_type=SyftWorkerPoolService,
            server_uid=self.id,
        )
        return worker_pool_ref

    @instrument
    @as_result(SyftException)
    def add_action_to_queue(
        self,
        action: Action,
        credentials: SyftVerifyKey,
        parent_job_id: UID | None = None,
        has_execute_permissions: bool = False,
        worker_pool_name: str | None = None,
    ) -> Job:
        job_id = UID()
        task_uid = UID()
        worker_settings = WorkerSettings.from_server(server=self)

        # Extract worker pool id from user code
        if action.user_code_id is not None:
            user_code = self.user_code_stash.get_by_uid(
                credentials=credentials, uid=action.user_code_id
            ).unwrap()
            if user_code is not None:
                worker_pool_name = user_code.worker_pool_name

        worker_pool_ref = self.get_worker_pool_ref_by_name(
            credentials, worker_pool_name
        )
        queue_item = ActionQueueItem(
            id=task_uid,
            server_uid=self.id,
            syft_client_verify_key=credentials,
            syft_server_location=self.id,
            job_id=job_id,
            worker_settings=worker_settings,
            args=[],
            kwargs={"action": action},
            has_execute_permissions=has_execute_permissions,
            worker_pool=worker_pool_ref,  # set worker pool reference as part of queue item
        )
        user_id = self.services.user.get_user_id_for_credentials(credentials).unwrap()

        return self.add_queueitem_to_queue(
            queue_item=queue_item,
            credentials=credentials,
            action=action,
            parent_job_id=parent_job_id,
            user_id=user_id,
        ).unwrap()

    @instrument
    @as_result(SyftException)
    def add_queueitem_to_queue(
        self,
        *,
        queue_item: QueueItem,
        credentials: SyftVerifyKey,
        action: Action | None = None,
        parent_job_id: UID | None = None,
        user_id: UID | None = None,
        log_id: UID | None = None,
        job_type: JobType = JobType.JOB,
    ) -> Job:
        if log_id is None:
            log_id = UID()
        role = self.get_role_for_credentials(credentials=credentials)
        context = AuthedServiceContext(server=self, credentials=credentials, role=role)

        result_obj = ActionObject.empty()
        if action is not None:
            result_obj = ActionObject.obj_not_ready(
                id=action.result_id,
                syft_server_location=self.id,
                syft_client_verify_key=credentials,
            )
            result_obj.id = action.result_id
            result_obj.syft_resolved = False
            result_obj.syft_server_location = self.id
            result_obj.syft_client_verify_key = credentials

            if not self.services.action.stash.exists(
                credentials=credentials, uid=action.result_id
            ):
                self.services.action.set_result_to_store(
                    result_action_object=result_obj,
                    context=context,
                ).unwrap()

        job = Job(
            id=queue_item.job_id,
            result=result_obj,
            server_uid=self.id,
            syft_client_verify_key=credentials,
            syft_server_location=self.id,
            log_id=log_id,
            parent_job_id=parent_job_id,
            action=action,
            requested_by=user_id,
            job_type=job_type,
            endpoint=queue_item.kwargs.get("path", None),
        )

        # 🟡 TODO 36: Needs distributed lock
        self.job_stash.set(credentials, job).unwrap()
        self.queue_stash.set_placeholder(credentials, queue_item).unwrap()

        self.services.log.add(context, log_id, queue_item.job_id)

        return job

    def _sort_jobs(self, jobs: list[Job]) -> list[Job]:
        job_datetimes = {}
        for job in jobs:
            try:
                d = datetime.strptime(job.creation_time, DATETIME_FORMAT)
            except Exception:
                d = datetime(MINYEAR, 1, 1)
            job_datetimes[job.id] = d

        jobs.sort(
            key=lambda job: (job.status != JobStatus.COMPLETED, job_datetimes[job.id]),
            reverse=True,
        )

        return jobs

    @as_result(SyftException)
    def _get_existing_user_code_jobs(
        self, context: AuthedServiceContext, user_code_id: UID
    ) -> list[Job]:
        jobs = self.services.job.get_by_user_code_id(
            context=context, user_code_id=user_code_id
        )
        return self._sort_jobs(jobs)

    def _is_usercode_call_on_owned_kwargs(
        self,
        context: AuthedServiceContext,
        api_call: SyftAPICall,
        user_code_id: UID,
    ) -> bool:
        if api_call.path != "code.call":
            return False
        return self.services.user_code.is_execution_on_owned_args(
            context, user_code_id, api_call.kwargs
        )

    @instrument
    def add_api_call_to_queue(
        self, api_call: SyftAPICall, parent_job_id: UID | None = None
    ) -> SyftSuccess:
        unsigned_call = api_call
        if isinstance(api_call, SignedSyftAPICall):
            unsigned_call = api_call.message

        credentials = api_call.credentials
        context = AuthedServiceContext(
            server=self,
            credentials=credentials,
            role=self.get_role_for_credentials(credentials=credentials),
        )

        is_user_code = unsigned_call.path == "code.call"

        service_str, method_str = unsigned_call.path.split(".")

        action = None
        if is_user_code:
            action = Action.from_api_call(unsigned_call)
            user_code_id = action.user_code_id

            user = self.services.user.get_current_user(context)
            user = cast(UserView, user)

            is_execution_on_owned_kwargs_allowed = (
                user.mock_execution_permission or context.role == ServiceRole.ADMIN
            )
            is_usercode_call_on_owned_kwargs = self._is_usercode_call_on_owned_kwargs(
                context, unsigned_call, user_code_id
            )
            # Low side does not execute jobs, unless this is a mock execution
            if (
                not is_usercode_call_on_owned_kwargs
                and self.server_side_type == ServerSideType.LOW_SIDE
            ):
                try:
                    existing_jobs = self._get_existing_user_code_jobs(
                        context, user_code_id
                    ).unwrap()

                    if len(existing_jobs) > 0:
                        # relative
                        from ..util.util import prompt_warning_message

                        prompt_warning_message(
                            "There are existing jobs for this user code, returning the latest one"
                        )
                        return SyftSuccess(
                            message="Found multiple existing jobs, got last",
                            value=existing_jobs[-1],
                        )
                    else:
                        raise SyftException(
                            public_message="Please wait for the admin to allow the execution of this code"
                        )
                except Exception as e:
                    raise SyftException.from_exception(e)
            elif (
                is_usercode_call_on_owned_kwargs
                and not is_execution_on_owned_kwargs_allowed
            ):
                raise SyftException(
                    public_message="You do not have the permissions for mock execution, please contact the admin"
                )

            job = self.add_action_to_queue(
                action, api_call.credentials, parent_job_id=parent_job_id
            ).unwrap()

            return SyftSuccess(message="Succesfully queued job", value=job)

        else:
            worker_settings = WorkerSettings.from_server(server=self)
            worker_pool_ref = self.get_worker_pool_ref_by_name(credentials=credentials)
            queue_item = QueueItem(
                id=UID(),
                server_uid=self.id,
                syft_client_verify_key=api_call.credentials,
                syft_server_location=self.id,
                job_id=UID(),
                worker_settings=worker_settings,
                service=service_str,
                method=method_str,
                args=unsigned_call.args,
                kwargs=unsigned_call.kwargs,
                worker_pool=worker_pool_ref,
            )
            return self.add_queueitem_to_queue(
                queue_item=queue_item,
                credentials=api_call.credentials,
                action=None,
                parent_job_id=parent_job_id,
            ).unwrap()

    @property
    def pool_stash(self) -> SyftWorkerPoolStash:
        return self.services.syft_worker_pool.stash

    @property
    def user_code_stash(self) -> UserCodeStash:
        return self.services.user_code.stash

    @as_result(NotFoundException)
    def get_default_worker_pool(self) -> WorkerPool | None:
        return self.pool_stash.get_by_name(
            credentials=self.verify_key,
            pool_name=self.settings.default_worker_pool,
        ).unwrap()

    @as_result(NotFoundException)
    def get_worker_pool_by_name(self, name: str) -> WorkerPool:
        return self.pool_stash.get_by_name(
            credentials=self.verify_key, pool_name=name
        ).unwrap()

    @instrument
    def get_api(
        self,
        for_user: SyftVerifyKey | None = None,
        communication_protocol: PROTOCOL_TYPE | None = None,
    ) -> SyftAPI:
        return SyftAPI.for_user(
            server=self,
            user_verify_key=for_user,
            communication_protocol=communication_protocol,
        )

    def get_method_with_context(
        self, function: Callable, context: ServerServiceContext
    ) -> Callable:
        method = self.get_service_method(function)
        return partial(method, context=context)

    def get_unauthed_context(
        self, login_credentials: UserLoginCredentials
    ) -> ServerServiceContext:
        return UnauthedServiceContext(server=self, login_credentials=login_credentials)

    @as_result(SyftException, StashException)
    def create_initial_settings(self, admin_email: str) -> ServerSettings:
        settings_stash = self.services.settings.stash

        if self.signing_key is None:
            logger.debug("create_initial_settings failed as there is no signing key")
            raise SyftException(
                public_message="create_initial_settings failed as there is no signing key"
            )

        settings_exists = settings_stash.get_all(self.signing_key.verify_key).unwrap()

        if settings_exists:
            server_settings = settings_exists[0]
            if server_settings.__version__ != ServerSettings.__version__:
                context = Context()
                server_settings = server_settings.migrate_to(
                    ServerSettings.__version__, context
                )
                settings_stash.delete_by_uid(
                    self.signing_key.verify_key, server_settings.id
                ).unwrap()
                settings_stash.set(
                    self.signing_key.verify_key, server_settings
                ).unwrap()
            self.name = server_settings.name
            self.association_request_auto_approval = (
                server_settings.association_request_auto_approval
            )
            return server_settings
        else:
            # Currently we allow automatic user registration on enclaves,
            # as enclaves do not have superusers
            if self.server_type == ServerType.ENCLAVE:
                flags.CAN_REGISTER = True

            new_settings = ServerSettings(
                id=self.id,
                name=self.name,
                verify_key=self.verify_key,
                server_type=self.server_type,
                deployed_on=datetime.now().date().strftime("%m/%d/%Y"),
                signup_enabled=flags.CAN_REGISTER,
                admin_email=admin_email,
                server_side_type=self.server_side_type.value,  # type: ignore
                show_warnings=self.enable_warnings,
                association_request_auto_approval=self.association_request_auto_approval,
                default_worker_pool=get_default_worker_pool_name(),
                notifications_enabled=False,
            )

            return settings_stash.set(
                credentials=self.signing_key.verify_key, obj=new_settings
            ).unwrap()


def create_root_admin(
    name: str,
    email: str,
    password: str,
    server: Server,
) -> User | None:
    """
    If no root admin exists:
    - all exists checks on the user stash will fail, as we cannot get the role for the admin to check if it exists
    - result: a new admin is always created

    If a root admin exists with a different email:
    - cause: DEFAULT_USER_EMAIL env variable is set to a different email than the root admin in the db
    - verify_key_exists will return True
    - result: no new admin is created, as the server already has a root admin
    """
    user_stash = server.services.user.stash

    email_exists = user_stash.email_exists(email=email).unwrap()
    if email_exists:
        logger.debug("Admin not created, a user with this email already exists")
        return None

    verify_key_exists = user_stash.verify_key_exists(server.verify_key).unwrap()
    if verify_key_exists:
        logger.debug("Admin not created, this server already has a root admin")
        return None

    create_user = UserCreate(
        name=name,
        email=email,
        password=password,
        password_verify=password,
        role=ServiceRole.ADMIN,
    )

    # New User Initialization
    # 🟡 TODO: change later but for now this gives the main user super user automatically
    user = create_user.to(User)
    user.signing_key = server.signing_key
    user.verify_key = server.verify_key

    new_user = user_stash.set(
        credentials=server.verify_key,
        obj=user,
        ignore_duplicates=False,
    ).unwrap()

    logger.debug(f"Created admin {new_user.email}")

    return new_user


class ServerRegistry:
    __server_registry__: dict[UID, Server] = {}

    @classmethod
    def set_server_for(
        cls,
        server_uid: UID | str,
        server: Server,
    ) -> None:
        if isinstance(server_uid, str):
            server_uid = UID.from_string(server_uid)

        cls.__server_registry__[server_uid] = server

    @classmethod
    def server_for(cls, server_uid: UID) -> Server:
        return cls.__server_registry__.get(server_uid, None)

    @classmethod
    def get_all_servers(cls) -> list[Server]:
        return list(cls.__server_registry__.values())

    @classmethod
    def remove_server(cls, server_uid: UID) -> None:
        if server_uid in cls.__server_registry__:
            del cls.__server_registry__[server_uid]


def get_default_worker_tag_by_env(dev_mode: bool = False) -> str | None:
    if in_kubernetes():
        return get_default_worker_image()
    elif dev_mode:
        return "local-dev"
    else:
        return __version__


def create_default_worker_pool(server: Server) -> None:
    credentials = server.verify_key
    pull_image = not server.dev_mode
    image_stash = server.services.syft_worker_image.stash
    default_pool_name = server.settings.default_worker_pool

    try:
        default_worker_pool = server.get_default_worker_pool().unwrap(
            public_message="Failed to get default worker pool"
        )
    except SyftException:
        default_worker_pool = None

    default_worker_tag = get_default_worker_tag_by_env(server.dev_mode)
    default_worker_pool_pod_annotations = get_default_worker_pool_pod_annotations()
    default_worker_pool_pod_labels = get_default_worker_pool_pod_labels()
    worker_count = get_default_worker_pool_count(server)
    context = AuthedServiceContext(
        server=server,
        credentials=credentials,
        role=ServiceRole.ADMIN,
    )

    logger.info(f"Creating default worker image with tag='{default_worker_tag}'. ")
    # Get/Create a default worker SyftWorkerImage
    # TODO: MERGE: Unwrap without public message?
    default_image = create_default_image(
        credentials=credentials,
        image_stash=image_stash,
        tag=default_worker_tag,
        in_kubernetes=in_kubernetes(),
    ).unwrap(public_message="Failed to create default worker image")

    if not default_image.is_built:
        logger.info(f"Building default worker image with tag={default_worker_tag}. ")
        # Build the Image for given tag
        result = server.services.worker_image.build(
            context,
            image_uid=default_image.id,
            tag=DEFAULT_WORKER_IMAGE_TAG,
            pull_image=pull_image,
        )

    # Create worker pool if it doesn't exists
    logger.info(
        "Setting up worker pool"
        f"name={default_pool_name} "
        f"workers={worker_count} "
        f"image_uid={default_image.id} "
        f"in_memory={server.in_memory_workers}. "
    )
    if default_worker_pool is None:
        worker_to_add_ = worker_count
        result = server.services.syft_worker_pool.launch(
            context,
            pool_name=default_pool_name,
            image_uid=default_image.id,
            num_workers=worker_count,
            pod_annotations=default_worker_pool_pod_annotations,
            pod_labels=default_worker_pool_pod_labels,
        )
    else:
        # Else add a worker to existing worker pool
        worker_to_add_ = max(default_worker_pool.max_count, worker_count) - len(
            default_worker_pool.worker_list
        )
        if worker_to_add_ > 0:
            result = server.services.syft_worker_pool.add_workers(
                context=context,
                number=worker_to_add_,
                pool_name=default_pool_name,
            )
        else:
            return None

    for n in range(worker_to_add_):
        container_status = result[n]
        if container_status.error:
            logger.error(
                f"Failed to create container: Worker: {container_status.worker},"
                f"Error: {container_status.error}"
            )
            return None

    logger.info("Created default worker pool.")
    return None<|MERGE_RESOLUTION|>--- conflicted
+++ resolved
@@ -39,13 +39,6 @@
 from ..protocol.data_protocol import get_data_protocol
 from ..service.action.action_object import Action
 from ..service.action.action_object import ActionObject
-<<<<<<< HEAD
-from ..service.action.action_store import ActionStore
-from ..service.action.action_store import DictActionStore
-from ..service.action.action_store import PostgreSQLActionStore
-from ..service.action.action_store import SQLiteActionStore
-=======
->>>>>>> 17315ab6
 from ..service.code.user_code_stash import UserCodeStash
 from ..service.context import AuthedServiceContext
 from ..service.context import ServerServiceContext
@@ -102,10 +95,6 @@
 from ..store.document_store_errors import NotFoundException
 from ..store.document_store_errors import StashException
 from ..store.linked_obj import LinkedObject
-<<<<<<< HEAD
-from ..store.postgresql_document_store import PostgreSQLStoreConfig
-=======
->>>>>>> 17315ab6
 from ..store.sqlite_document_store import SQLiteStoreClientConfig
 from ..store.sqlite_document_store import SQLiteStoreConfig
 from ..types.datetime import DATETIME_FORMAT
@@ -302,27 +291,6 @@
     ) -> AuthedServiceContext | None:
         key = cls._get_key(server_uid=server_uid, user_verify_key=user_verify_key)
         return cls.__server_context_registry__.get(key)
-
-
-def get_external_storage_config(
-    store_client_config: dict | None = None,
-) -> PostgreSQLStoreConfig | None:
-    if not store_client_config:
-        store_client_config_json = os.environ.get("SYFT_STORE_CLIENT_CONFIG", "{}")
-        try:
-            store_client_config = json.loads(store_client_config_json)
-        except json.JSONDecodeError as e:
-            print(f"Error decoding JSON from 'SYFT_STORE_CLIENT_CONFIG': {e}")
-            store_client_config = {}
-
-    if (
-        store_client_config
-        and "TYPE" in store_client_config
-        and store_client_config["TYPE"] == "PostgreSQLStoreConfig"
-    ):
-        return PostgreSQLStoreConfig.from_dict(store_client_config)
-
-    return None
 
 
 class Server(AbstractServer):
@@ -431,27 +399,6 @@
         if reset:
             self.remove_temp_dir()
 
-<<<<<<< HEAD
-        # get from python constructors or env variables
-        external_config = get_external_storage_config(store_client_config)
-        if external_config:
-            document_store_config = external_config
-            action_store_config = external_config
-        else:
-            use_sqlite = local_db or (processes > 0 and not is_subprocess)
-            document_store_config = document_store_config or self.get_default_store(
-                use_sqlite=use_sqlite,
-                store_type="Document Store",
-            )
-            action_store_config = action_store_config or self.get_default_store(
-                use_sqlite=use_sqlite,
-                store_type="Action Store",
-            )
-        self.init_stores(
-            action_store_config=action_store_config,
-            document_store_config=document_store_config,
-        )
-=======
         document_store_config = document_store_config or self.get_default_store(
             store_type="Document Store",
         )
@@ -469,7 +416,6 @@
         self.db_config = db_config
 
         self.init_stores(db_config=self.db_config)
->>>>>>> 17315ab6
 
         # construct services only after init stores
         self.services: ServiceRegistry = ServiceRegistry.for_server(self)
@@ -948,52 +894,14 @@
         if ti is not None:
             CODE_RELOADER[ti] = reload_user_code
 
-<<<<<<< HEAD
-    def init_stores(
-        self,
-        document_store_config: StoreConfig,
-        action_store_config: StoreConfig,
-    ) -> None:
-        logger.info(f"Document store config: {document_store_config}")
-        logger.info(f"Action store config: {action_store_config}")
-        self.document_store_config = document_store_config
-        self.document_store = document_store_config.store_type(
-=======
     def init_stores(self, db_config: DBConfig) -> None:
         self.db = SQLiteDBManager(
             config=db_config,
->>>>>>> 17315ab6
             server_uid=self.id,
             root_verify_key=self.verify_key,
         )
 
-<<<<<<< HEAD
-        if isinstance(action_store_config, SQLiteStoreConfig):
-            self.action_store: ActionStore = SQLiteActionStore(
-                server_uid=self.id,
-                store_config=action_store_config,
-                root_verify_key=self.verify_key,
-                document_store=self.document_store,
-            )
-        elif isinstance(action_store_config, PostgreSQLStoreConfig):
-            self.action_store = PostgreSQLActionStore(
-                server_uid=self.id,
-                store_config=action_store_config,
-                root_verify_key=self.verify_key,
-                document_store=self.document_store,
-            )
-        else:
-            self.action_store = DictActionStore(
-                server_uid=self.id,
-                root_verify_key=self.verify_key,
-                document_store=self.document_store,
-            )
-
-        self.action_store_config = action_store_config
-        self.queue_stash = QueueStash(store=self.document_store)
-=======
         self.queue_stash = QueueStash(store=self.db)
->>>>>>> 17315ab6
 
     @property
     def job_stash(self) -> JobStash:
