# future
from __future__ import annotations

# stdlib
from collections import OrderedDict
from collections.abc import Callable
from datetime import MINYEAR
from datetime import datetime
from functools import partial
import hashlib
import json
import logging
import os
from pathlib import Path
import subprocess  # nosec
import sys
from time import sleep
import traceback
from typing import Any
from typing import cast

# third party
from nacl.signing import SigningKey
<<<<<<< HEAD
from result import Err
from result import Result
=======
>>>>>>> 755a4dbc

# relative
from .. import __version__
from ..abstract_server import AbstractServer
from ..abstract_server import ServerSideType
from ..abstract_server import ServerType
from ..client.api import SignedSyftAPICall
from ..client.api import SyftAPI
from ..client.api import SyftAPICall
from ..client.api import SyftAPIData
from ..client.api import debox_signed_syftapicall_response
from ..client.client import SyftClient
from ..protocol.data_protocol import PROTOCOL_TYPE
from ..protocol.data_protocol import get_data_protocol
from ..service.action.action_object import Action
from ..service.action.action_object import ActionObject
from ..service.blob_storage.service import BlobStorageService
from ..service.code.user_code_service import UserCodeService
from ..service.code.user_code_stash import UserCodeStash
from ..service.context import AuthedServiceContext
from ..service.context import ServerServiceContext
from ..service.context import UnauthedServiceContext
from ..service.context import UserLoginCredentials
from ..service.job.job_stash import Job
from ..service.job.job_stash import JobStash
from ..service.job.job_stash import JobStatus
from ..service.job.job_stash import JobType
from ..service.metadata.server_metadata import ServerMetadata
from ..service.network.network_service import NetworkService
from ..service.network.utils import PeerHealthCheckTask
from ..service.notifier.notifier_service import NotifierService
from ..service.queue.base_queue import AbstractMessageHandler
from ..service.queue.base_queue import QueueConsumer
from ..service.queue.base_queue import QueueProducer
from ..service.queue.queue import APICallMessageHandler
from ..service.queue.queue import QueueManager
from ..service.queue.queue_stash import APIEndpointQueueItem
from ..service.queue.queue_stash import ActionQueueItem
from ..service.queue.queue_stash import QueueItem
from ..service.queue.queue_stash import QueueStash
from ..service.queue.zmq_queue import QueueConfig
from ..service.queue.zmq_queue import ZMQClientConfig
from ..service.queue.zmq_queue import ZMQQueueConfig
from ..service.response import SyftError
from ..service.response import SyftSuccess
from ..service.service import AbstractService
from ..service.service import ServiceConfigRegistry
from ..service.service import UserServiceConfigRegistry
from ..service.settings.settings import ServerSettings
from ..service.settings.settings import ServerSettingsUpdate
from ..service.settings.settings_stash import SettingsStash
from ..service.user.user import User
from ..service.user.user import UserCreate
from ..service.user.user import UserView
from ..service.user.user_roles import ServiceRole
from ..service.user.user_service import UserService
from ..service.worker.utils import DEFAULT_WORKER_IMAGE_TAG
from ..service.worker.utils import DEFAULT_WORKER_POOL_NAME
from ..service.worker.utils import create_default_image
from ..service.worker.worker_image_service import SyftWorkerImageService
from ..service.worker.worker_pool import WorkerPool
from ..service.worker.worker_pool_service import SyftWorkerPoolService
from ..service.worker.worker_pool_stash import SyftWorkerPoolStash
from ..service.worker.worker_stash import WorkerStash
from ..store.blob_storage import BlobStorageConfig
from ..store.blob_storage.on_disk import OnDiskBlobStorageClientConfig
from ..store.blob_storage.on_disk import OnDiskBlobStorageConfig
from ..store.blob_storage.seaweedfs import SeaweedFSBlobDeposit
from ..store.db.sqlite_db import SQLiteDBConfig
from ..store.db.sqlite_db import SQLiteDBManager
from ..store.dict_document_store import DictStoreConfig
from ..store.document_store import StoreConfig
from ..store.document_store_errors import NotFoundException
from ..store.document_store_errors import StashException
from ..store.linked_obj import LinkedObject
from ..store.mongo_document_store import MongoStoreConfig
from ..store.sqlite_document_store import SQLiteStoreClientConfig
from ..store.sqlite_document_store import SQLiteStoreConfig
from ..types.datetime import DATETIME_FORMAT
from ..types.errors import SyftException
from ..types.result import Result
from ..types.result import as_result
from ..types.syft_metaclass import Empty
from ..types.syft_object import Context
from ..types.syft_object import PartialSyftObject
from ..types.syft_object import SYFT_OBJECT_VERSION_1
from ..types.syft_object import SyftObject
from ..types.uid import UID
from ..util.experimental_flags import flags
from ..util.telemetry import instrument
from ..util.util import get_dev_mode
from ..util.util import get_env
from ..util.util import get_queue_address
from ..util.util import random_name
from ..util.util import str_to_bool
from ..util.util import thread_ident
from .credentials import SyftSigningKey
from .credentials import SyftVerifyKey
from .service_registry import ServiceRegistry
from .utils import get_named_server_uid
from .utils import get_temp_dir_for_server
from .utils import remove_temp_dir_for_server
from .worker_settings import WorkerSettings

logger = logging.getLogger(__name__)

# if user code needs to be serded and its not available we can call this to refresh
# the code for a specific server UID and thread
CODE_RELOADER: dict[int, Callable] = {}


SERVER_PRIVATE_KEY = "SERVER_PRIVATE_KEY"
SERVER_UID = "SERVER_UID"
SERVER_TYPE = "SERVER_TYPE"
SERVER_NAME = "SERVER_NAME"
SERVER_SIDE_TYPE = "SERVER_SIDE_TYPE"

DEFAULT_ROOT_EMAIL = "DEFAULT_ROOT_EMAIL"
DEFAULT_ROOT_USERNAME = "DEFAULT_ROOT_USERNAME"
DEFAULT_ROOT_PASSWORD = "DEFAULT_ROOT_PASSWORD"  # nosec


def get_private_key_env() -> str | None:
    return get_env(SERVER_PRIVATE_KEY)


def get_server_type() -> str | None:
    return get_env(SERVER_TYPE, "datasite")


def get_server_name() -> str | None:
    return get_env(SERVER_NAME, None)


def get_server_side_type() -> str | None:
    return get_env(SERVER_SIDE_TYPE, "high")


def get_server_uid_env() -> str | None:
    return get_env(SERVER_UID)


def get_default_root_email() -> str | None:
    return get_env(DEFAULT_ROOT_EMAIL, "info@openmined.org")


def get_default_root_username() -> str | None:
    return get_env(DEFAULT_ROOT_USERNAME, "Jane Doe")


def get_default_root_password() -> str | None:
    return get_env(DEFAULT_ROOT_PASSWORD, "changethis")  # nosec


def get_enable_warnings() -> bool:
    return str_to_bool(get_env("ENABLE_WARNINGS", "False"))


def get_container_host() -> str | None:
    return get_env("CONTAINER_HOST")


def get_default_worker_image() -> str | None:
    return get_env("DEFAULT_WORKER_POOL_IMAGE")


def get_default_worker_pool_name() -> str | None:
    return get_env("DEFAULT_WORKER_POOL_NAME", DEFAULT_WORKER_POOL_NAME)


def get_default_bucket_name() -> str:
    env = get_env("DEFAULT_BUCKET_NAME")
    server_id = get_server_uid_env() or "syft-bucket"
    return env or server_id or "syft-bucket"


def get_default_worker_pool_count(server: Server) -> int:
    return int(
        get_env(
            "DEFAULT_WORKER_POOL_COUNT", server.queue_config.client_config.n_consumers
        )
    )


def get_default_worker_pool_pod_annotations() -> dict[str, str] | None:
    annotations = get_env("DEFAULT_WORKER_POOL_POD_ANNOTATIONS", "null")
    return json.loads(annotations)


def get_default_worker_pool_pod_labels() -> dict[str, str] | None:
    labels = get_env("DEFAULT_WORKER_POOL_POD_LABELS", "null")
    return json.loads(labels)


def in_kubernetes() -> bool:
    return get_container_host() == "k8s"


def get_venv_packages() -> str:
    try:
        # subprocess call is safe because it uses a fully qualified path and fixed arguments
        result = subprocess.run(
            [sys.executable, "-m", "pip", "list", "--format=freeze"],  # nosec
            capture_output=True,
            check=True,
            text=True,
        )
        return result.stdout
    except subprocess.CalledProcessError as e:
        return f"An error occurred: {e.stderr}"


def get_syft_worker() -> bool:
    return str_to_bool(get_env("SYFT_WORKER", "false"))


def get_k8s_pod_name() -> str | None:
    return get_env("K8S_POD_NAME")


def get_syft_worker_uid() -> str | None:
    is_worker = get_syft_worker()
    pod_name = get_k8s_pod_name()
    uid = get_env("SYFT_WORKER_UID")
    # if uid is empty is a K8S worker, generate a uid from the pod name
    if (not uid) and is_worker and pod_name:
        uid = str(UID.with_seed(pod_name))
    return uid


signing_key_env = get_private_key_env()
server_uid_env = get_server_uid_env()

default_root_email = get_default_root_email()
default_root_username = get_default_root_username()
default_root_password = get_default_root_password()


class AuthServerContextRegistry:
    __server_context_registry__: dict[str, ServerServiceContext] = OrderedDict()

    @classmethod
    def set_server_context(
        cls,
        server_uid: UID | str,
        context: ServerServiceContext,
        user_verify_key: SyftVerifyKey | str,
    ) -> None:
        if isinstance(server_uid, str):
            server_uid = UID.from_string(server_uid)

        if isinstance(user_verify_key, str):
            user_verify_key = SyftVerifyKey.from_string(user_verify_key)

        key = cls._get_key(server_uid=server_uid, user_verify_key=user_verify_key)

        cls.__server_context_registry__[key] = context

    @staticmethod
    def _get_key(server_uid: UID, user_verify_key: SyftVerifyKey) -> str:
        return "-".join(str(x) for x in (server_uid, user_verify_key))

    @classmethod
    def auth_context_for_user(
        cls,
        server_uid: UID,
        user_verify_key: SyftVerifyKey,
    ) -> AuthedServiceContext | None:
        key = cls._get_key(server_uid=server_uid, user_verify_key=user_verify_key)
        return cls.__server_context_registry__.get(key)


@instrument
class Server(AbstractServer):
    signing_key: SyftSigningKey | None
    required_signed_calls: bool = True
    packages: str

    def __init__(
        self,
        *,  # Trasterisk
        name: str | None = None,
        id: UID | None = None,
        signing_key: SyftSigningKey | SigningKey | None = None,
        action_store_config: StoreConfig | None = None,
        document_store_config: StoreConfig | None = None,
        root_email: str | None = default_root_email,
        root_username: str | None = default_root_username,
        root_password: str | None = default_root_password,
        processes: int = 0,
        is_subprocess: bool = False,
        server_type: str | ServerType = ServerType.DATASITE,
        local_db: bool = False,
        reset: bool = False,
        blob_storage_config: BlobStorageConfig | None = None,
        queue_config: QueueConfig | None = None,
        queue_port: int | None = None,
        n_consumers: int = 0,
        create_producer: bool = False,
        thread_workers: bool = False,
        server_side_type: str | ServerSideType = ServerSideType.HIGH_SIDE,
        enable_warnings: bool = False,
        dev_mode: bool = False,
        migrate: bool = False,
        in_memory_workers: bool = True,
        smtp_username: str | None = None,
        smtp_password: str | None = None,
        email_sender: str | None = None,
        smtp_port: int | None = None,
        smtp_host: str | None = None,
        association_request_auto_approval: bool = False,
        background_tasks: bool = False,
    ):
        # 🟡 TODO 22: change our ENV variable format and default init args to make this
        # less horrible or add some convenience functions
        self.dev_mode = dev_mode or get_dev_mode()
        self.id = UID.from_string(server_uid_env) if server_uid_env else (id or UID())
        self.packages = ""
        self.processes = processes
        self.is_subprocess = is_subprocess
        self.name = name or random_name()
        self.enable_warnings = enable_warnings
        self.in_memory_workers = in_memory_workers
        self.server_type = ServerType(server_type)
        self.server_side_type = ServerSideType(server_side_type)
        self.client_cache: dict = {}
        self.peer_client_cache: dict = {}

        if isinstance(server_type, str):
            server_type = ServerType(server_type)
        self.server_type = server_type

        if isinstance(server_side_type, str):
            server_side_type = ServerSideType(server_side_type)
        self.server_side_type = server_side_type

        skey = None
        if signing_key_env:
            skey = SyftSigningKey.from_string(signing_key_env)
        elif isinstance(signing_key, SigningKey):
            skey = SyftSigningKey(signing_key=signing_key)
        else:
            skey = signing_key
        self.signing_key = skey or SyftSigningKey.generate()

        self.association_request_auto_approval = association_request_auto_approval

        self.queue_config = self.create_queue_config(
            n_consumers=n_consumers,
            create_producer=create_producer,
            thread_workers=thread_workers,
            queue_port=queue_port,
            queue_config=queue_config,
        )

        # must call before initializing stores
        if reset:
            self.remove_temp_dir()

        use_sqlite = local_db or (processes > 0 and not is_subprocess)
        document_store_config = document_store_config or self.get_default_store(
            use_sqlite=use_sqlite,
            store_type="Document Store",
        )
        action_store_config = action_store_config or self.get_default_store(
            use_sqlite=use_sqlite,
            store_type="Action Store",
        )

        self.init_stores(
            action_store_config=action_store_config,
            document_store_config=document_store_config,
        )

        # construct services only after init stores
        self.services: ServiceRegistry = ServiceRegistry.for_server(self)
        self.db.init_tables()
        self.services.user.stash.init_root_user()
        self.action_store = self.services.action.store

        create_admin_new(  # nosec B106
            name=root_username,
            email=root_email,
            password=root_password,
            server=self,
        )

        NotifierService.init_notifier(
            server=self,
            email_password=smtp_password,
            email_username=smtp_username,
            email_sender=email_sender,
            smtp_port=smtp_port,
            smtp_host=smtp_host,
        ).unwrap()

        self.post_init()

        if migrate:
            self.find_and_migrate_data()
        else:
            self.find_and_migrate_data([ServerSettings])

        self.create_initial_settings(admin_email=root_email).unwrap()

        self.init_blob_storage(config=blob_storage_config)

        # Migrate data before any operation on db

        # first migrate, for backwards compatibility
        self.init_queue_manager(queue_config=self.queue_config)

        context = AuthedServiceContext(
            server=self,
            credentials=self.verify_key,
            role=ServiceRole.ADMIN,
        )

        self.peer_health_manager: PeerHealthCheckTask | None = None
        if background_tasks:
            self.run_peer_health_checks(context=context)

        ServerRegistry.set_server_for(self.id, self)

    @property
    def runs_in_docker(self) -> bool:
        path = "/proc/self/cgroup"
        return (
            os.path.exists("/.dockerenv")
            or os.path.isfile(path)
            and any("docker" in line for line in open(path))
        )

    def get_default_store(self, use_sqlite: bool, store_type: str) -> StoreConfig:
        if use_sqlite:
            path = self.get_temp_dir("db")
            file_name: str = f"{self.id}.sqlite"
            if self.dev_mode:
                logger.debug(f"{store_type}'s SQLite DB path: {path/file_name}")
            return SQLiteStoreConfig(
                client_config=SQLiteStoreClientConfig(
                    filename=file_name,
                    path=path,
                )
            )
        return DictStoreConfig()

    def init_blob_storage(self, config: BlobStorageConfig | None = None) -> None:
        if config is None:
            client_config = OnDiskBlobStorageClientConfig(
                base_directory=self.get_temp_dir("blob")
            )
            config_ = OnDiskBlobStorageConfig(
                client_config=client_config,
                min_blob_size=os.getenv("MIN_SIZE_BLOB_STORAGE_MB", 1),
            )
        else:
            config_ = config
        self.blob_store_config = config_
        self.blob_storage_client = config_.client_type(config=config_.client_config)

        # relative
        from ..store.blob_storage.seaweedfs import SeaweedFSConfig

        if isinstance(config, SeaweedFSConfig) and self.signing_key:
            blob_storage_service = self.get_service(BlobStorageService)
            remote_profiles = blob_storage_service.remote_profile_stash.get_all(
                credentials=self.signing_key.verify_key, has_permission=True
            ).unwrap()
            for remote_profile in remote_profiles:
                self.blob_store_config.client_config.remote_profiles[
                    remote_profile.profile_name
                ] = remote_profile

        if self.dev_mode:
            if isinstance(self.blob_store_config, OnDiskBlobStorageConfig):
                logger.debug(
                    f"Using on-disk blob storage with path: "
                    f"{self.blob_store_config.client_config.base_directory}",
                )
            logger.debug(
                f"Minimum object size to be saved to the blob storage: "
                f"{self.blob_store_config.min_blob_size} (MB)."
            )

    def run_peer_health_checks(self, context: AuthedServiceContext) -> None:
        self.peer_health_manager = PeerHealthCheckTask()
        self.peer_health_manager.run(context=context)

    def stop(self) -> None:
        if self.peer_health_manager is not None:
            self.peer_health_manager.stop()

        for consumer_list in self.queue_manager.consumers.values():
            for c in consumer_list:
                c.close()
        for p in self.queue_manager.producers.values():
            p.close()

        self.queue_manager.producers.clear()
        self.queue_manager.consumers.clear()

        ServerRegistry.remove_server(self.id)

    def close(self) -> None:
        self.stop()

    def cleanup(self) -> None:
        self.stop()
        self.remove_temp_dir()

    def create_queue_config(
        self,
        n_consumers: int,
        create_producer: bool,
        thread_workers: bool,
        queue_port: int | None,
        queue_config: QueueConfig | None,
    ) -> QueueConfig:
        if queue_config:
            queue_config_ = queue_config
        elif queue_port is not None or n_consumers > 0 or create_producer:
            if not create_producer and queue_port is None:
                logger.warn("No queue port defined to bind consumers.")
            queue_config_ = ZMQQueueConfig(
                client_config=ZMQClientConfig(
                    create_producer=create_producer,
                    queue_port=queue_port,
                    n_consumers=n_consumers,
                ),
                thread_workers=thread_workers,
            )
        else:
            queue_config_ = ZMQQueueConfig()

        return queue_config_

    def init_queue_manager(self, queue_config: QueueConfig) -> None:
        MessageHandlers = [APICallMessageHandler]
        if self.is_subprocess:
            return None

        self.queue_manager = QueueManager(config=queue_config)
        for message_handler in MessageHandlers:
            queue_name = message_handler.queue_name
            # client config
            if getattr(queue_config.client_config, "create_producer", True):
                context = AuthedServiceContext(
                    server=self,
                    credentials=self.verify_key,
                    role=ServiceRole.ADMIN,
                )
                producer: QueueProducer = self.queue_manager.create_producer(
                    queue_name=queue_name,
                    queue_stash=self.queue_stash,
                    context=context,
                    worker_stash=self.worker_stash,
                )
                producer.run()
                address = producer.address
            else:
                port = queue_config.client_config.queue_port
                if port is not None:
                    address = get_queue_address(port)
                else:
                    address = None

            if address is None and queue_config.client_config.n_consumers > 0:
                raise ValueError("address unknown for consumers")

            service_name = queue_config.client_config.consumer_service

            if not service_name:
                # Create consumers for default worker pool
                create_default_worker_pool(self)
            else:
                # Create consumer for given worker pool
                syft_worker_uid = get_syft_worker_uid()
                logger.info(
                    f"Running as consumer with uid={syft_worker_uid} service={service_name}"
                )

                if syft_worker_uid:
                    self.add_consumer_for_service(
                        service_name=service_name,
                        syft_worker_id=UID(syft_worker_uid),
                        address=address,
                        message_handler=message_handler,
                    )

            if self.in_memory_workers:
                self.start_in_memory_workers(
                    address=address, message_handler=message_handler
                )

    def start_in_memory_workers(
        self, address: str, message_handler: type[AbstractMessageHandler]
    ) -> None:
        """Starts in-memory workers for the server."""

        worker_pools = self.pool_stash.get_all(credentials=self.verify_key).ok()
        for worker_pool in worker_pools:  # type: ignore
            # Skip the default worker pool
            if worker_pool.name == DEFAULT_WORKER_POOL_NAME:
                continue

            # Create consumers for each worker pool
            for linked_worker in worker_pool.worker_list:
                self.add_consumer_for_service(
                    service_name=worker_pool.name,
                    syft_worker_id=linked_worker.object_uid,
                    address=address,
                    message_handler=message_handler,
                )

    def add_consumer_for_service(
        self,
        service_name: str,
        syft_worker_id: UID,
        address: str,
        message_handler: type[AbstractMessageHandler] = APICallMessageHandler,
    ) -> None:
        consumer: QueueConsumer = self.queue_manager.create_consumer(
            message_handler,
            address=address,
            service_name=service_name,
            worker_stash=self.worker_stash,  # type: ignore
            syft_worker_id=syft_worker_id,
        )
        consumer.run()

    def remove_consumer_with_id(self, syft_worker_id: UID) -> None:
        for consumers in self.queue_manager.consumers.values():
            # Grab the list of consumers for the given queue
            consumer_to_pop = None
            for consumer_idx, consumer in enumerate(consumers):
                if consumer.syft_worker_id == syft_worker_id:
                    consumer.close()
                    consumer_to_pop = consumer_idx
                    break
            if consumer_to_pop is not None:
                consumers.pop(consumer_to_pop)

    @classmethod
    def named(
        cls: type[Server],
        *,  # Trasterisk
        name: str,
        processes: int = 0,
        reset: bool = False,
        local_db: bool = False,
        server_type: str | ServerType = ServerType.DATASITE,
        server_side_type: str | ServerSideType = ServerSideType.HIGH_SIDE,
        enable_warnings: bool = False,
        n_consumers: int = 0,
        thread_workers: bool = False,
        create_producer: bool = False,
        queue_port: int | None = None,
        dev_mode: bool = False,
        migrate: bool = False,
        in_memory_workers: bool = True,
        association_request_auto_approval: bool = False,
        background_tasks: bool = False,
    ) -> Server:
        uid = get_named_server_uid(name)
        name_hash = hashlib.sha256(name.encode("utf8")).digest()
        key = SyftSigningKey(signing_key=SigningKey(name_hash))
        blob_storage_config = None

        server_type = ServerType(server_type)
        server_side_type = ServerSideType(server_side_type)

        return cls(
            name=name,
            id=uid,
            signing_key=key,
            processes=processes,
            local_db=local_db,
            server_type=server_type,
            server_side_type=server_side_type,
            enable_warnings=enable_warnings,
            blob_storage_config=blob_storage_config,
            queue_port=queue_port,
            n_consumers=n_consumers,
            thread_workers=thread_workers,
            create_producer=create_producer,
            dev_mode=dev_mode,
            migrate=migrate,
            in_memory_workers=in_memory_workers,
            reset=reset,
            association_request_auto_approval=association_request_auto_approval,
            background_tasks=background_tasks,
        )

    def is_root(self, credentials: SyftVerifyKey) -> bool:
        return credentials == self.verify_key

    @property
    def root_client(self) -> SyftClient:
        # relative
        from ..client.client import PythonConnection

        connection = PythonConnection(server=self)
        client_type = connection.get_client_type().unwrap()
        root_client = client_type(connection=connection, credentials=self.signing_key)

        if root_client.api.refresh_api_callback is not None:
            root_client.api.refresh_api_callback()

        return root_client

    def _find_klasses_pending_for_migration(
        self, object_types: list[SyftObject]
    ) -> list[SyftObject]:
        context = AuthedServiceContext(
            server=self,
            credentials=self.verify_key,
            role=ServiceRole.ADMIN,
        )
        migration_state_service = self.services.migration

        klasses_to_be_migrated = []

        for object_type in object_types:
            canonical_name = object_type.__canonical_name__
            object_version = object_type.__version__

            try:
                migration_state = migration_state_service.get_state(
                    context, canonical_name
                ).unwrap()
                if migration_state.current_version != migration_state.latest_version:
                    klasses_to_be_migrated.append(object_type)
            except NotFoundException:
                migration_state_service.register_migration_state(
                    context,
                    current_version=object_version,
                    canonical_name=canonical_name,
                )

        return klasses_to_be_migrated

    def find_and_migrate_data(
        self, document_store_object_types: list[type[SyftObject]] | None = None
    ) -> None:
        context = AuthedServiceContext(
            server=self,
            credentials=self.verify_key,
            role=ServiceRole.ADMIN,
        )
        migration_service = self.get_service("migrationservice")
        return migration_service.migrate_data(context, document_store_object_types)

    @property
    def guest_client(self) -> SyftClient:
        return self.get_guest_client()

    @property
    def current_protocol(self) -> str | int:
        data_protocol = get_data_protocol()
        return data_protocol.latest_version

    def get_guest_client(self, verbose: bool = True) -> SyftClient:
        # relative
        from ..client.client import PythonConnection

        connection = PythonConnection(server=self)
        if verbose and self.server_side_type:
            message: str = (
                f"Logged into <{self.name}: {self.server_side_type.value.capitalize()} "
            )
            if self.server_type:
                message += f"side {self.server_type.value.capitalize()} > as GUEST"
            logger.debug(message)

        client_type = connection.get_client_type().unwrap()

        guest_client = client_type(
            connection=connection, credentials=SyftSigningKey.generate()
        )
        if guest_client.api.refresh_api_callback is not None:
            guest_client.api.refresh_api_callback()
        return guest_client

    def __repr__(self) -> str:
        service_string = ""
        if not self.is_subprocess:
            services = [
                service.__class__.__name__ for service in self.initialized_services
            ]
            service_string = ", ".join(sorted(services))
            service_string = f"\n\nServices:\n{service_string}"
        return f"{type(self).__name__}: {self.name} - {self.id} - {self.server_type}{service_string}"

    def post_init(self) -> None:
        context = AuthedServiceContext(
            server=self, credentials=self.verify_key, role=ServiceRole.ADMIN
        )
        AuthServerContextRegistry.set_server_context(
            server_uid=self.id, user_verify_key=self.verify_key, context=context
        )

        if "usercodeservice" in self.service_path_map:
            user_code_service = self.get_service(UserCodeService)
            user_code_service.load_user_code(context=context)

        def reload_user_code() -> None:
            user_code_service.load_user_code(context=context)

        ti = thread_ident()
        if ti is not None:
            CODE_RELOADER[ti] = reload_user_code

    def init_stores(
        self,
        document_store_config: StoreConfig,
        action_store_config: StoreConfig,
    ) -> None:
        # We add the python id of the current server in order
        # to create one connection per Server object in MongoClientCache
        # so that we avoid closing the connection from a
        # different thread through the garbage collection
        if isinstance(document_store_config, MongoStoreConfig):
            document_store_config.client_config.server_obj_python_id = id(self)

        self.document_store_config = document_store_config
        self.document_store = document_store_config.store_type(
            server_uid=self.id,
            root_verify_key=self.verify_key,
            store_config=document_store_config,
        )

        # if isinstance(action_store_config, SQLiteStoreConfig):
        #     self.action_store: ActionObjectStash = ActionObjectStash(
        #         store=self.document_store,
        #     )
        # elif isinstance(action_store_config, MongoStoreConfig):
        #     # We add the python id of the current server in order
        #     # to create one connection per Server object in MongoClientCache
        #     # so that we avoid closing the connection from a
        #     # different thread through the garbage collection
        #     action_store_config.client_config.server_obj_python_id = id(self)

        #     self.action_store = ActionObjectStash(
        #         store=self.document_store,
        #     )
        # else:
        #     self.action_store = ActionObjectStash(
        #         store=self.document_store,
        #     )

        self.action_store_config = action_store_config
        self.queue_stash = QueueStash(store=self.document_store)

        json_db_config = SQLiteDBConfig(
            filename=f"{self.id}_json.db",
            path=self.get_temp_dir("db"),
        )
        self.db = SQLiteDBManager(
            config=json_db_config,
            server_uid=self.id,
            root_verify_key=self.signing_key.verify_key,
        )

    @property
    def job_stash(self) -> JobStash:
        return self.get_service("jobservice").stash

    @property
    def output_stash(self) -> JobStash:
        return self.get_service("outputservice").stash

    @property
    def worker_stash(self) -> WorkerStash:
        return self.get_service("workerservice").stash

    @property
    def service_path_map(self) -> dict[str, AbstractService]:
        return self.services.service_path_map

    @property
    def initialized_services(self) -> list[AbstractService]:
        return self.services.services

    def get_service_method(self, path_or_func: str | Callable) -> Callable:
        if callable(path_or_func):
            path_or_func = path_or_func.__qualname__
        return self._get_service_method_from_path(path_or_func)

    def get_service(self, path_or_func: str | Callable) -> AbstractService:
        return self.services.get_service(path_or_func)

    def _get_service_method_from_path(self, path: str) -> Callable:
        path_list = path.split(".")
        method_name = path_list.pop()
        service_obj = self.services._get_service_from_path(path=path)

        return getattr(service_obj, method_name)

    def get_temp_dir(self, dir_name: str = "") -> Path:
        """
        Get a temporary directory unique to the server.
        Provide all dbs, blob dirs, and locks using this directory.
        """
        return get_temp_dir_for_server(self.id, dir_name)

    def remove_temp_dir(self) -> None:
        """
        Remove the temporary directory for this server.
        """
        remove_temp_dir_for_server(self.id)

    def update_self(self, settings: ServerSettings) -> None:
        updateable_attrs = (
            ServerSettingsUpdate.model_fields.keys()
            - PartialSyftObject.model_fields.keys()
        )
        for attr_name in updateable_attrs:
            attr = getattr(settings, attr_name)
            if attr is not Empty:
                setattr(self, attr_name, attr)

    # NOTE: Some workflows currently expect the settings to be available,
    # even though they might not be defined yet. Because of this, we need to check
    # if the settings table is already defined. This function is basically a copy
    # of the settings property but ignoring stash error in case settings doesn't exist yet.
    # it should be removed once the settings are refactored and the inconsistencies between
    # settings and services are resolved.
    def get_settings(self) -> ServerSettings | None:
        if self.signing_key is None:
            raise ValueError(f"{self} has no signing key")

        settings_stash = SettingsStash(store=self.document_store)

        try:
            settings = settings_stash.get_all(self.signing_key.verify_key).unwrap()

            if len(settings) > 0:
                setting = settings[0]
                self.update_self(setting)
                return setting
            else:
                return None

        except SyftException:
            return None

    @property
    def settings(self) -> ServerSettings:
<<<<<<< HEAD
        settings_stash = self.services.settings.stash
=======
>>>>>>> 755a4dbc
        if self.signing_key is None:
            raise ValueError(f"{self} has no signing key")

        settings_stash = SettingsStash(store=self.document_store)
        error_msg = f"Cannot get server settings for '{self.name}'"

        all_settings = settings_stash.get_all(self.signing_key.verify_key).unwrap(
            public_message=error_msg
        )

        if len(all_settings) == 0:
            raise SyftException(public_message=error_msg)

        settings = all_settings[0]
        self.update_self(settings)
        return settings

    @property
    def metadata(self) -> ServerMetadata:
        show_warnings = self.enable_warnings
        settings_data = self.settings
        name = settings_data.name
        organization = settings_data.organization
        description = settings_data.description
        show_warnings = settings_data.show_warnings
        server_type = (
            settings_data.server_type.value if settings_data.server_type else ""
        )
        server_side_type = (
            settings_data.server_side_type.value
            if settings_data.server_side_type
            else ""
        )
        eager_execution_enabled = settings_data.eager_execution_enabled

        return ServerMetadata(
            name=name,
            id=self.id,
            verify_key=self.verify_key,
            highest_version=SYFT_OBJECT_VERSION_1,
            lowest_version=SYFT_OBJECT_VERSION_1,
            syft_version=__version__,
            description=description,
            organization=organization,
            server_type=server_type,
            server_side_type=server_side_type,
            show_warnings=show_warnings,
            eager_execution_enabled=eager_execution_enabled,
            min_size_blob_storage_mb=self.blob_store_config.min_blob_size,
        )

    @property
    def icon(self) -> str:
        return "🦾"

    @property
    def verify_key(self) -> SyftVerifyKey:
        if self.signing_key is None:
            raise ValueError(f"{self} has no signing key")
        return self.signing_key.verify_key

    def __hash__(self) -> int:
        return hash(self.id)

    def __eq__(self, other: Any) -> bool:
        if not isinstance(other, type(self)):
            return False

        if self.id != other.id:
            return False

        return True

    def await_future(self, credentials: SyftVerifyKey, uid: UID) -> QueueItem:
        # stdlib

        # relative
        from ..service.queue.queue import Status

        while True:
            result = self.queue_stash.pop_on_complete(credentials, uid).unwrap()
            if result.status == Status.COMPLETED:
                return result
            sleep(0.1)

    def resolve_future(self, credentials: SyftVerifyKey, uid: UID) -> QueueItem:
        queue_obj = self.queue_stash.pop_on_complete(credentials, uid).unwrap()
        queue_obj._set_obj_location_(
            server_uid=self.id,
            credentials=credentials,
        )
        return queue_obj

    def forward_message(
        self, api_call: SyftAPICall | SignedSyftAPICall
    ) -> Result | QueueItem | SyftObject | Any:
        server_uid = api_call.message.server_uid
        if "networkservice" not in self.service_path_map:
            raise SyftException(
                public_message=(
                    "Server has no network service so we can't "
                    f"forward this message to {server_uid}"
                )
            )

        client = None

        network_service = self.get_service(NetworkService)
        peer = network_service.stash.get_by_uid(self.verify_key, server_uid).unwrap()

        # Since we have several routes to a peer
        # we need to cache the client for a given server_uid along with the route
        peer_cache_key = hash(server_uid) + hash(peer.pick_highest_priority_route())
        if peer_cache_key in self.peer_client_cache:
            client = self.peer_client_cache[peer_cache_key]
        else:
            context = AuthedServiceContext(
                server=self, credentials=api_call.credentials
            )

            client = peer.client_with_context(context=context).unwrap(
                public_message=f"Failed to create remote client for peer: {peer.id}"
            )
            self.peer_client_cache[peer_cache_key] = client

        if client:
            message: SyftAPICall = api_call.message
            if message.path == "metadata":
                result = client.metadata
            elif message.path == "login":
                result = client.connection.login(**message.kwargs)
            elif message.path == "register":
                result = client.connection.register(**message.kwargs)
            elif message.path == "api":
                result = client.connection.get_api(**message.kwargs)
            else:
                signed_result = client.connection.make_call(api_call)
                result = debox_signed_syftapicall_response(
                    signed_result=signed_result
                ).unwrap()

                # relative
                from ..store.blob_storage import BlobRetrievalByURL

                if isinstance(result, BlobRetrievalByURL | SeaweedFSBlobDeposit):
                    result.proxy_server_uid = peer.id

            return result

        raise SyftException(public_message=(f"Server has no route to {server_uid}"))

    def get_role_for_credentials(self, credentials: SyftVerifyKey) -> ServiceRole:
        return (
            self.get_service("userservice")
            .get_role_for_credentials(credentials=credentials)
            .unwrap()
        )

    def handle_api_call(
        self,
        api_call: SyftAPICall | SignedSyftAPICall,
        job_id: UID | None = None,
        check_call_location: bool = True,
    ) -> SignedSyftAPICall:
        # Get the result
        result = self.handle_api_call_with_unsigned_result(
            api_call, job_id=job_id, check_call_location=check_call_location
        )
        # Sign the result
        signed_result = SyftAPIData(data=result).sign(self.signing_key)

        return signed_result

    def handle_api_call_with_unsigned_result(
        self,
        api_call: SyftAPICall | SignedSyftAPICall,
        job_id: UID | None = None,
        check_call_location: bool = True,
    ) -> Result | QueueItem | SyftObject | SyftError:
        if self.required_signed_calls and isinstance(api_call, SyftAPICall):
            raise SyftException(
                public_message=f"You sent a {type(api_call)}. This server requires SignedSyftAPICall."
            )
        else:
            if not api_call.is_valid:
                raise SyftException(public_message="Your message signature is invalid")

        if api_call.message.server_uid != self.id and check_call_location:
            return self.forward_message(api_call=api_call)

        if api_call.message.path == "queue":
            return self.resolve_future(
                credentials=api_call.credentials, uid=api_call.message.kwargs["uid"]
            )

        if api_call.message.path == "metadata":
            return self.metadata

        result = None
        is_blocking = api_call.message.blocking

        credentials: SyftVerifyKey = api_call.credentials
        role = self.get_role_for_credentials(credentials=credentials)
        context = AuthedServiceContext(
            server=self,
            credentials=credentials,
            role=role,
            job_id=job_id,
            is_blocking_api_call=is_blocking,
        )

        if is_blocking or self.is_subprocess:
            api_call = api_call.message

            role = self.get_role_for_credentials(credentials=credentials)
<<<<<<< HEAD
            # NOTE: can we cache this?

            # settings = self.get_settings()
            # # TODO: This instance check should be removed once we can ensure that
            # # self.settings will always return a ServerSettings object.
            # if (
            #     settings is not None
            #     and not isinstance(settings, Ok)
            #     and not settings.allow_guest_sessions
            #     and role == ServiceRole.GUEST
            # ):
            #     return SyftError(message="Server doesn't allow guest sessions.")
=======
            settings = self.get_settings()
            # TODO: This instance check should be removed once we can ensure that
            # self.settings will always return a ServerSettings object.
            if (
                settings is not None
                and isinstance(settings, ServerSettings)
                and not settings.allow_guest_sessions
                and role == ServiceRole.GUEST
            ):
                raise SyftException(
                    public_message="Server doesn't allow guest sessions."
                )
>>>>>>> 755a4dbc
            context = AuthedServiceContext(
                server=self,
                credentials=credentials,
                role=role,
                job_id=job_id,
                is_blocking_api_call=is_blocking,
            )

            AuthServerContextRegistry.set_server_context(self.id, context, credentials)

            user_config_registry = UserServiceConfigRegistry.from_role(role)

            if api_call.path not in user_config_registry:
                if ServiceConfigRegistry.path_exists(api_call.path):
                    raise SyftException(
                        public_message=f"As a `{role}`, "
                        f"you have no access to: {api_call.path}"
                    )
                else:
                    raise SyftException(
                        public_message=f"API call not in registered services: {api_call.path}"
                    )

            _private_api_path = user_config_registry.private_path_for(api_call.path)
            method = self.get_service_method(_private_api_path)
            try:
                logger.info(f"API Call: {api_call}")

                result = method(context, *api_call.args, **api_call.kwargs)

                if isinstance(result, SyftError):
                    raise TypeError(
                        "Don't return a SyftError, raise SyftException instead"
                    )
                if not isinstance(result, SyftSuccess):
                    result = SyftSuccess(message="", value=result)
                result.add_warnings_from_context(context)
                tb = None
            except Exception as e:
                include_traceback = (
                    self.dev_mode or role.value >= ServiceRole.DATA_OWNER.value
                )
                result = SyftError.from_exception(
                    context=context, exc=e, include_traceback=include_traceback
                )
                if not include_traceback:
                    # then at least log it server side
                    if isinstance(e, SyftException):
                        tb = e.get_tb(context, overwrite_permission=True)
                    else:
                        tb = traceback.format_exc()
                    logger.debug(
                        f"Exception (hidden from DS) happened on the server side:\n{tb}"
                    )
        else:
            try:
                return self.add_api_call_to_queue(api_call)
            except SyftException as e:
                return SyftError.from_exception(context=context, exc=e)
            except Exception:
                result = SyftError(
                    message=f"Exception calling {api_call.path}. {traceback.format_exc()}"
                )
                tb = traceback.format_exc()
            if (
                isinstance(result, SyftError)
                and role.value < ServiceRole.DATA_OWNER.value
            ):
                print(f"Exception (hidden from DS) happened on the server side:\n{tb}")
        return result

    def add_api_endpoint_execution_to_queue(
        self,
        credentials: SyftVerifyKey,
        method: str,
        path: str,
        *args: Any,
        worker_pool: str | None = None,
        **kwargs: Any,
    ) -> Job:
        job_id = UID()
        task_uid = UID()
        worker_settings = WorkerSettings.from_server(server=self)

        if worker_pool is None:
            worker_pool = self.get_default_worker_pool().unwrap()
        else:
            worker_pool = self.get_worker_pool_by_name(worker_pool).unwrap()

        # Create a Worker pool reference object
        worker_pool_ref = LinkedObject.from_obj(
            worker_pool,
            service_type=SyftWorkerPoolService,
            server_uid=self.id,
        )
        queue_item = APIEndpointQueueItem(
            id=task_uid,
            method=method,
            server_uid=self.id,
            syft_client_verify_key=credentials,
            syft_server_location=self.id,
            job_id=job_id,
            worker_settings=worker_settings,
            args=args,
            kwargs={"path": path, **kwargs},
            has_execute_permissions=True,
            worker_pool=worker_pool_ref,  # set worker pool reference as part of queue item
        )

        action = Action.from_api_endpoint_execution()
        return self.add_queueitem_to_queue(
            queue_item=queue_item,
            credentials=credentials,
            action=action,
            job_type=JobType.TWINAPIJOB,
        ).unwrap()

    def get_worker_pool_ref_by_name(
        self, credentials: SyftVerifyKey, worker_pool_name: str | None = None
    ) -> LinkedObject:
        # If worker pool id is not set, then use default worker pool
        # Else, get the worker pool for given uid
        if worker_pool_name is None:
            worker_pool = self.get_default_worker_pool().unwrap()
        else:
            worker_pool = self.pool_stash.get_by_name(
                credentials, worker_pool_name
            ).unwrap()

        # Create a Worker pool reference object
        worker_pool_ref = LinkedObject.from_obj(
            worker_pool,
            service_type=SyftWorkerPoolService,
            server_uid=self.id,
        )
        return worker_pool_ref

    @as_result(SyftException)
    def add_action_to_queue(
        self,
        action: Action,
        credentials: SyftVerifyKey,
        parent_job_id: UID | None = None,
        has_execute_permissions: bool = False,
        worker_pool_name: str | None = None,
    ) -> Job:
        job_id = UID()
        task_uid = UID()
        worker_settings = WorkerSettings.from_server(server=self)

        # Extract worker pool id from user code
        if action.user_code_id is not None:
            user_code = self.user_code_stash.get_by_uid(
                credentials=credentials, uid=action.user_code_id
            ).unwrap()
            if user_code is not None:
                worker_pool_name = user_code.worker_pool_name

        worker_pool_ref = self.get_worker_pool_ref_by_name(
            credentials, worker_pool_name
        )
        queue_item = ActionQueueItem(
            id=task_uid,
            server_uid=self.id,
            syft_client_verify_key=credentials,
            syft_server_location=self.id,
            job_id=job_id,
            worker_settings=worker_settings,
            args=[],
            kwargs={"action": action},
            has_execute_permissions=has_execute_permissions,
            worker_pool=worker_pool_ref,  # set worker pool reference as part of queue item
        )

        user_service = self.get_service("UserService")
        user_service = cast(UserService, user_service)
        user_id = user_service.get_user_id_for_credentials(credentials).unwrap()

        return self.add_queueitem_to_queue(
            queue_item=queue_item,
            credentials=credentials,
            action=action,
            parent_job_id=parent_job_id,
            user_id=user_id,
        ).unwrap()

    @as_result(SyftException)
    def add_queueitem_to_queue(
        self,
        *,
        queue_item: QueueItem,
        credentials: SyftVerifyKey,
        action: Action | None = None,
        parent_job_id: UID | None = None,
        user_id: UID | None = None,
        job_type: JobType = JobType.JOB,
    ) -> Job:
        log_id = UID()
        role = self.get_role_for_credentials(credentials=credentials)
        context = AuthedServiceContext(server=self, credentials=credentials, role=role)

        action_service = self.get_service("actionservice")
        log_service = self.get_service("logservice")

        result_obj = ActionObject.empty()
        if action is not None:
            result_obj = ActionObject.obj_not_ready(
                id=action.result_id,
                syft_server_location=self.id,
                syft_client_verify_key=credentials,
            )
            result_obj.id = action.result_id
            result_obj.syft_resolved = False
            result_obj.syft_server_location = self.id
            result_obj.syft_client_verify_key = credentials

            action_service = self.get_service("actionservice")

<<<<<<< HEAD
            if not action_service.store.exists(credentials, uid=action.result_id):
                result = action_service.set_result_to_store(
=======
            if not action_service.store.exists(uid=action.result_id):
                action_service.set_result_to_store(
>>>>>>> 755a4dbc
                    result_action_object=result_obj,
                    context=context,
                ).unwrap()

        job = Job(
            id=queue_item.job_id,
            result=result_obj,
            server_uid=self.id,
            syft_client_verify_key=credentials,
            syft_server_location=self.id,
            log_id=log_id,
            parent_job_id=parent_job_id,
            action=action,
            requested_by=user_id,
            job_type=job_type,
            endpoint=queue_item.kwargs.get("path", None),
        )

        # 🟡 TODO 36: Needs distributed lock
        self.job_stash.set(credentials, job).unwrap()
        self.queue_stash.set_placeholder(credentials, queue_item).unwrap()

        log_service.add(context, log_id, queue_item.job_id)

        return job

    def _sort_jobs(self, jobs: list[Job]) -> list[Job]:
        job_datetimes = {}
        for job in jobs:
            try:
                d = datetime.strptime(job.creation_time, DATETIME_FORMAT)
            except Exception:
                d = datetime(MINYEAR, 1, 1)
            job_datetimes[job.id] = d

        jobs.sort(
            key=lambda job: (job.status != JobStatus.COMPLETED, job_datetimes[job.id]),
            reverse=True,
        )

        return jobs

    @as_result(SyftException)
    def _get_existing_user_code_jobs(
        self, context: AuthedServiceContext, user_code_id: UID
    ) -> list[Job]:
        job_service = self.get_service("jobservice")
        jobs = job_service.get_by_user_code_id(
            context=context, user_code_id=user_code_id
        )
        return self._sort_jobs(jobs)

    def _is_usercode_call_on_owned_kwargs(
        self,
        context: AuthedServiceContext,
        api_call: SyftAPICall,
        user_code_id: UID,
    ) -> bool:
        if api_call.path != "code.call":
            return False
        user_code_service = self.get_service("usercodeservice")
        return user_code_service.is_execution_on_owned_args(
            context, user_code_id, api_call.kwargs
        )

    def add_api_call_to_queue(
        self, api_call: SyftAPICall, parent_job_id: UID | None = None
    ) -> SyftSuccess:
        unsigned_call = api_call
        if isinstance(api_call, SignedSyftAPICall):
            unsigned_call = api_call.message

        credentials = api_call.credentials
        context = AuthedServiceContext(
            server=self,
            credentials=credentials,
            role=self.get_role_for_credentials(credentials=credentials),
        )

        is_user_code = unsigned_call.path == "code.call"

        service_str, method_str = unsigned_call.path.split(".")

        action = None
        if is_user_code:
            action = Action.from_api_call(unsigned_call)
            user_code_id = action.user_code_id

            user = self.get_service(UserService).get_current_user(context)
            user = cast(UserView, user)

            is_execution_on_owned_kwargs_allowed = (
                user.mock_execution_permission or context.role == ServiceRole.ADMIN
            )
            is_usercode_call_on_owned_kwargs = self._is_usercode_call_on_owned_kwargs(
                context, unsigned_call, user_code_id
            )
            # Low side does not execute jobs, unless this is a mock execution
            if (
                not is_usercode_call_on_owned_kwargs
                and self.server_side_type == ServerSideType.LOW_SIDE
            ):
                try:
                    existing_jobs = self._get_existing_user_code_jobs(
                        context, user_code_id
                    ).unwrap()

                    if len(existing_jobs) > 0:
                        # relative
                        from ..util.util import prompt_warning_message

                        prompt_warning_message(
                            "There are existing jobs for this user code, returning the latest one"
                        )
                        return SyftSuccess(
                            message="Found multiple existing jobs, got last",
                            value=existing_jobs[-1],
                        )
                    else:
                        raise SyftException(
                            public_message="Please wait for the admin to allow the execution of this code"
                        )
                except Exception as e:
                    raise SyftException.from_exception(e)
            elif (
                is_usercode_call_on_owned_kwargs
                and not is_execution_on_owned_kwargs_allowed
            ):
                raise SyftException(
                    public_message="You do not have the permissions for mock execution, please contact the admin"
                )

            job = self.add_action_to_queue(
                action, api_call.credentials, parent_job_id=parent_job_id
            ).unwrap()

            return SyftSuccess(message="Succesfully queued job", value=job)

        else:
            worker_settings = WorkerSettings.from_server(server=self)
            worker_pool_ref = self.get_worker_pool_ref_by_name(credentials=credentials)
            queue_item = QueueItem(
                id=UID(),
                server_uid=self.id,
                syft_client_verify_key=api_call.credentials,
                syft_server_location=self.id,
                job_id=UID(),
                worker_settings=worker_settings,
                service=service_str,
                method=method_str,
                args=unsigned_call.args,
                kwargs=unsigned_call.kwargs,
                worker_pool=worker_pool_ref,
            )
            return self.add_queueitem_to_queue(
                queue_item=queue_item,
                credentials=api_call.credentials,
                action=None,
                parent_job_id=parent_job_id,
            ).unwrap()

    @property
    def pool_stash(self) -> SyftWorkerPoolStash:
        return self.get_service(SyftWorkerPoolService).stash

    @property
    def user_code_stash(self) -> UserCodeStash:
        return self.get_service(UserCodeService).stash

    @as_result(NotFoundException)
    def get_default_worker_pool(self) -> WorkerPool | None:
        return self.pool_stash.get_by_name(
            credentials=self.verify_key,
            pool_name=self.settings.default_worker_pool,
        ).unwrap()

    @as_result(NotFoundException)
    def get_worker_pool_by_name(self, name: str) -> WorkerPool:
        return self.pool_stash.get_by_name(
            credentials=self.verify_key, pool_name=name
        ).unwrap()

    def get_api(
        self,
        for_user: SyftVerifyKey | None = None,
        communication_protocol: PROTOCOL_TYPE | None = None,
    ) -> SyftAPI:
        return SyftAPI.for_user(
            server=self,
            user_verify_key=for_user,
            communication_protocol=communication_protocol,
        )

    def get_method_with_context(
        self, function: Callable, context: ServerServiceContext
    ) -> Callable:
        method = self.get_service_method(function)
        return partial(method, context=context)

    def get_unauthed_context(
        self, login_credentials: UserLoginCredentials
    ) -> ServerServiceContext:
        return UnauthedServiceContext(server=self, login_credentials=login_credentials)

<<<<<<< HEAD
    def create_initial_settings(self, admin_email: str) -> ServerSettings | None:
        try:
            settings_stash = SettingsStash(store=self.services.settings.stash)
            if self.signing_key is None:
                logger.debug(
                    "create_initial_settings failed as there is no signing key"
                )
                return None
            settings_exists = settings_stash.get_all(self.signing_key.verify_key).ok()
            if settings_exists:
                server_settings = settings_exists[0]
                if server_settings.__version__ != ServerSettings.__version__:
                    context = Context()
                    server_settings = server_settings.migrate_to(
                        ServerSettings.__version__, context
                    )
                    res = settings_stash.delete_by_uid(
                        self.signing_key.verify_key, server_settings.id
                    )
                    if res.is_err():
                        raise Exception(res.value)
                    res = settings_stash.set(
                        self.signing_key.verify_key, server_settings
                    )
                    if res.is_err():
                        raise Exception(res.value)
                self.name = server_settings.name
                self.association_request_auto_approval = (
                    server_settings.association_request_auto_approval
                )
                return None
            else:
                # Currently we allow automatic user registration on enclaves,
                # as enclaves do not have superusers
                if self.server_type == ServerType.ENCLAVE:
                    flags.CAN_REGISTER = True
                new_settings = ServerSettings(
                    id=self.id,
                    name=self.name,
                    verify_key=self.verify_key,
                    server_type=self.server_type,
                    deployed_on=datetime.now().date().strftime("%m/%d/%Y"),
                    signup_enabled=flags.CAN_REGISTER,
                    admin_email=admin_email,
                    server_side_type=self.server_side_type.value,  # type: ignore
                    show_warnings=self.enable_warnings,
                    association_request_auto_approval=self.association_request_auto_approval,
                    default_worker_pool=get_default_worker_pool_name(),
                    notifications_enabled=False,
                )
                result = settings_stash.set(
                    credentials=self.signing_key.verify_key, obj=new_settings
=======
    @as_result(SyftException, StashException)
    def create_initial_settings(self, admin_email: str) -> ServerSettings:
        settings_stash = SettingsStash(store=self.document_store)

        if self.signing_key is None:
            logger.debug("create_initial_settings failed as there is no signing key")
            raise SyftException(
                public_message="create_initial_settings failed as there is no signing key"
            )

        settings_exists = settings_stash.get_all(self.signing_key.verify_key).unwrap()

        if settings_exists:
            server_settings = settings_exists[0]
            if server_settings.__version__ != ServerSettings.__version__:
                context = Context()
                server_settings = server_settings.migrate_to(
                    ServerSettings.__version__, context
>>>>>>> 755a4dbc
                )
                settings_stash.delete_by_uid(
                    self.signing_key.verify_key, server_settings.id
                ).unwrap()
                settings_stash.set(
                    self.signing_key.verify_key, server_settings
                ).unwrap()
            self.name = server_settings.name
            self.association_request_auto_approval = (
                server_settings.association_request_auto_approval
            )
            return server_settings
        else:
            # Currently we allow automatic user registration on enclaves,
            # as enclaves do not have superusers
            if self.server_type == ServerType.ENCLAVE:
                flags.CAN_REGISTER = True

            new_settings = ServerSettings(
                id=self.id,
                name=self.name,
                verify_key=self.verify_key,
                server_type=self.server_type,
                deployed_on=datetime.now().date().strftime("%m/%d/%Y"),
                signup_enabled=flags.CAN_REGISTER,
                admin_email=admin_email,
                server_side_type=self.server_side_type.value,  # type: ignore
                show_warnings=self.enable_warnings,
                association_request_auto_approval=self.association_request_auto_approval,
                default_worker_pool=get_default_worker_pool_name(),
                notifications_enabled=False,
            )

            return settings_stash.set(
                credentials=self.signing_key.verify_key, obj=new_settings
            ).unwrap()


def create_admin_new(
    name: str,
    email: str,
    password: str,
    server: Server,
) -> User | None:
<<<<<<< HEAD
    try:
        user_stash = server.services.user.stash
        row_exists = user_stash.get_by_email(
            credentials=server.signing_key.verify_key, email=email
        ).ok()
        if row_exists:
            return None
        else:
            create_user = UserCreate(
                name=name,
                email=email,
                password=password,
                password_verify=password,
                role=ServiceRole.ADMIN,
            )
            # New User Initialization
            # 🟡 TODO: change later but for now this gives the main user super user automatically
            user = create_user.to(User)
            user.signing_key = server.signing_key
            user.verify_key = user.signing_key.verify_key
            result = user_stash.set(
                credentials=server.signing_key.verify_key,
                obj=user,
                ignore_duplicates=True,
            )
            if result.is_ok():
                return result.ok()
            else:
                raise Exception(f"Could not create user: {result}")
    except Exception as e:
        logger.error("Unable to create new admin", exc_info=e)
=======
    user_stash = UserStash(store=server.document_store)

    user_exists = user_stash.email_exists(email=email).unwrap()
    if user_exists:
        logger.debug("Admin not created, admin already exists")
        return None
>>>>>>> 755a4dbc

    create_user = UserCreate(
        name=name,
        email=email,
        password=password,
        password_verify=password,
        role=ServiceRole.ADMIN,
    )

    # New User Initialization
    # 🟡 TODO: change later but for now this gives the main user super user automatically
    user = create_user.to(User)
    user.signing_key = server.signing_key
    user.verify_key = user.signing_key.verify_key

    new_user = user_stash.set(
        credentials=server.signing_key.verify_key,
        obj=user,
        ignore_duplicates=True,
    ).unwrap()

    logger.debug(f"Created admin {new_user.email}")

    return new_user


class ServerRegistry:
    __server_registry__: dict[UID, Server] = {}

    @classmethod
    def set_server_for(
        cls,
        server_uid: UID | str,
        server: Server,
    ) -> None:
        if isinstance(server_uid, str):
            server_uid = UID.from_string(server_uid)

        cls.__server_registry__[server_uid] = server

    @classmethod
    def server_for(cls, server_uid: UID) -> Server:
        return cls.__server_registry__.get(server_uid, None)

    @classmethod
    def get_all_servers(cls) -> list[Server]:
        return list(cls.__server_registry__.values())

    @classmethod
    def remove_server(cls, server_uid: UID) -> None:
        if server_uid in cls.__server_registry__:
            del cls.__server_registry__[server_uid]


def get_default_worker_tag_by_env(dev_mode: bool = False) -> str | None:
    if in_kubernetes():
        return get_default_worker_image()
    elif dev_mode:
        return "local-dev"
    else:
        return __version__


def create_default_worker_pool(server: Server) -> None:
    credentials = server.verify_key
    pull_image = not server.dev_mode
    image_stash = server.get_service(SyftWorkerImageService).stash
    default_pool_name = server.settings.default_worker_pool

    try:
        default_worker_pool = server.get_default_worker_pool().unwrap(
            public_message="Failed to get default worker pool"
        )
    except SyftException:
        default_worker_pool = None

    default_worker_tag = get_default_worker_tag_by_env(server.dev_mode)
    default_worker_pool_pod_annotations = get_default_worker_pool_pod_annotations()
    default_worker_pool_pod_labels = get_default_worker_pool_pod_labels()
    worker_count = get_default_worker_pool_count(server)
    context = AuthedServiceContext(
        server=server,
        credentials=credentials,
        role=ServiceRole.ADMIN,
    )

    logger.info(f"Creating default worker image with tag='{default_worker_tag}'. ")
    # Get/Create a default worker SyftWorkerImage
    # TODO: MERGE: Unwrap without public message?
    default_image = create_default_image(
        credentials=credentials,
        image_stash=image_stash,
        tag=default_worker_tag,
        in_kubernetes=in_kubernetes(),
    ).unwrap(public_message="Failed to create default worker image")

    if not default_image.is_built:
        logger.info(f"Building default worker image with tag={default_worker_tag}. ")
        image_build_method = server.get_service_method(SyftWorkerImageService.build)
        # Build the Image for given tag
        result = image_build_method(
            context,
            image_uid=default_image.id,
            tag=DEFAULT_WORKER_IMAGE_TAG,
            pull_image=pull_image,
        )

    # Create worker pool if it doesn't exists
    logger.info(
        "Setting up worker pool"
        f"name={default_pool_name} "
        f"workers={worker_count} "
        f"image_uid={default_image.id} "
        f"in_memory={server.in_memory_workers}. "
    )
    if default_worker_pool is None:
        worker_to_add_ = worker_count
        create_pool_method = server.get_service_method(SyftWorkerPoolService.launch)
        result = create_pool_method(
            context,
            pool_name=default_pool_name,
            image_uid=default_image.id,
            num_workers=worker_count,
            pod_annotations=default_worker_pool_pod_annotations,
            pod_labels=default_worker_pool_pod_labels,
        )
    else:
        # Else add a worker to existing worker pool
        worker_to_add_ = max(default_worker_pool.max_count, worker_count) - len(
            default_worker_pool.worker_list
        )
        if worker_to_add_ > 0:
            add_worker_method = server.get_service_method(
                SyftWorkerPoolService.add_workers
            )
            result = add_worker_method(
                context=context,
                number=worker_to_add_,
                pool_name=default_pool_name,
            )
        else:
            return None

    for n in range(worker_to_add_):
        container_status = result[n]
        if container_status.error:
            logger.error(
                f"Failed to create container: Worker: {container_status.worker},"
                f"Error: {container_status.error}"
            )
            return None

    logger.info("Created default worker pool.")
    return None<|MERGE_RESOLUTION|>--- conflicted
+++ resolved
@@ -21,11 +21,6 @@
 
 # third party
 from nacl.signing import SigningKey
-<<<<<<< HEAD
-from result import Err
-from result import Result
-=======
->>>>>>> 755a4dbc
 
 # relative
 from .. import __version__
@@ -975,14 +970,10 @@
 
     @property
     def settings(self) -> ServerSettings:
-<<<<<<< HEAD
-        settings_stash = self.services.settings.stash
-=======
->>>>>>> 755a4dbc
         if self.signing_key is None:
             raise ValueError(f"{self} has no signing key")
 
-        settings_stash = SettingsStash(store=self.document_store)
+        settings_stash = self.services.settings.stash
         error_msg = f"Cannot get server settings for '{self.name}'"
 
         all_settings = settings_stash.get_all(self.signing_key.verify_key).unwrap(
@@ -1194,20 +1185,6 @@
             api_call = api_call.message
 
             role = self.get_role_for_credentials(credentials=credentials)
-<<<<<<< HEAD
-            # NOTE: can we cache this?
-
-            # settings = self.get_settings()
-            # # TODO: This instance check should be removed once we can ensure that
-            # # self.settings will always return a ServerSettings object.
-            # if (
-            #     settings is not None
-            #     and not isinstance(settings, Ok)
-            #     and not settings.allow_guest_sessions
-            #     and role == ServiceRole.GUEST
-            # ):
-            #     return SyftError(message="Server doesn't allow guest sessions.")
-=======
             settings = self.get_settings()
             # TODO: This instance check should be removed once we can ensure that
             # self.settings will always return a ServerSettings object.
@@ -1220,7 +1197,6 @@
                 raise SyftException(
                     public_message="Server doesn't allow guest sessions."
                 )
->>>>>>> 755a4dbc
             context = AuthedServiceContext(
                 server=self,
                 credentials=credentials,
@@ -1437,15 +1413,10 @@
             result_obj.syft_server_location = self.id
             result_obj.syft_client_verify_key = credentials
 
-            action_service = self.get_service("actionservice")
-
-<<<<<<< HEAD
+            action_service = self.services.action
+
             if not action_service.store.exists(credentials, uid=action.result_id):
-                result = action_service.set_result_to_store(
-=======
-            if not action_service.store.exists(uid=action.result_id):
                 action_service.set_result_to_store(
->>>>>>> 755a4dbc
                     result_action_object=result_obj,
                     context=context,
                 ).unwrap()
@@ -1650,63 +1621,9 @@
     ) -> ServerServiceContext:
         return UnauthedServiceContext(server=self, login_credentials=login_credentials)
 
-<<<<<<< HEAD
-    def create_initial_settings(self, admin_email: str) -> ServerSettings | None:
-        try:
-            settings_stash = SettingsStash(store=self.services.settings.stash)
-            if self.signing_key is None:
-                logger.debug(
-                    "create_initial_settings failed as there is no signing key"
-                )
-                return None
-            settings_exists = settings_stash.get_all(self.signing_key.verify_key).ok()
-            if settings_exists:
-                server_settings = settings_exists[0]
-                if server_settings.__version__ != ServerSettings.__version__:
-                    context = Context()
-                    server_settings = server_settings.migrate_to(
-                        ServerSettings.__version__, context
-                    )
-                    res = settings_stash.delete_by_uid(
-                        self.signing_key.verify_key, server_settings.id
-                    )
-                    if res.is_err():
-                        raise Exception(res.value)
-                    res = settings_stash.set(
-                        self.signing_key.verify_key, server_settings
-                    )
-                    if res.is_err():
-                        raise Exception(res.value)
-                self.name = server_settings.name
-                self.association_request_auto_approval = (
-                    server_settings.association_request_auto_approval
-                )
-                return None
-            else:
-                # Currently we allow automatic user registration on enclaves,
-                # as enclaves do not have superusers
-                if self.server_type == ServerType.ENCLAVE:
-                    flags.CAN_REGISTER = True
-                new_settings = ServerSettings(
-                    id=self.id,
-                    name=self.name,
-                    verify_key=self.verify_key,
-                    server_type=self.server_type,
-                    deployed_on=datetime.now().date().strftime("%m/%d/%Y"),
-                    signup_enabled=flags.CAN_REGISTER,
-                    admin_email=admin_email,
-                    server_side_type=self.server_side_type.value,  # type: ignore
-                    show_warnings=self.enable_warnings,
-                    association_request_auto_approval=self.association_request_auto_approval,
-                    default_worker_pool=get_default_worker_pool_name(),
-                    notifications_enabled=False,
-                )
-                result = settings_stash.set(
-                    credentials=self.signing_key.verify_key, obj=new_settings
-=======
     @as_result(SyftException, StashException)
     def create_initial_settings(self, admin_email: str) -> ServerSettings:
-        settings_stash = SettingsStash(store=self.document_store)
+        settings_stash = self.services.settings.stash
 
         if self.signing_key is None:
             logger.debug("create_initial_settings failed as there is no signing key")
@@ -1722,7 +1639,6 @@
                 context = Context()
                 server_settings = server_settings.migrate_to(
                     ServerSettings.__version__, context
->>>>>>> 755a4dbc
                 )
                 settings_stash.delete_by_uid(
                     self.signing_key.verify_key, server_settings.id
@@ -1767,46 +1683,12 @@
     password: str,
     server: Server,
 ) -> User | None:
-<<<<<<< HEAD
-    try:
-        user_stash = server.services.user.stash
-        row_exists = user_stash.get_by_email(
-            credentials=server.signing_key.verify_key, email=email
-        ).ok()
-        if row_exists:
-            return None
-        else:
-            create_user = UserCreate(
-                name=name,
-                email=email,
-                password=password,
-                password_verify=password,
-                role=ServiceRole.ADMIN,
-            )
-            # New User Initialization
-            # 🟡 TODO: change later but for now this gives the main user super user automatically
-            user = create_user.to(User)
-            user.signing_key = server.signing_key
-            user.verify_key = user.signing_key.verify_key
-            result = user_stash.set(
-                credentials=server.signing_key.verify_key,
-                obj=user,
-                ignore_duplicates=True,
-            )
-            if result.is_ok():
-                return result.ok()
-            else:
-                raise Exception(f"Could not create user: {result}")
-    except Exception as e:
-        logger.error("Unable to create new admin", exc_info=e)
-=======
-    user_stash = UserStash(store=server.document_store)
+    user_stash = server.services.user.stash
 
     user_exists = user_stash.email_exists(email=email).unwrap()
     if user_exists:
         logger.debug("Admin not created, admin already exists")
         return None
->>>>>>> 755a4dbc
 
     create_user = UserCreate(
         name=name,
