# stdlib
from collections import defaultdict
from collections.abc import Callable
from collections.abc import Generator
from collections.abc import Iterable
from collections.abc import KeysView
from collections.abc import Mapping
from collections.abc import Sequence
from collections.abc import Set
from functools import cache
from hashlib import sha256
import inspect
from inspect import Signature
import logging
import types
from types import NoneType
from types import UnionType
import typing
from typing import Any
from typing import ClassVar
from typing import Optional
from typing import TYPE_CHECKING
from typing import TypeVar
from typing import Union
from typing import get_args
from typing import get_origin

# third party
import pydantic
from pydantic import ConfigDict
from pydantic import EmailStr
from pydantic import Field
from pydantic import model_validator
from pydantic.fields import PydanticUndefined
from result import OkErr
from typeguard import check_type
from typing_extensions import Self

# relative
from ..serde.recursive_primitives import recursive_serde_register_type
from ..serde.serialize import _serialize as serialize
from ..server.credentials import SyftVerifyKey
from ..service.response import SyftError
from ..util.autoreload import autoreload_enabled
from ..util.markdown import as_markdown_python_code
from ..util.notebook_ui.components.tabulator_template import build_tabulator_table
from ..util.util import aggressive_set_attr
from ..util.util import full_name_with_qualname
from ..util.util import get_qualname_for
from .syft_metaclass import Empty
from .syft_metaclass import PartialModelMetaclass
from .uid import UID

logger = logging.getLogger(__name__)

if TYPE_CHECKING:
    # relative
    from ..client.api import SyftAPI
    from ..service.sync.diff_state import AttrDiff

IntStr = int | str
AbstractSetIntStr = Set[IntStr]
MappingIntStrAny = Mapping[IntStr, Any]
T = TypeVar("T")


SYFT_OBJECT_VERSION_1 = 1
SYFT_OBJECT_VERSION_2 = 2
SYFT_OBJECT_VERSION_3 = 3
SYFT_OBJECT_VERSION_4 = 4
SYFT_OBJECT_VERSION_5 = 5
SYFT_OBJECT_VERSION_6 = 6

supported_object_versions = [
    SYFT_OBJECT_VERSION_1,
    SYFT_OBJECT_VERSION_2,
    SYFT_OBJECT_VERSION_3,
    SYFT_OBJECT_VERSION_4,
    SYFT_OBJECT_VERSION_5,
    SYFT_OBJECT_VERSION_6,
]

HIGHEST_SYFT_OBJECT_VERSION = max(supported_object_versions)
LOWEST_SYFT_OBJECT_VERSION = min(supported_object_versions)


# These attributes are dynamically added based on server/client
# that is interaction with the SyftObject
DYNAMIC_SYFT_ATTRIBUTES = [
    "syft_server_location",
    "syft_client_verify_key",
]


def _is_optional(x: Any) -> bool:
    return get_origin(x) in (Optional, UnionType, Union) and any(
        arg is NoneType for arg in get_args(x)
    )


def _get_optional_inner_type(x: Any) -> Any:
    if get_origin(x) not in (Optional, UnionType, Union):
        return x

    args = get_args(x)

    if not any(arg is NoneType for arg in args):
        return x

    non_none = [arg for arg in args if arg is not NoneType]
    return non_none[0] if len(non_none) == 1 else x


class SyftHashableObject:
    __hash_exclude_attrs__: list = []

    def __hash__(self) -> int:
        return int.from_bytes(self.__sha256__(), byteorder="big")

    def __sha256__(self) -> bytes:
        self.__hash_exclude_attrs__.extend(DYNAMIC_SYFT_ATTRIBUTES)
        _bytes = serialize(self, to_bytes=True, for_hashing=True)
        return sha256(_bytes).digest()

    def hash(self) -> str:
        return self.__sha256__().hex()


class SyftBaseObject(pydantic.BaseModel, SyftHashableObject):
    model_config = ConfigDict(arbitrary_types_allowed=True)

    # the name which doesn't change even when there are multiple classes
    __canonical_name__: str
    __version__: int  # data is always versioned

    syft_server_location: UID | None = Field(default=None, exclude=True)
    syft_client_verify_key: SyftVerifyKey | None = Field(default=None, exclude=True)

    def _set_obj_location_(self, server_uid: UID, credentials: SyftVerifyKey) -> None:
        self.syft_server_location = server_uid
        self.syft_client_verify_key = credentials


class Context(SyftBaseObject):
    __canonical_name__ = "Context"
    __version__ = SYFT_OBJECT_VERSION_2

    pass


@cache
def cached_get_type_hints(cls: type) -> dict[str, Any]:
    return typing.get_type_hints(cls)


class SyftMigrationRegistry:
    __migration_version_registry__: dict[str, dict[int, str]] = {}
    __migration_function_registry__: dict[str, dict[str, Callable]] = {}

    def __init_subclass__(cls, **kwargs: Any) -> None:
        """
        Populate the `__migration_version_registry__` dictionary with format
        __migration_version_registry__ = {
            "canonical_name": {version_number: "klass_name"}
        }
        For example
        __migration_version_registry__ = {
            'APIEndpoint': {1: 'syft.client.api.APIEndpoint'},
            'Action':      {1: 'syft.service.action.action_object.Action'},
        }
        """
        super().__init_subclass__(**kwargs)
        klass = type(cls) if not isinstance(cls, type) else cls
        cls.register_version(klass=klass)

    @classmethod
    def register_version(cls, klass: type) -> None:
        if hasattr(klass, "__canonical_name__") and hasattr(klass, "__version__"):
            mapping_string = klass.__canonical_name__
            klass_version = klass.__version__
            fqn = f"{klass.__module__}.{klass.__name__}"

            if (
                mapping_string in cls.__migration_version_registry__
                and not autoreload_enabled()
            ):
                versions = cls.__migration_version_registry__[mapping_string]
                versions[klass_version] = fqn
            else:
                # only if the cls has not been registered do we want to register it
                cls.__migration_version_registry__[mapping_string] = {
                    klass_version: fqn
                }

    # @classmethod
    # def get_versions(cls, canonical_name: str) -> list[int]:
    #     available_versions: dict = cls.__migration_version_registry__.get(
    #         canonical_name,
    #         {},
    #     )
    #     return list(available_versions.keys())

    @classmethod
    def register_migration_function(
        cls, klass_type_str: str, version_from: int, version_to: int, method: Callable
    ) -> None:
        """
        Populate the __migration_transform_registry__ dictionary with format
        __migration_version_registry__ = {
            "canonical_name": {"version_from x version_to": <function transform_function>}
        }
        For example
        {'ServerMetadata': {'1x2': <function transform_function>,
                          '2x1': <function transform_function>}}
        """
        if klass_type_str not in cls.__migration_version_registry__:
            raise Exception(f"{klass_type_str} is not yet registered.")

        available_versions = cls.__migration_version_registry__[klass_type_str]

        versions_exists = (
            version_from in available_versions and version_to in available_versions
        )

        if versions_exists:
            mapping_string = f"{version_from}x{version_to}"
            if klass_type_str not in cls.__migration_function_registry__:
                cls.__migration_function_registry__[klass_type_str] = {}
            cls.__migration_function_registry__[klass_type_str][mapping_string] = method
        else:
            raise Exception(
                f"Available versions for {klass_type_str} are: {available_versions}."
                f"You're trying to add a transform from version: {version_from} to version: {version_to}"
            )

    @classmethod
    def get_migration(
        cls, type_from: type[SyftBaseObject], type_to: type[SyftBaseObject]
    ) -> Callable:
        for type_from_mro in type_from.mro():
            if (
                issubclass(type_from_mro, SyftBaseObject)
                and type_from_mro != SyftBaseObject
            ):
                klass_from = type_from_mro.__canonical_name__
                version_from = type_from_mro.__version__

                for type_to_mro in type_to.mro():
                    if (
                        issubclass(type_to_mro, SyftBaseObject)
                        and type_to_mro != SyftBaseObject
                    ):
                        klass_to = type_to_mro.__canonical_name__
                        version_to = type_to_mro.__version__

                    if klass_from == klass_to:
                        mapping_string = f"{version_from}x{version_to}"
                        if (
                            mapping_string
                            in cls.__migration_function_registry__[klass_from]
                        ):
                            return cls.__migration_function_registry__[klass_from][
                                mapping_string
                            ]
        raise ValueError(
            f"No migration found for class type: {type_from} to "
            f"type: {type_to} in the migration registry."
        )

    @classmethod
    def get_migration_for_version(
        cls, type_from: type[SyftBaseObject], version_to: int
    ) -> Callable:
        canonical_name = type_from.__canonical_name__
        for type_from_mro in type_from.mro():
            if (
                issubclass(type_from_mro, SyftBaseObject)
                and type_from_mro != SyftBaseObject
            ):
                klass_from = type_from_mro.__canonical_name__
                if klass_from != canonical_name:
                    continue
                version_from = type_from_mro.__version__
                mapping_string = f"{version_from}x{version_to}"
                if (
                    mapping_string
                    in cls.__migration_function_registry__[type_from.__canonical_name__]
                ):
                    return cls.__migration_function_registry__[klass_from][
                        mapping_string
                    ]

        raise Exception(
            f"No migration found for class type: {type_from} to "
            f"version: {version_to} in the migration registry."
        )


print_type_cache: dict = defaultdict(list)


base_attrs_sync_ignore = [
    "syft_server_location",
    "syft_client_verify_key",
]


class SyftObject(SyftBaseObject, SyftMigrationRegistry):
    __canonical_name__ = "SyftObject"
    __version__ = SYFT_OBJECT_VERSION_2

    model_config = ConfigDict(
        arbitrary_types_allowed=True,
        json_encoders={UID: str},
    )

    # all objects have a UID
    id: UID

    # # move this to transforms
    @model_validator(mode="before")
    @classmethod
    def make_id(cls, values: Any) -> Any:
        if isinstance(values, dict):
            id_field = cls.model_fields["id"]
            if "id" not in values and id_field.is_required():
                values["id"] = id_field.annotation()
        return values

    __attr_searchable__: ClassVar[
        list[str]
    ] = []  # keys which can be searched in the ORM
    __attr_unique__: ClassVar[list[str]] = []
    # the unique keys for the particular Collection the objects will be stored in
    __serde_overrides__: dict[
        str, Sequence[Callable]
    ] = {}  # List of attributes names which require a serde override.
    __owner__: str

    __repr_attrs__: ClassVar[list[str]] = []  # show these in html repr collections
    __attr_custom_repr__: ClassVar[list[str] | None] = (
        None  # show these in html repr of an object
    )
    __validate_private_attrs__: ClassVar[bool] = True
    __table_coll_widths__: ClassVar[list[str] | None] = None
    __table_sort_attr__: ClassVar[str | None] = None

    def __syft_get_funcs__(self) -> list[tuple[str, Signature]]:
        funcs = print_type_cache[type(self)]
        if len(funcs) > 0:
            return funcs

        for attr in dir(type(self)):
            obj = getattr(type(self), attr, None)
            if (
                "SyftObject" in getattr(obj, "__qualname__", "")
                and callable(obj)
                and not isinstance(obj, type)
                and not attr.startswith("__")
            ):
                sig = inspect.signature(obj)
                funcs.append((attr, sig))

        print_type_cache[type(self)] = funcs
        return funcs

    def __repr__(self) -> str:
        try:
            fqn = full_name_with_qualname(type(self))
            return fqn
        except Exception:
            return str(type(self))

    def __str__(self) -> str:
        return self.__repr__()

    def _repr_debug_(self) -> str:
        class_name = get_qualname_for(type(self))
        _repr_str = f"class {class_name}:\n"
        fields = getattr(self, "model_fields", {})
        for attr in fields.keys():
            if attr in DYNAMIC_SYFT_ATTRIBUTES:
                continue
            value = getattr(self, attr, "<Missing>")
            value_type = full_name_with_qualname(type(attr))
            value_type = value_type.replace("builtins.", "")
            if hasattr(value, "syft_action_data_str_"):
                value = value.syft_action_data_str_
            value = f'"{value}"' if isinstance(value, str) else value
            _repr_str += f"  {attr}: {value_type} = {value}\n"
        return _repr_str

    def _repr_markdown_(self, wrap_as_python: bool = True, indent: int = 0) -> str:
        s_indent = " " * indent * 2
        class_name = get_qualname_for(type(self))
        if self.__attr_custom_repr__ is not None:
            fields = self.__attr_custom_repr__
        elif self.__repr_attrs__ is not None:
            fields = self.__repr_attrs__
        else:
            fields = list(getattr(self, "__fields__", {}).keys())  # type: ignore[unreachable]

        if "id" not in fields:
            fields = ["id"] + fields

        dynam_attrs = set(DYNAMIC_SYFT_ATTRIBUTES)
        fields = [x for x in fields if x not in dynam_attrs]
        _repr_str = f"{s_indent}class {class_name}:\n"
        for attr in fields:
            value: Any = self
            # if it's a compound string
            if "." in attr:
                # break it into it's bits & fetch the attr
                for _attr in attr.split("."):
                    value = getattr(value, _attr, "<Missing>")
            else:
                value = getattr(value, attr, "<Missing>")

            value_type = full_name_with_qualname(type(attr))
            value_type = value_type.replace("builtins.", "")
            # If the object has a special representation when nested we will use that instead
            if hasattr(value, "__repr_syft_nested__"):
                value = value.__repr_syft_nested__()
            if isinstance(value, list):
                value = [
                    (
                        elem.__repr_syft_nested__()
                        if hasattr(elem, "__repr_syft_nested__")
                        else elem
                    )
                    for elem in value
                ]
            value = f'"{value}"' if isinstance(value, str) else value
            _repr_str += f"{s_indent}  {attr}: {value_type} = {value}\n"

        # _repr_str += "\n"
        # fqn = full_name_with_qualname(type(self))
        # _repr_str += f'fqn = "{fqn}"\n'
        # _repr_str += f"mro = {[t.__name__ for t in type(self).mro()]}"

        # _repr_str += "\n\ncallables = [\n"
        # for func, sig in self.__syft_get_funcs__():
        #     _repr_str += f"  {func}{sig}: pass\n"
        # _repr_str += f"]"
        # return _repr_str
        if wrap_as_python:
            return as_markdown_python_code(_repr_str)
        else:
            return _repr_str

    # allows splatting with **
    def keys(self) -> KeysView[str]:
        return self.__dict__.keys()

    # allows splatting with **
    def __getitem__(self, key: str | int) -> Any:
        return self.__dict__.__getitem__(key)  # type: ignore

    # transform from one supported type to another
    def to(self, projection: type[T], context: Context | None = None) -> T:
        # relative
        from .syft_object_registry import SyftObjectRegistry

        # 🟡 TODO 19: Could we do an mro style inheritence conversion? Risky?
        transform = SyftObjectRegistry.get_transform(type(self), projection)
        return transform(self, context)

    def to_dict(
        self, exclude_none: bool = False, exclude_empty: bool = False
    ) -> dict[str, Any]:
        new_dict = {}
        for k, v in dict(self).items():
            # exclude dynamically added syft attributes
            if k in DYNAMIC_SYFT_ATTRIBUTES:
                continue
            if exclude_empty and v is Empty:
                continue
            if exclude_none and v is None:
                continue
            new_dict[k] = v
        return new_dict

    def __post_init__(self) -> None:
        pass

    def _syft_set_validate_private_attrs_(self, **kwargs: Any) -> None:
        if not self.__validate_private_attrs__:
            return
        # Validate and set private attributes
        # https://github.com/pydantic/pydantic/issues/2105
        annotations = cached_get_type_hints(self.__class__)
        for attr, decl in self.__private_attributes__.items():
            value = kwargs.get(attr, decl.get_default())
            var_annotation = annotations.get(attr)
            if value is not PydanticUndefined:
                if var_annotation is not None:
                    # Otherwise validate value against the variable annotation
                    check_type(value, var_annotation)
                setattr(self, attr, value)
            else:
                if not _is_optional(var_annotation):
                    raise ValueError(
                        f"{attr}\n field required (type=value_error.missing)"
                    )

    def __init__(self, **kwargs: Any) -> None:
        super().__init__(**kwargs)
        self._syft_set_validate_private_attrs_(**kwargs)
        self.__post_init__()

    # TODO: Check why Pydantic is removing the __hash__ method during inheritance
    def __hash__(self) -> int:
        return int.from_bytes(self.__sha256__(), byteorder="big")

    @classmethod
    def _syft_keys_types_dict(cls, attr_name: str) -> dict[str, type]:
        kt_dict = {}
        for key in getattr(cls, attr_name, []):
            if key in cls.model_fields:
                type_ = _get_optional_inner_type(cls.model_fields[key].annotation)
            else:
                try:
                    method = getattr(cls, key)
                    if isinstance(method, types.FunctionType):
                        type_ = method.__annotations__["return"]
                except Exception as e:
                    logger.error(
                        f"Failed to get attribute from key {key} type for {cls} storage.",
                        exc_info=e,
                    )
                    raise e
            # EmailStr seems to be lost every time the value is set even with a validator
            # this means the incoming type is str so our validators fail

            if type_ is EmailStr:
                type_ = str

            kt_dict[key] = type_
        return kt_dict

    @classmethod
    def _syft_unique_keys_dict(cls) -> dict[str, type]:
        return cls._syft_keys_types_dict("__attr_unique__")

    @classmethod
    def _syft_searchable_keys_dict(cls) -> dict[str, type]:
        return cls._syft_keys_types_dict("__attr_searchable__")

    def migrate_to(self, version: int, context: Context | None = None) -> Any:
        if self.__version__ != version:
            migration_transform = SyftMigrationRegistry.get_migration_for_version(
                type_from=type(self), version_to=version
            )
            return migration_transform(
                self,
                context,
            )
        return self

    def syft_eq(self, ext_obj: Self | None) -> bool:
        if ext_obj is None:
            return False
        attrs_to_check = self.__dict__.keys()

        obj_exclude_attrs = getattr(self, "__exclude_sync_diff_attrs__", [])
        for attr in attrs_to_check:
            if attr not in base_attrs_sync_ignore and attr not in obj_exclude_attrs:
                obj_attr = getattr(self, attr)
                ext_obj_attr = getattr(ext_obj, attr)
                if hasattr(obj_attr, "syft_eq") and not inspect.isclass(obj_attr):
                    if not obj_attr.syft_eq(ext_obj=ext_obj_attr):
                        return False
                elif obj_attr != ext_obj_attr:
                    return False
        return True

    def syft_get_diffs(self, ext_obj: Self) -> list["AttrDiff"]:
        # self is low, ext is high
        # relative
        from ..service.sync.diff_state import AttrDiff
        from ..service.sync.diff_state import ListDiff

        diff_attrs = []

        # Sanity check
        if self.id != ext_obj.id:
            raise Exception("Not the same id for low side and high side requests")

        attrs_to_check = self.__dict__.keys()

        obj_exclude_attrs = getattr(self, "__exclude_sync_diff_attrs__", [])
        for attr in attrs_to_check:
            if attr not in base_attrs_sync_ignore and attr not in obj_exclude_attrs:
                obj_attr = getattr(self, attr)
                ext_obj_attr = getattr(ext_obj, attr)

                if (obj_attr is None) ^ (ext_obj_attr is None):
                    # If either attr is None, but not both, we have a diff
                    # NOTE This clause is needed because attr.__eq__ is not implemented for None, and will eval to True
                    diff_attr = AttrDiff(
                        attr_name=attr,
                        low_attr=obj_attr,
                        high_attr=ext_obj_attr,
                    )
                    diff_attrs.append(diff_attr)
                if isinstance(obj_attr, list) and isinstance(ext_obj_attr, list):
                    list_diff = ListDiff.from_lists(
                        attr_name=attr, low_list=obj_attr, high_list=ext_obj_attr
                    )
                    if not list_diff.is_empty:
                        diff_attrs.append(list_diff)

                # TODO: to the same check as above for Dicts when we use them
                else:
                    cmp = obj_attr.__eq__
                    if hasattr(obj_attr, "syft_eq"):
                        cmp = obj_attr.syft_eq

                    if not cmp(ext_obj_attr):
                        diff_attr = AttrDiff(
                            attr_name=attr,
                            low_attr=obj_attr,
                            high_attr=ext_obj_attr,
                        )
                        diff_attrs.append(diff_attr)
        return diff_attrs

    # TODO: Move this away from here
    def _get_api(self) -> "SyftAPI":
        # relative
        from ..client.api import APIRegistry
<<<<<<< HEAD
        return APIRegistry._api_for(self.syft_node_location, self.syft_client_verify_key)
=======

        api = APIRegistry.api_for(
            self.syft_server_location, self.syft_client_verify_key
        )
        if api is None:
            return SyftError(
                f"Can't access the api. You must login to {self.server_uid}"
            )
        return api
>>>>>>> fbc11879

    ## OVERRIDING pydantic.BaseModel.__getattr__
    ## return super().__getattribute__(item) -> return self.__getattribute__(item)
    ## so that ActionObject.__getattribute__ works properly,
    ## raising AttributeError when underlying object does not have the attribute
    if not typing.TYPE_CHECKING:
        # We put `__getattr__` in a non-TYPE_CHECKING block because otherwise, mypy allows arbitrary attribute access

        def __getattr__(self, item: str) -> Any:
            private_attributes = object.__getattribute__(self, "__private_attributes__")
            if item in private_attributes:
                attribute = private_attributes[item]
                if hasattr(attribute, "__get__"):
                    return attribute.__get__(self, type(self))  # type: ignore

                try:
                    # Note: self.__pydantic_private__ cannot be None if self.__private_attributes__ has items
                    return self.__pydantic_private__[item]  # type: ignore
                except KeyError as exc:
                    raise AttributeError(
                        f"{type(self).__name__!r} object has no attribute {item!r}"
                    ) from exc
            else:
                # `__pydantic_extra__` can fail to be set if the model is not yet fully initialized.
                # See `BaseModel.__repr_args__` for more details
                try:
                    pydantic_extra = object.__getattribute__(self, "__pydantic_extra__")
                except AttributeError:
                    pydantic_extra = None

                if pydantic_extra is not None:
                    try:
                        return pydantic_extra[item]
                    except KeyError as exc:
                        raise AttributeError(
                            f"{type(self).__name__!r} object has no attribute {item!r}"
                        ) from exc
                else:
                    if hasattr(self.__class__, item):
                        return self.__getattribute__(
                            item
                        )  # Raises AttributeError if appropriate
                    else:
                        # this is the current error
                        raise AttributeError(
                            f"{type(self).__name__!r} object has no attribute {item!r}"
                        )


def short_qual_name(name: str) -> str:
    # If the name is a qualname of formax a.b.c.d we will only get d
    # otherwise this will leave it like it is
    return name.split(".")[-1]


def short_uid(uid: UID | None) -> str | None:
    if uid is None:
        return uid
    else:
        return str(uid)[:6] + "..."


# give lists and dicts a _repr_html_ if they contain SyftObject's
aggressive_set_attr(type([]), "_repr_html_", build_tabulator_table)
aggressive_set_attr(type({}), "_repr_html_", build_tabulator_table)
aggressive_set_attr(type(set()), "_repr_html_", build_tabulator_table)
aggressive_set_attr(tuple, "_repr_html_", build_tabulator_table)


class StorableObjectType:
    def to(self, projection: type, context: Context | None = None) -> Any:
        # 🟡 TODO 19: Could we do an mro style inheritence conversion? Risky?
        # relative
        from .syft_object_registry import SyftObjectRegistry

        transform = SyftObjectRegistry.get_transform(type(self), projection)
        return transform(self, context)

    def __init__(self, *args: Any, **kwargs: Any) -> None:
        super().__init__(*args, **kwargs)


TupleGenerator = Generator[tuple[str, Any], None, None]


class PartialSyftObject(SyftObject, metaclass=PartialModelMetaclass):
    """Syft Object to which partial arguments can be provided."""

    __canonical_name__ = "PartialSyftObject"
    __version__ = SYFT_OBJECT_VERSION_2

    def __iter__(self) -> TupleGenerator:
        yield from ((k, v) for k, v in super().__iter__() if v is not Empty)


recursive_serde_register_type(PartialSyftObject)


def attach_attribute_to_syft_object(result: Any, attr_dict: dict[str, Any]) -> None:
    iterator: Iterable
    if isinstance(result, OkErr):
        iterator = (result._value,)
    elif isinstance(result, Mapping):
        iterator = result.values()
    elif isinstance(result, Sequence):
        iterator = result
    else:
        iterator = (result,)

    for _object in iterator:
        # if object is SyftBaseObject,
        # then attach the value to the attribute
        # on the object
        if isinstance(_object, SyftBaseObject):
            for attr_name, attr_value in attr_dict.items():
                setattr(_object, attr_name, attr_value)

            for field in _object.model_fields.keys():
                attach_attribute_to_syft_object(getattr(_object, field), attr_dict)<|MERGE_RESOLUTION|>--- conflicted
+++ resolved
@@ -629,19 +629,8 @@
     def _get_api(self) -> "SyftAPI":
         # relative
         from ..client.api import APIRegistry
-<<<<<<< HEAD
-        return APIRegistry._api_for(self.syft_node_location, self.syft_client_verify_key)
-=======
-
-        api = APIRegistry.api_for(
-            self.syft_server_location, self.syft_client_verify_key
-        )
-        if api is None:
-            return SyftError(
-                f"Can't access the api. You must login to {self.server_uid}"
-            )
-        return api
->>>>>>> fbc11879
+        return APIRegistry._api_for(self.syft_server_location, self.syft_client_verify_key)
+
 
     ## OVERRIDING pydantic.BaseModel.__getattr__
     ## return super().__getattribute__(item) -> return self.__getattribute__(item)
