--- conflicted
+++ resolved
@@ -63,13 +63,13 @@
 MappingIntStrAny = Mapping[IntStr, Any]
 
 
-SYFT_OBJECT_VERSION_2 = 1
+SYFT_OBJECT_VERSION_1 = 1
 SYFT_OBJECT_VERSION_2 = 2
 SYFT_OBJECT_VERSION_3 = 3
 SYFT_OBJECT_VERSION_4 = 4
 
 supported_object_versions = [
-    SYFT_OBJECT_VERSION_2,
+    SYFT_OBJECT_VERSION_1,
     SYFT_OBJECT_VERSION_2,
     SYFT_OBJECT_VERSION_3,
     SYFT_OBJECT_VERSION_4,
@@ -666,11 +666,7 @@
                     return False
         return True
 
-<<<<<<< HEAD
-    def syft_get_diffs(self, ext_obj: Self) -> List["AttrDiff"]:
-=======
     def get_diffs(self, ext_obj: Self) -> list["AttrDiff"]:
->>>>>>> a15e8c33
         # self is low, ext is high
         # relative
         from ..service.sync.diff_state import AttrDiff
@@ -862,7 +858,7 @@
     if "created_at" in df.columns:
         df.sort_values(by="created_at", ascending=False, inplace=True)
 
-    return df.to_dict("records")
+    return df.to_dict("records")  # type: ignore
 
 
 def list_dict_repr_html(self: Mapping | Set | Iterable) -> str:
