--- conflicted
+++ resolved
@@ -16,11 +16,8 @@
 from typing import Callable
 from typing import ClassVar
 from typing import Dict
-<<<<<<< HEAD
 from typing import Generator
-=======
 from typing import Iterable
->>>>>>> 07ce75e0
 from typing import KeysView
 from typing import List
 from typing import Optional
@@ -587,35 +584,6 @@
                     new_dict[k] = v
             return new_dict
 
-<<<<<<< HEAD
-=======
-    def dict(
-        self,
-        *,
-        include: Optional[Union["AbstractSetIntStr", "MappingIntStrAny"]] = None,
-        exclude: Optional[Union["AbstractSetIntStr", "MappingIntStrAny"]] = None,
-        by_alias: bool = False,
-        skip_defaults: Optional[bool] = None,
-        exclude_unset: bool = False,
-        exclude_defaults: bool = False,
-        exclude_none: bool = False,
-    ) -> dict:
-        if exclude is None:
-            exclude = set()
-
-        for attr in DYNAMIC_SYFT_ATTRIBUTES:
-            exclude.add(attr)  # type: ignore
-        return super().dict(
-            include=include,
-            exclude=exclude,
-            by_alias=by_alias,
-            skip_defaults=skip_defaults,
-            exclude_unset=exclude_unset,
-            exclude_defaults=exclude_defaults,
-            exclude_none=exclude_none,
-        )
-
->>>>>>> 07ce75e0
     def __post_init__(self) -> None:
         pass
 
@@ -999,50 +967,8 @@
     __canonical_name__ = "PartialSyftObject"
     __version__ = SYFT_OBJECT_VERSION_1
 
-<<<<<<< HEAD
     def __iter__(self) -> TupleGenerator:
         yield from ((k, v) for k, v in super().__iter__() if v is not Empty)
-=======
-    def __init__(self, *args: Any, **kwargs: Any) -> None:
-        # Filter out Empty values from args and kwargs
-        args_, kwargs_ = (), {}
-        for arg in args:
-            if arg is not Empty:
-                args_.append(arg)
-
-        for key, val in kwargs.items():
-            if val is not Empty:
-                kwargs_[key] = val
-
-        super().__init__(*args_, **kwargs_)
-
-        fields_with_default = set()
-        for _field_name, _field in self.__fields__.items():
-            if _field.default is not None or _field.allow_none:
-                fields_with_default.add(_field_name)
-
-        # Fields whose values are set via a validator hook
-        fields_set_via_validator = []
-
-        for _field_name in self.__validators__.keys():
-            _field = self.__fields__[_field_name]
-            if self.__dict__[_field_name] is None:
-                # Since all fields are None, only allow None
-                # where either none is allowed or default is None
-                if _field.allow_none or _field.default is None:
-                    fields_set_via_validator.append(_field)
-
-        # Exclude unset fields
-        unset_fields = (
-            set(self.__fields__)
-            - set(self.__fields_set__)
-            - set(fields_set_via_validator)
-        )
-
-        empty_fields = unset_fields - fields_with_default
-        for field_name in empty_fields:
-            self.__dict__[field_name] = Empty
->>>>>>> 07ce75e0
 
 
 recursive_serde_register_type(PartialSyftObject)
