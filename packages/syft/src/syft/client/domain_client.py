--- conflicted
+++ resolved
@@ -157,9 +157,6 @@
         else:
             return {}
 
-<<<<<<< HEAD
-    def apply_state(self, items):
-=======
     def apply_state(
         self, resolved_state: ResolvedSyncState
     ) -> Union[SyftSuccess, SyftError]:
@@ -167,7 +164,6 @@
             raise NotImplementedError("TODO implement delete")
         items = resolved_state.create_objs + resolved_state.update_objs
 
->>>>>>> ef4b8b4c
         action_objects = [x for x in items if isinstance(x, ActionObject)]
         permissions = self.get_permissions_for_other_node(items)
         for action_object in action_objects:
