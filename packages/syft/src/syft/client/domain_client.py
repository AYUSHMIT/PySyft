# future
from __future__ import annotations

# stdlib
from pathlib import Path
import re
from typing import List
from typing import Optional
from typing import TYPE_CHECKING
from typing import Union
from typing import cast

# third party
from hagrid.orchestra import NodeHandle
from loguru import logger
from tqdm import tqdm

# relative
from ..abstract_node import NodeSideType
from ..img.base64 import base64read
from ..serde.serializable import serializable
from ..service.action.action_object import ActionObject
from ..service.code_history.code_history import CodeHistoriesDict
from ..service.code_history.code_history import UsersCodeHistoriesDict
from ..service.dataset.dataset import Contributor
from ..service.dataset.dataset import CreateAsset
from ..service.dataset.dataset import CreateDataset
from ..service.response import SyftError
from ..service.response import SyftSuccess
from ..service.sync.diff_state import ResolvedSyncState
from ..service.user.roles import Roles
from ..service.user.user import UserView
from ..service.user.user_roles import ServiceRole
from ..types.blob_storage import BlobFile
from ..types.uid import UID
from ..util.fonts import fonts_css
from ..util.util import get_mb_size
from ..util.util import prompt_warning_message
from .api import APIModule
from .client import SyftClient
from .client import login
from .client import login_as_guest
<<<<<<< HEAD
from .protocol import SyftProtocol
=======
from .connection import NodeConnection
>>>>>>> ce4ac435

if TYPE_CHECKING:
    # relative
    from ..service.project.project import Project


def _get_files_from_glob(glob_path: str) -> list[Path]:
    files = Path().glob(glob_path)
    return [f for f in files if f.is_file() and not f.name.startswith(".")]


def _get_files_from_dir(dir: Path, recursive: bool) -> list:
    files = dir.rglob("*") if recursive else dir.iterdir()
    return [f for f in files if not f.name.startswith(".") and f.is_file()]


def _contains_subdir(dir: Path) -> bool:
    for item in dir.iterdir():
        if item.is_dir():
            return True
    return False


def add_default_uploader(
    user: UserView, obj: Union[CreateDataset, CreateAsset]
) -> Union[CreateDataset, CreateAsset]:
    uploader = None
    for contributor in obj.contributors:
        if contributor.role == str(Roles.UPLOADER):
            uploader = contributor
            break

    if uploader is None:
        uploader = Contributor(
            role=str(Roles.UPLOADER),
            name=user.name,
            email=user.email,
        )
        obj.contributors.add(uploader)

    obj.uploader = uploader
    return obj


@serializable()
class DomainClient(SyftClient):
    def __repr__(self) -> str:
        return f"<DomainClient: {self.name}>"

    def upload_dataset(self, dataset: CreateDataset) -> Union[SyftSuccess, SyftError]:
        # relative
        from ..types.twin_object import TwinObject

        if self.users is None:
            return SyftError(f"can't get user service for {self}")

        user = self.users.get_current_user()
        dataset = add_default_uploader(user, dataset)
        for i in range(len(dataset.asset_list)):
            asset = dataset.asset_list[i]
            dataset.asset_list[i] = add_default_uploader(user, asset)

        dataset._check_asset_must_contain_mock()
        dataset_size: float = 0.0

        # TODO: Refactor so that object can also be passed to generate warnings

        self.api.connection = cast(NodeConnection, self.api.connection)

        metadata = self.api.connection.get_node_metadata(self.api.signing_key)

        if (
            metadata.show_warnings
            and metadata.node_side_type == NodeSideType.HIGH_SIDE.value
        ):
            message = (
                "You're approving a request on "
                f"{metadata.node_side_type} side {metadata.node_type} "
                "which may host datasets with private information."
            )
            prompt_warning_message(message=message, confirm=True)

        for asset in tqdm(dataset.asset_list):
            print(f"Uploading: {asset.name}")
            try:
                twin = TwinObject(
                    private_obj=asset.data,
                    mock_obj=asset.mock,
                    syft_node_location=self.id,
                    syft_client_verify_key=self.verify_key,
                )
                twin._save_to_blob_storage()
            except Exception as e:
                return SyftError(message=f"Failed to create twin. {e}")
            response = self.api.services.action.set(twin)
            if isinstance(response, SyftError):
                print(f"Failed to upload asset\n: {asset}")
                return response
            asset.action_id = twin.id
            asset.node_uid = self.id
            dataset_size += get_mb_size(asset.data)
        dataset.mb_size = dataset_size
        valid = dataset.check()
        if isinstance(valid, SyftError):
            return valid
        return self.api.services.dataset.add(dataset=dataset)

    # def get_permissions_for_other_node(
    #     self,
    #     items: list[Union[ActionObject, SyftObject]],
    # ) -> dict:
    #     if len(items) > 0:
    #         if not len({i.syft_node_location for i in items}) == 1 or (
    #             not len({i.syft_client_verify_key for i in items}) == 1
    #         ):
    #             raise ValueError("permissions from different nodes")
    #         item = items[0]
    #         api = APIRegistry.api_for(
    #             item.syft_node_location, item.syft_client_verify_key
    #         )
    #         if api is None:
    #             raise ValueError(
    #                 f"Can't access the api. Please log in to {item.syft_node_location}"
    #             )
    #         return api.services.sync.get_permissions(items)
    #     else:
    #         return {}

    def apply_state(
        self, resolved_state: ResolvedSyncState
    ) -> Union[SyftSuccess, SyftError]:
        if len(resolved_state.delete_objs):
            raise NotImplementedError("TODO implement delete")
        items = resolved_state.create_objs + resolved_state.update_objs

        action_objects = [x for x in items if isinstance(x, ActionObject)]
        # permissions = self.get_permissions_for_other_node(items)
        permissions: dict[UID, set[str]] = {}
        for p in resolved_state.new_permissions:
            if p.uid in permissions:
                permissions[p.uid].add(p.permission_string)
            else:
                permissions[p.uid] = {p.permission_string}

        for action_object in action_objects:
            action_object = action_object.refresh_object()
            action_object.send(self)

        res = self.api.services.sync.sync_items(items, permissions)
        if isinstance(res, SyftError):
            return res

        # Add updated node state to store to have a previous_state for next sync
        new_state = self.api.services.sync.get_state(add_to_store=True)
        if isinstance(new_state, SyftError):
            return new_state

        self._fetch_api(self.credentials)
        return res

    def upload_files(
        self,
        file_list: Union[BlobFile, list[BlobFile], str, list[str], Path, list[Path]],
        allow_recursive: bool = False,
        show_files: bool = False,
    ) -> Union[SyftSuccess, SyftError]:
        if not file_list:
            return SyftError(message="No files to upload")

        if not isinstance(file_list, list):
            file_list = [file_list]  # type: ignore[assignment]
        file_list = cast(list, file_list)

        expanded_file_list: List[Union[BlobFile, Path]] = []

        for file in file_list:
            if isinstance(file, BlobFile):
                expanded_file_list.append(file)
                continue

            path = Path(file)

            if re.search(r"[\*\?\[]", str(path)):
                expanded_file_list.extend(_get_files_from_glob(str(path)))
            elif path.is_dir():
                if not allow_recursive and _contains_subdir(path):
                    res = input(
                        f"Do you want to include all files recursively in {path.absolute()}? [y/n]: "
                    ).lower()
                    print(
                        f'{"Recursively uploading all files" if res == "y" else "Uploading files"} in {path.absolute()}'
                    )
                    allow_recursive = res == "y"
                expanded_file_list.extend(_get_files_from_dir(path, allow_recursive))
            elif path.exists():
                expanded_file_list.append(path)

        if not expanded_file_list:
            return SyftError(message="No files to upload were found")

        print(
            f"Uploading {len(expanded_file_list)} {'file' if len(expanded_file_list) == 1 else 'files'}:"
        )

        if show_files:
            for file in expanded_file_list:
                if isinstance(file, BlobFile):
                    print(file.path or file.file_name)
                else:
                    print(file.absolute())

        try:
            result = []
            for file in expanded_file_list:
                if not isinstance(file, BlobFile):
                    file = BlobFile(path=file, file_name=file.name)
                print("Uploading", file.file_name)
                if not file.uploaded:
                    file.upload_to_blobstorage(self)
                result.append(file)

            return ActionObject.from_obj(result).send(self)
        except Exception as err:
            logger.debug("upload_files: Error creating action_object: {}", err)
            return SyftError(message=f"Failed to upload files: {err}")

    def connect_to_gateway(
        self,
        via_client: Optional[SyftClient] = None,
        url: Optional[str] = None,
        port: Optional[int] = None,
        handle: Optional[NodeHandle] = None,  # noqa: F821
        email: Optional[str] = None,
        password: Optional[str] = None,
<<<<<<< HEAD
        protocol: Union[str, SyftProtocol] = SyftProtocol.HTTP,
    ) -> None:
        if isinstance(protocol, str):
            protocol = SyftProtocol(protocol)

=======
    ) -> Optional[Union[SyftSuccess, SyftError]]:
>>>>>>> ce4ac435
        if via_client is not None:
            client = via_client
        elif handle is not None:
            client = handle.client
        else:
            client = (
                login_as_guest(url=url, port=port)
                if email is None
                else login(url=url, port=port, email=email, password=password)
            )
            if isinstance(client, SyftError):
                return client

        res = self.exchange_route(client, protocol=protocol)
        if isinstance(res, SyftSuccess):
            if self.metadata:
                return SyftSuccess(
                    message=f"Connected {self.metadata.node_type} to {client.name} gateway"
                )
            else:
                return SyftSuccess(message=f"Connected to {client.name} gateway")
        return res

    @property
    def data_subject_registry(self) -> Optional[APIModule]:
        if self.api.has_service("data_subject"):
            return self.api.services.data_subject
        return None

    @property
    def code(self) -> Optional[APIModule]:
        # if self.api.refresh_api_callback is not None:
        #     self.api.refresh_api_callback()
        if self.api.has_service("code"):
            return self.api.services.code
        return None

    @property
    def worker(self) -> Optional[APIModule]:
        if self.api.has_service("worker"):
            return self.api.services.worker
        return None

    @property
    def requests(self) -> Optional[APIModule]:
        if self.api.has_service("request"):
            return self.api.services.request
        return None

    @property
    def datasets(self) -> Optional[APIModule]:
        if self.api.has_service("dataset"):
            return self.api.services.dataset
        return None

    @property
    def projects(self) -> Optional[APIModule]:
        if self.api.has_service("project"):
            return self.api.services.project
        return None

    @property
    def code_history_service(self) -> Optional[APIModule]:
        if self.api is not None and self.api.has_service("code_history"):
            return self.api.services.code_history
        return None

    @property
    def code_history(self) -> CodeHistoriesDict:
        return self.api.services.code_history.get_history()

    @property
    def code_histories(self) -> UsersCodeHistoriesDict:
        return self.api.services.code_history.get_histories()

    @property
    def images(self) -> Optional[APIModule]:
        if self.api.has_service("worker_image"):
            return self.api.services.worker_image
        return None

    @property
    def worker_pools(self) -> Optional[APIModule]:
        if self.api.has_service("worker_pool"):
            return self.api.services.worker_pool
        return None

    @property
    def worker_images(self) -> Optional[APIModule]:
        if self.api.has_service("worker_image"):
            return self.api.services.worker_image
        return None

    @property
    def sync(self) -> Optional[APIModule]:
        if self.api.has_service("sync"):
            return self.api.services.sync
        return None

    @property
    def code_status(self) -> Optional[APIModule]:
        if self.api.has_service("code_status"):
            return self.api.services.code_status
        return None

    @property
    def output(self) -> Optional[APIModule]:
        if self.api.has_service("output"):
            return self.api.services.output
        return None

    def get_project(
        self,
        name: Optional[str] = None,
        uid: Optional[UID] = None,
    ) -> Optional[Project]:
        """Get project by name or UID"""

        if not self.api.has_service("project"):
            return None

        if name:
            return self.api.services.project.get_by_name(name)

        elif uid:
            return self.api.services.project.get_by_uid(uid)

        return self.api.services.project.get_all()

    def _repr_html_(self) -> str:
        guest_commands = """
        <li><span class='syft-code-block'>&lt;your_client&gt;.datasets</span> - list datasets</li>
        <li><span class='syft-code-block'>&lt;your_client&gt;.code</span> - list code</li>
        <li><span class='syft-code-block'>&lt;your_client&gt;.login</span> - list projects</li>
        <li>
            <span class='syft-code-block'>&lt;your_client&gt;.code.submit?</span> - display function signature
        </li>"""
        ds_commands = """
        <li><span class='syft-code-block'>&lt;your_client&gt;.datasets</span> - list datasets</li>
        <li><span class='syft-code-block'>&lt;your_client&gt;.code</span> - list code</li>
        <li><span class='syft-code-block'>&lt;your_client&gt;.projects</span> - list projects</li>
        <li>
            <span class='syft-code-block'>&lt;your_client&gt;.code.submit?</span> - display function signature
        </li>"""

        do_commands = """
        <li><span class='syft-code-block'>&lt;your_client&gt;.projects</span> - list projects</li>
        <li><span class='syft-code-block'>&lt;your_client&gt;.requests</span> - list requests</li>
        <li><span class='syft-code-block'>&lt;your_client&gt;.users</span> - list users</li>
        <li>
            <span class='syft-code-block'>&lt;your_client&gt;.requests.submit?</span> - display function signature
        </li>"""

        # TODO: how to select ds/do commands based on self.__user_role

        if (
            self.user_role.value == ServiceRole.NONE.value
            or self.user_role.value == ServiceRole.GUEST.value
        ):
            commands = guest_commands
        elif (
            self.user_role is not None
            and self.user_role.value == ServiceRole.DATA_SCIENTIST.value
        ):
            commands = ds_commands
        elif (
            self.user_role is not None
            and self.user_role.value >= ServiceRole.DATA_OWNER.value
        ):
            commands = do_commands

        command_list = f"""
        <ul style='padding-left: 1em;'>
            {commands}
        </ul>
        """

        small_grid_symbol_logo = base64read("small-grid-symbol-logo.png")

        url = getattr(self.connection, "url", None)
        node_details = f"<strong>URL:</strong> {url}<br />" if url else ""
        if self.metadata is not None:
            node_details += f"<strong>Node Type:</strong> {self.metadata.node_type.capitalize()}<br />"
            node_side_type = (
                "Low Side"
                if self.metadata.node_side_type == NodeSideType.LOW_SIDE.value
                else "High Side"
            )
            node_details += f"<strong>Node Side Type:</strong> {node_side_type}<br />"
            node_details += (
                f"<strong>Syft Version:</strong> {self.metadata.syft_version}<br />"
            )

        return f"""
        <style>
            {fonts_css}

            .syft-container {{
                padding: 5px;
                font-family: 'Open Sans';
            }}
            .syft-alert-info {{
                color: #1F567A;
                background-color: #C2DEF0;
                border-radius: 4px;
                padding: 5px;
                padding: 13px 10px
            }}
            .syft-code-block {{
                background-color: #f7f7f7;
                border: 1px solid #cfcfcf;
                padding: 0px 2px;
            }}
            .syft-space {{
                margin-top: 1em;
            }}
        </style>
        <div class="syft-client syft-container">
            <img src="{small_grid_symbol_logo}" alt="Logo"
            style="width:48px;height:48px;padding:3px;">
            <h2>Welcome to {self.name}</h2>
            <div class="syft-space">
                {node_details}
            </div>
            <div class='syft-alert-info syft-space'>
                &#9432;&nbsp;
                This domain is run by the library PySyft to learn more about how it works visit
                <a href="https://github.com/OpenMined/PySyft">github.com/OpenMined/PySyft</a>.
            </div>
            <h4>Commands to Get Started</h4>
            {command_list}
        </div><br />
        """<|MERGE_RESOLUTION|>--- conflicted
+++ resolved
@@ -40,11 +40,8 @@
 from .client import SyftClient
 from .client import login
 from .client import login_as_guest
-<<<<<<< HEAD
+from .connection import NodeConnection
 from .protocol import SyftProtocol
-=======
-from .connection import NodeConnection
->>>>>>> ce4ac435
 
 if TYPE_CHECKING:
     # relative
@@ -279,15 +276,11 @@
         handle: Optional[NodeHandle] = None,  # noqa: F821
         email: Optional[str] = None,
         password: Optional[str] = None,
-<<<<<<< HEAD
         protocol: Union[str, SyftProtocol] = SyftProtocol.HTTP,
-    ) -> None:
+    ) -> Optional[Union[SyftSuccess, SyftError]]:
         if isinstance(protocol, str):
             protocol = SyftProtocol(protocol)
 
-=======
-    ) -> Optional[Union[SyftSuccess, SyftError]]:
->>>>>>> ce4ac435
         if via_client is not None:
             client = via_client
         elif handle is not None:
