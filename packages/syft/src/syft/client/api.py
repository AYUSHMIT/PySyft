--- conflicted
+++ resolved
@@ -119,12 +119,13 @@
 ]
 
 
+@exclude_from_traceback
 def post_process_result(path:str , result: Any, unwrap_on_success: bool=False) -> Any:
     if any(path.startswith(x) for x in NEW_STYLE_SERVICES_LIST):
         if isinstance(result, SyftError):
-            tb = result.tb if result.tb is not None else ""
-            msg = result.message + "\n" + tb if tb else result.message
-            raise SyftException(public_message=msg)
+            raise SyftException(
+                public_message=result.message, server_trace=result.tb
+            )
         if unwrap_on_success:
             result = result.unwrap_value()
 
@@ -419,23 +420,7 @@
             [result], kwargs={}, to_latest_protocol=True
         )
         result = result[0]
-
-<<<<<<< HEAD
-        return self.post_process_result(api_call.path, result)
-
-    @exclude_from_traceback
-    def post_process_result(self, path: str, result: Any) -> Any:
-        if any(path.startswith(x) for x in NEW_STYLE_SERVICES_LIST):
-            if isinstance(result, SyftError):
-                raise SyftException(
-                    public_message=result.message, server_trace=result.tb
-                )
-            if self.unwrap_on_success:
-                result = result.unwrap_value()
-        return result
-=======
         return post_process_result(api_call.path, result, self.unwrap_on_success)
->>>>>>> e72c903e
 
     @exclude_from_traceback
     def __call__(self, *args: Any, **kwargs: Any) -> Any:
@@ -599,11 +584,7 @@
             blocking=True,
         )
         result = self.make_call(api_call=api_call)
-<<<<<<< HEAD
-        return self.post_process_result(api_call.path, result)
-=======
         return post_process_result(api_call.path, result, self.unwrap_on_success)
->>>>>>> e72c903e
 
 
 def generate_remote_function(
@@ -731,18 +712,7 @@
         )
 
         result = wrapper_make_call(api_call=api_call)
-
-        if isinstance(result, SyftError):
-<<<<<<< HEAD
-            raise SyftException(public_message=result.message, server_trace=result.tb)
-=======
-            tb = result.tb if result.tb is not None else ""
-            msg = result.message + "\n" + tb if tb else result.message
-            raise SyftException(public_message=msg)
->>>>>>> e72c903e
-
-        if isinstance(result, SyftSuccess):
-            result = result.value
+        result = post_process_result("action.execute", result, unwrap_on_success=True)
 
         return result
 
