# future
from __future__ import annotations

# stdlib
import inspect
from inspect import signature
import types
from typing import Any
from typing import Callable
from typing import Dict
from typing import List
from typing import Optional
from typing import Union
from typing import _GenericAlias

# third party
from nacl.exceptions import BadSignatureError
from pydantic import BaseModel
from pydantic import EmailStr
from result import OkErr
from result import Result
from typeguard import check_type

# relative
from ..abstract_node import AbstractNode
from ..node.credentials import SyftSigningKey
from ..node.credentials import SyftVerifyKey
from ..serde.deserialize import _deserialize
from ..serde.recursive import index_syft_by_module_name
from ..serde.serializable import serializable
from ..serde.serialize import _serialize
from ..serde.signature import Signature
from ..serde.signature import signature_remove_context
from ..serde.signature import signature_remove_self
from ..service.context import AuthedServiceContext
from ..service.response import SyftAttributeError
from ..service.response import SyftError
from ..service.response import SyftSuccess
from ..service.service import UserLibConfigRegistry
from ..service.service import UserServiceConfigRegistry
from ..types.syft_object import SYFT_OBJECT_VERSION_1
from ..types.syft_object import SyftBaseObject
from ..types.syft_object import SyftObject
from ..types.uid import LineageID
from ..types.uid import UID
from ..util.autoreload import autoreload_enabled
from ..util.telemetry import instrument
from .connection import NodeConnection


class APIRegistry:
    __api_registry__: Dict[str, SyftAPI] = {}

    @classmethod
    def set_api_for(cls, node_uid: Union[UID, str], api: SyftAPI) -> None:
        if isinstance(node_uid, str):
            node_uid = UID.from_string(node_uid)
        cls.__api_registry__[node_uid] = api

    @classmethod
    def api_for(cls, node_uid: UID) -> SyftAPI:
        return cls.__api_registry__[node_uid]

    @classmethod
    def get_all_api(cls) -> List[SyftAPI]:
        return list(cls.__api_registry__.values())


@serializable()
class APIEndpoint(SyftBaseObject):
    service_path: str
    module_path: str
    name: str
    description: str
    doc_string: Optional[str]
    signature: Signature
    has_self: bool = False
    pre_kwargs: Optional[Dict[str, Any]]


@serializable()
class LibEndpoint(SyftBaseObject):
    # TODO: bad name, change
    service_path: str
    module_path: str
    name: str
    description: str
    doc_string: Optional[str]
    signature: Signature
    has_self: bool = False
    pre_kwargs: Optional[Dict[str, Any]]


@serializable(attrs=["signature", "credentials", "serialized_message"])
class SignedSyftAPICall(SyftObject):
    __canonical_name__ = "SignedSyftAPICall"
    __version__ = SYFT_OBJECT_VERSION_1

    credentials: SyftVerifyKey
    signature: bytes
    serialized_message: bytes
    cached_deseralized_message: Optional[SyftAPICall] = None

    @property
    def message(self) -> SyftAPICall:
        # from deserialize we might not have this attr because __init__ is skipped
        if not hasattr(self, "cached_deseralized_message"):
            self.cached_deseralized_message = None

        if self.cached_deseralized_message is None:
            self.cached_deseralized_message = _deserialize(
                blob=self.serialized_message, from_bytes=True
            )

        return self.cached_deseralized_message

    @property
    def is_valid(self) -> Result[SyftSuccess, SyftError]:
        try:
            _ = self.credentials.verify_key.verify(
                self.serialized_message, self.signature
            )
        except BadSignatureError:
            return SyftError(message="BadSignatureError")

        return SyftSuccess(message="Credentials are valid")


@instrument
@serializable()
class SyftAPICall(SyftObject):
    # version
    __canonical_name__ = "SyftAPICall"
    __version__ = SYFT_OBJECT_VERSION_1

    # fields
    node_uid: UID
    path: str
    args: List
    kwargs: Dict[str, Any]
    blocking: bool = True

    def sign(self, credentials: SyftSigningKey) -> SignedSyftAPICall:
        signed_message = credentials.signing_key.sign(_serialize(self, to_bytes=True))

        return SignedSyftAPICall(
            credentials=credentials.verify_key,
            serialized_message=signed_message.message,
            signature=signed_message.signature,
        )


@instrument
@serializable()
class SyftAPIData(SyftBaseObject):
    # version
    __canonical_name__ = "SyftAPIData"
    __version__ = SYFT_OBJECT_VERSION_1

    # fields
    data: Any

    def sign(self, credentials: SyftSigningKey) -> SignedSyftAPICall:
        signed_message = credentials.signing_key.sign(_serialize(self, to_bytes=True))

        return SignedSyftAPICall(
            credentials=credentials.verify_key,
            serialized_message=signed_message.message,
            signature=signed_message.signature,
        )


def generate_remote_function(
    node_uid: UID,
    signature: Signature,
    path: str,
    make_call: Callable,
    pre_kwargs: Dict[str, Any],
):
    if "blocking" in signature.parameters:
        raise Exception(
            f"Signature {signature} can't have 'blocking' kwarg because its reserved"
        )

    def wrapper(*args, **kwargs):
        blocking = True
        if "blocking" in kwargs:
            blocking = bool(kwargs["blocking"])
            del kwargs["blocking"]

<<<<<<< HEAD
        _valid_kwargs = {}
        if "kwargs" in signature.parameters:
            _valid_kwargs = kwargs
        else:
            for key, value in kwargs.items():
                if key not in signature.parameters:
                    return SyftError(
                        message=f"""Invalid parameter: `{key}`. Valid Parameters: {list(signature.parameters)}"""
                    )
                param = signature.parameters[key]
                if isinstance(param.annotation, str):
                    # 🟡 TODO 21: make this work for weird string type situations
                    # happens when from __future__ import annotations in a class file
                    t = index_syft_by_module_name(param.annotation)
                else:
                    t = param.annotation
                msg = None
                try:
                    if t is not inspect.Parameter.empty:
                        if isinstance(t, _GenericAlias) and type(None) in t.__args__:
                            for v in t.__args__:
                                if issubclass(v, EmailStr):
                                    v = str
                                check_type(key, value, v)  # raises Exception
                                break  # only need one to match
                        else:
                            check_type(key, value, t)  # raises Exception
                except TypeError:
                    _type_str = getattr(t, "__name__", str(t))
                    msg = f"`{key}` must be of type `{_type_str}` not `{type(value).__name__}`"

                if msg:
                    return SyftError(message=msg)

                _valid_kwargs[key] = value

        # signature.parameters is an OrderedDict, therefore,
        # its fair to assume that order of args
        # and the signature.parameters should always match
        _valid_args = []
        if "args" in signature.parameters:
            _valid_args = args
        else:
            for (param_key, param), arg in zip(signature.parameters.items(), args):
                if param_key in _valid_kwargs:
                    continue
                t = param.annotation
                msg = None
                try:
                    if t is not inspect.Parameter.empty:
                        if isinstance(t, _GenericAlias) and type(None) in t.__args__:
                            for v in t.__args__:
                                if issubclass(v, EmailStr):
                                    v = str
                                check_type(param_key, arg, v)  # raises Exception
                                break  # only need one to match
                        else:
                            check_type(param_key, arg, t)  # raises Exception
                except TypeError:
                    t_arg = type(arg)
                    if (
                        autoreload_enabled()
                        and t.__module__ == t_arg.__module__
                        and t.__name__ == t_arg.__name__
                    ):
                        # ignore error when autoreload_enabled()
                        pass
                    else:
                        _type_str = getattr(t, "__name__", str(t))
                        msg = f"Arg: {arg} must be {_type_str} not {type(arg).__name__}"
                if msg:
                    return SyftError(message=msg)

                _valid_args.append(arg)
=======
        res = validate_callable_args_and_kwargs(args, kwargs, signature)

        if isinstance(res, SyftError):
            return res
        _valid_args, _valid_kwargs = res
>>>>>>> c15d7a86

        if pre_kwargs:
            _valid_kwargs.update(pre_kwargs)

        api_call = SyftAPICall(
            node_uid=node_uid,
            path=path,
            args=_valid_args,
            kwargs=_valid_kwargs,
            blocking=blocking,
        )
        result = make_call(api_call=api_call)
        return result

    wrapper.__ipython_inspector_signature_override__ = signature
    return wrapper


def generate_remote_lib_function(
    api: SyftAPI,
    node_uid: UID,
    signature: Signature,
    path: str,
    module_path: str,
    make_call: Callable,
    pre_kwargs: Dict[str, Any],
):
    if "blocking" in signature.parameters:
        raise Exception(
            f"Signature {signature} can't have 'blocking' kwarg because its reserved"
        )

    def wrapper(*args, **kwargs):
        blocking = True
        if "blocking" in kwargs:
            blocking = bool(kwargs["blocking"])
            del kwargs["blocking"]

        res = validate_callable_args_and_kwargs(args, kwargs, signature)

        if isinstance(res, SyftError):
            return res
        _valid_args, _valid_kwargs = res

        if pre_kwargs:
            _valid_kwargs.update(pre_kwargs)

        # relative
        from ..service.action.action_object import Action
        from ..service.action.action_object import convert_to_pointers

        action_args, action_kwargs = convert_to_pointers(
            api, node_uid, _valid_args, _valid_kwargs
        )

        # e.g. numpy.array -> numpy, array
        module, op = module_path.rsplit(".", 1)
        service_args = [
            Action(
                path=module,
                op=op,
                remote_self=None,
                args=[x.syft_lineage_id for x in action_args],
                kwargs={k: v.syft_lineage_id for k, v in action_kwargs},
                # TODO: fix
                result_id=LineageID(UID(), 1),
            )
        ]

        api_call = SyftAPICall(
            node_uid=node_uid,
            path=path,
            args=service_args,
            kwargs=dict(),
            blocking=blocking,
        )
        result = make_call(api_call=api_call)
        return result

    wrapper.__ipython_inspector_signature_override__ = signature
    return wrapper


@serializable()
class APIModule:
    _modules: List[APIModule]
    path: str

    def __init__(self, path: str) -> None:
        self._modules = []
        self.path = path

    def _add_submodule(
        self, attr_name: str, module_or_func: Union[Callable, APIModule]
    ):
        setattr(self, attr_name, module_or_func)
        self._modules.append(attr_name)

    def __getattribute__(self, name: str):
        try:
            return object.__getattribute__(self, name)
        except AttributeError:
            raise SyftAttributeError(
                f"'APIModule' api{self.path} object has no submodule or method '{name}', "
                "you may not have permission to access the module you are trying to access"
            )

    def __getitem__(self, key: Union[str, int]) -> Any:
        if isinstance(key, int) and hasattr(self, "get_all"):
            return self.get_all()[key]
        raise NotImplementedError

    def _repr_html_(self) -> Any:
        if not hasattr(self, "get_all"):
            return NotImplementedError
        results = self.get_all()
        return results._repr_html_()


@instrument
@serializable(attrs=["endpoints", "node_uid", "node_name"])
class SyftAPI(SyftObject):
    # version
    __canonical_name__ = "SyftAPI"
    __version__ = SYFT_OBJECT_VERSION_1

    # fields
    connection: Optional[NodeConnection] = None
    node_uid: Optional[UID] = None
    node_name: Optional[str] = None
    endpoints: Dict[str, APIEndpoint]
    lib_endpoints: Optional[Dict[str, LibEndpoint]] = None
    api_module: Optional[APIModule] = None
    libs: Optional[APIModule] = None
    signing_key: Optional[SyftSigningKey] = None
    # serde / storage rules
    refresh_api_callback: Optional[Callable] = None

    # def __post_init__(self) -> None:
    #     pass

    @staticmethod
    def for_user(
        node: AbstractNode, user_verify_key: Optional[SyftVerifyKey] = None
    ) -> SyftAPI:
        # relative
        # TODO: Maybe there is a possibility of merging ServiceConfig and APIEndpoint
        from ..service.code.user_code_service import UserCodeService

        # find user role by verify_key
        # TODO: we should probably not allow empty verify keys but instead make user always register
        role = node.get_role_for_credentials(user_verify_key)
        _user_service_config_registry = UserServiceConfigRegistry.from_role(role)
        _user_lib_config_registry = UserLibConfigRegistry.from_user(user_verify_key)
        endpoints: Dict[str, APIEndpoint] = {}
        lib_endpoints: Dict[str, LibEndpoint] = {}

        for (
            path,
            service_config,
        ) in _user_service_config_registry.get_registered_configs().items():
            if not service_config.is_from_lib:
                endpoint = APIEndpoint(
                    service_path=path,
                    module_path=path,
                    name=service_config.public_name,
                    description="",
                    doc_string=service_config.doc_string,
                    signature=service_config.signature,
                    has_self=False,
                )
                endpoints[path] = endpoint

        for (
            path,
            lib_config,
        ) in _user_lib_config_registry.get_registered_configs().items():
            endpoint = LibEndpoint(
                service_path="action.execute",
                module_path=path,
                name=lib_config.public_name,
                description="",
                doc_string=lib_config.doc_string,
                signature=lib_config.signature,
                has_self=False,
            )
            lib_endpoints[path] = endpoint

        # 🟡 TODO 35: fix root context
        context = AuthedServiceContext(credentials=user_verify_key)
        method = node.get_method_with_context(UserCodeService.get_all_for_user, context)
        code_items = method()

        for code_item in code_items:
            path = "code.call"
            unique_path = f"code.call_{code_item.service_func_name}"
            endpoint = APIEndpoint(
                service_path=path,
                module_path=path,
                name=code_item.service_func_name,
                description="",
                doc_string=f"Users custom func {code_item.service_func_name}",
                signature=code_item.signature,
                has_self=False,
                pre_kwargs={"uid": code_item.id},
            )
            endpoints[unique_path] = endpoint

        return SyftAPI(
            node_name=node.name,
            node_uid=node.id,
            endpoints=endpoints,
            lib_endpoints=lib_endpoints,
        )

    def make_call(self, api_call: SyftAPICall) -> Result:
        signed_call = api_call.sign(credentials=self.signing_key)
        signed_result = self.connection.make_call(signed_call)

        if not isinstance(signed_result, SignedSyftAPICall):
            return SyftError(message="The result is not signed")  # type: ignore

        if not signed_result.is_valid:
            return SyftError(message="The result signature is invalid")  # type: ignore

        result = signed_result.message.data

        if isinstance(result, OkErr):
            if result.is_ok():
                res = result.ok()
                # we update the api when we create objects that change it
                self.update_api(res)
                return res
            else:
                return result.err()
        return result

    def update_api(self, api_call_result):
        # TODO: hacky stuff with typing and imports to prevent circular imports
        # relative
        from ..service.request.request import Request
        from ..service.request.request import UserCodeStatusChange

        if isinstance(api_call_result, Request) and any(
            [isinstance(x, UserCodeStatusChange) for x in api_call_result.changes]
        ):
            if self.refresh_api_callback is not None:
                self.refresh_api_callback()

    @staticmethod
    def _add_route(
        api_module: APIModule, endpoint: APIEndpoint, endpoint_method: Callable
    ):
        """Recursively create a module path to the route endpoint."""

        _modules = endpoint.module_path.split(".")[:-1] + [endpoint.name]

        _self = api_module
        _last_module = _modules.pop()
        while _modules:
            module = _modules.pop(0)
            if not hasattr(_self, module):
                submodule_path = f"{_self.path}.{module}"
                _self._add_submodule(module, APIModule(path=submodule_path))
            _self = getattr(_self, module)
        _self._add_submodule(_last_module, endpoint_method)

    def generate_endpoints(self) -> None:
        def build_endpoint_tree(endpoints):
            api_module = APIModule(path="")
            for _, v in endpoints.items():
                signature = v.signature
                if not v.has_self:
                    signature = signature_remove_self(signature)
                signature = signature_remove_context(signature)
                if isinstance(v, APIEndpoint):
                    endpoint_function = generate_remote_function(
                        self.node_uid,
                        signature,
                        v.service_path,
                        self.make_call,
                        pre_kwargs=v.pre_kwargs,
                    )
                elif isinstance(v, LibEndpoint):
                    endpoint_function = generate_remote_lib_function(
                        self,
                        self.node_uid,
                        signature,
                        v.service_path,
                        v.module_path,
                        self.make_call,
                        pre_kwargs=v.pre_kwargs,
                    )

                endpoint_function.__doc__ = v.doc_string
                self._add_route(api_module, v, endpoint_function)
            return api_module

        if self.lib_endpoints is not None:
            self.libs = build_endpoint_tree(self.lib_endpoints)
        self.api_module = build_endpoint_tree(self.endpoints)

    @property
    def services(self) -> APIModule:
        if self.api_module is None:
            self.generate_endpoints()
        return self.api_module

    @property
    def lib(self) -> APIModule:
        if self.libs is None:
            self.generate_endpoints()
        return self.libs

    def __repr__(self) -> str:
        modules = self.services
        _repr_str = "client.api.services\n"
        for attr_name in modules._modules:
            module_or_func = getattr(modules, attr_name)
            module_path_str = f"client.api.services.{attr_name}"
            _repr_str += f"\n{module_path_str}\n\n"
            if hasattr(module_or_func, "_modules"):
                for func_name in module_or_func._modules:
                    func = getattr(module_or_func, func_name)
                    sig = func.__ipython_inspector_signature_override__
                    _repr_str += f"{module_path_str}.{func_name}{sig}\n\n"
        return _repr_str


# code from here:
# https://github.com/ipython/ipython/blob/339c0d510a1f3cb2158dd8c6e7f4ac89aa4c89d8/IPython/core/oinspect.py#L370
def _render_signature(obj_signature, obj_name) -> str:
    """
    This was mostly taken from inspect.Signature.__str__.
    Look there for the comments.
    The only change is to add linebreaks when this gets too long.
    """
    result = []
    pos_only = False
    kw_only = True
    for param in obj_signature.parameters.values():
        if param.kind == inspect._POSITIONAL_ONLY:
            pos_only = True
        elif pos_only:
            result.append("/")
            pos_only = False

        if param.kind == inspect._VAR_POSITIONAL:
            kw_only = False
        elif param.kind == inspect._KEYWORD_ONLY and kw_only:
            result.append("*")
            kw_only = False

        result.append(str(param))

    if pos_only:
        result.append("/")

    # add up name, parameters, braces (2), and commas
    if len(obj_name) + sum(len(r) + 2 for r in result) > 75:
        # This doesn’t fit behind “Signature: ” in an inspect window.
        rendered = "{}(\n{})".format(
            obj_name, "".join("    {},\n".format(r) for r in result)
        )
    else:
        rendered = "{}({})".format(obj_name, ", ".join(result))

    if obj_signature.return_annotation is not inspect._empty:
        anno = inspect.formatannotation(obj_signature.return_annotation)
        rendered += " -> {}".format(anno)

    return rendered


def _getdef(self, obj, oname="") -> Union[str, None]:
    """Return the call signature for any callable object.
    If any exception is generated, None is returned instead and the
    exception is suppressed."""
    try:
        return _render_signature(signature(obj), oname)
    except:  # noqa: E722
        return None


def monkey_patch_getdef(self, obj, oname="") -> Union[str, None]:
    try:
        if hasattr(obj, "__ipython_inspector_signature_override__"):
            return _render_signature(
                getattr(obj, "__ipython_inspector_signature_override__"), oname
            )
        return _getdef(self, obj, oname)
    except Exception:
        return None


# try to monkeypatch IPython
try:
    # third party
    from IPython.core.oinspect import Inspector

    if not hasattr(Inspector, "_getdef_bak"):
        Inspector._getdef_bak = Inspector._getdef
        Inspector._getdef = types.MethodType(monkey_patch_getdef, Inspector)
except Exception:
    # print("Failed to monkeypatch IPython Signature Override")
    pass  # nosec


@serializable()
class NodeView(BaseModel):
    class Config:
        arbitrary_types_allowed = True

    node_name: str
    verify_key: SyftVerifyKey

    @staticmethod
    def from_api(api: SyftAPI):
        # stores the name root verify key of the domain node
        node_metadata = api.connection.get_node_metadata(api.signing_key)
        return NodeView(
            node_name=node_metadata.name,
            verify_key=SyftVerifyKey.from_string(node_metadata.verify_key),
        )

    def __eq__(self, other: Any) -> bool:
        if not isinstance(other, NodeView):
            return False
        return self.node_name == other.node_name and self.verify_key == other.verify_key

    def __hash__(self) -> int:
        return hash((self.node_name, self.verify_key))


def validate_callable_args_and_kwargs(args, kwargs, signature: Signature):
    _valid_kwargs = {}
    if "kwargs" in signature.parameters:
        _valid_kwargs = kwargs
    else:
        for key, value in kwargs.items():
            if key not in signature.parameters:
                return SyftError(
                    message=f"""Invalid parameter: `{key}`. Valid Parameters: {list(signature.parameters)}"""
                )
            param = signature.parameters[key]
            if isinstance(param.annotation, str):
                # 🟡 TODO 21: make this work for weird string type situations
                # happens when from __future__ import annotations in a class file
                t = index_syft_by_module_name(param.annotation)
            else:
                t = param.annotation
            msg = None
            try:
                if t is not inspect.Parameter.empty:
                    if isinstance(t, _GenericAlias) and type(None) in t.__args__:
                        for v in t.__args__:
                            if issubclass(v, EmailStr):
                                v = str
                            check_type(key, value, v)  # raises Exception
                            break  # only need one to match
                    else:
                        check_type(key, value, t)  # raises Exception
            except TypeError:
                _type_str = getattr(t, "__name__", str(t))
                msg = f"`{key}` must be of type `{_type_str}` not `{type(value).__name__}`"

            if msg:
                return SyftError(message=msg)

            _valid_kwargs[key] = value

    # signature.parameters is an OrderedDict, therefore,
    # its fair to assume that order of args
    # and the signature.parameters should always match
    _valid_args = []
    if "args" in signature.parameters:
        _valid_args = args
    else:
        for (param_key, param), arg in zip(signature.parameters.items(), args):
            if param_key in _valid_kwargs:
                continue
            t = param.annotation
            msg = None
            try:
                if t is not inspect.Parameter.empty:
                    if isinstance(t, _GenericAlias) and type(None) in t.__args__:
                        for v in t.__args__:
                            if issubclass(v, EmailStr):
                                v = str
                            check_type(param_key, arg, v)  # raises Exception
                            break  # only need one to match
                    else:
                        check_type(param_key, arg, t)  # raises Exception
            except TypeError:
                _type_str = getattr(t, "__name__", str(t))
                msg = f"Arg: {arg} must be {_type_str} not {type(arg).__name__}"
            if msg:
                return SyftError(message=msg)

            _valid_args.append(arg)

    return _valid_args, _valid_kwargs<|MERGE_RESOLUTION|>--- conflicted
+++ resolved
@@ -188,88 +188,11 @@
             blocking = bool(kwargs["blocking"])
             del kwargs["blocking"]
 
-<<<<<<< HEAD
-        _valid_kwargs = {}
-        if "kwargs" in signature.parameters:
-            _valid_kwargs = kwargs
-        else:
-            for key, value in kwargs.items():
-                if key not in signature.parameters:
-                    return SyftError(
-                        message=f"""Invalid parameter: `{key}`. Valid Parameters: {list(signature.parameters)}"""
-                    )
-                param = signature.parameters[key]
-                if isinstance(param.annotation, str):
-                    # 🟡 TODO 21: make this work for weird string type situations
-                    # happens when from __future__ import annotations in a class file
-                    t = index_syft_by_module_name(param.annotation)
-                else:
-                    t = param.annotation
-                msg = None
-                try:
-                    if t is not inspect.Parameter.empty:
-                        if isinstance(t, _GenericAlias) and type(None) in t.__args__:
-                            for v in t.__args__:
-                                if issubclass(v, EmailStr):
-                                    v = str
-                                check_type(key, value, v)  # raises Exception
-                                break  # only need one to match
-                        else:
-                            check_type(key, value, t)  # raises Exception
-                except TypeError:
-                    _type_str = getattr(t, "__name__", str(t))
-                    msg = f"`{key}` must be of type `{_type_str}` not `{type(value).__name__}`"
-
-                if msg:
-                    return SyftError(message=msg)
-
-                _valid_kwargs[key] = value
-
-        # signature.parameters is an OrderedDict, therefore,
-        # its fair to assume that order of args
-        # and the signature.parameters should always match
-        _valid_args = []
-        if "args" in signature.parameters:
-            _valid_args = args
-        else:
-            for (param_key, param), arg in zip(signature.parameters.items(), args):
-                if param_key in _valid_kwargs:
-                    continue
-                t = param.annotation
-                msg = None
-                try:
-                    if t is not inspect.Parameter.empty:
-                        if isinstance(t, _GenericAlias) and type(None) in t.__args__:
-                            for v in t.__args__:
-                                if issubclass(v, EmailStr):
-                                    v = str
-                                check_type(param_key, arg, v)  # raises Exception
-                                break  # only need one to match
-                        else:
-                            check_type(param_key, arg, t)  # raises Exception
-                except TypeError:
-                    t_arg = type(arg)
-                    if (
-                        autoreload_enabled()
-                        and t.__module__ == t_arg.__module__
-                        and t.__name__ == t_arg.__name__
-                    ):
-                        # ignore error when autoreload_enabled()
-                        pass
-                    else:
-                        _type_str = getattr(t, "__name__", str(t))
-                        msg = f"Arg: {arg} must be {_type_str} not {type(arg).__name__}"
-                if msg:
-                    return SyftError(message=msg)
-
-                _valid_args.append(arg)
-=======
         res = validate_callable_args_and_kwargs(args, kwargs, signature)
 
         if isinstance(res, SyftError):
             return res
         _valid_args, _valid_kwargs = res
->>>>>>> c15d7a86
 
         if pre_kwargs:
             _valid_kwargs.update(pre_kwargs)
@@ -764,8 +687,18 @@
                     else:
                         check_type(param_key, arg, t)  # raises Exception
             except TypeError:
-                _type_str = getattr(t, "__name__", str(t))
-                msg = f"Arg: {arg} must be {_type_str} not {type(arg).__name__}"
+                t_arg = type(arg)
+                if (
+                    autoreload_enabled()
+                    and t.__module__ == t_arg.__module__
+                    and t.__name__ == t_arg.__name__
+                ):
+                    # ignore error when autoreload_enabled()
+                    pass
+                else:
+                    _type_str = getattr(t, "__name__", str(t))
+                    msg = f"Arg: {arg} must be {_type_str} not {type(arg).__name__}"
+
             if msg:
                 return SyftError(message=msg)
 
