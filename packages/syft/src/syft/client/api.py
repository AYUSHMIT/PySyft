--- conflicted
+++ resolved
@@ -369,11 +369,7 @@
             str_repr = "## API: " + custom_path + "\n"
             str_repr += (
                 "### Description: "
-<<<<<<< HEAD
-                + f'<span style="font-weight: normal;">{endpoint.description.text}</span><br>'
-=======
-                + f'<span style="font-weight: lighter;">{endpoint.description}</span><br>'
->>>>>>> 0b4de5c7
+                + f'<span style="font-weight: lighter;">{endpoint.description.text}</span><br>'
                 + "\n"
             )
             str_repr += "#### Private Code:\n"
