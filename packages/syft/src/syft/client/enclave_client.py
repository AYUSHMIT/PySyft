# future
from __future__ import annotations

# stdlib
from typing import Any
from typing import Optional
from typing import TYPE_CHECKING
from typing import Union
<<<<<<< HEAD
=======

# third party
from hagrid.orchestra import NodeHandle
>>>>>>> ce4ac435

# relative
from ..abstract_node import NodeSideType
from ..client.api import APIRegistry
from ..img.base64 import base64read
from ..serde.serializable import serializable
from ..service.metadata.node_metadata import NodeMetadataJSON
from ..service.network.routes import NodeRouteType
from ..service.network.routes import NodeRouteTypeV1
from ..service.response import SyftError
from ..service.response import SyftSuccess
from ..types.syft_object import SYFT_OBJECT_VERSION_1
from ..types.syft_object import SYFT_OBJECT_VERSION_2
from ..types.syft_object import SyftObject
from ..types.uid import UID
from ..util.fonts import fonts_css
from .api import APIModule
from .client import SyftClient
from .client import login
from .client import login_as_guest
from .protocol import SyftProtocol

if TYPE_CHECKING:
    # relative
    from ..service.code.user_code import SubmitUserCode


@serializable()
class EnclaveMetadataV1(SyftObject):
    __canonical_name__ = "EnclaveMetadata"
    __version__ = SYFT_OBJECT_VERSION_1

    route: NodeRouteTypeV1


@serializable()
class EnclaveMetadata(SyftObject):
    __canonical_name__ = "EnclaveMetadata"
    __version__ = SYFT_OBJECT_VERSION_2

    route: NodeRouteType


@serializable()
class EnclaveClient(SyftClient):
    # TODO: add widget repr for enclave client

    __api_patched = False

    @property
    def code(self) -> Optional[APIModule]:
        if self.api.has_service("code"):
            res = self.api.services.code
            # the order is important here
            # its also important that patching only happens once
            if not self.__api_patched:
                self._request_code_execution = res.request_code_execution
                self.__api_patched = True
            res.request_code_execution = self.request_code_execution
            return res
        return None

    @property
    def requests(self) -> Optional[APIModule]:
        if self.api.has_service("request"):
            return self.api.services.request
        return None

    def connect_to_gateway(
        self,
        via_client: Optional[SyftClient] = None,
        url: Optional[str] = None,
        port: Optional[int] = None,
        handle: Optional[NodeHandle] = None,  # noqa: F821
        email: Optional[str] = None,
        password: Optional[str] = None,
<<<<<<< HEAD
        protocol: Union[str, SyftProtocol] = SyftProtocol.HTTP,
    ) -> None:
        if isinstance(protocol, str):
            protocol = SyftProtocol(protocol)

=======
    ) -> Optional[Union[SyftSuccess, SyftError]]:
>>>>>>> ce4ac435
        if via_client is not None:
            client = via_client
        elif handle is not None:
            client = handle.client
        else:
            client = (
                login_as_guest(url=url, port=port)
                if email is None
                else login(url=url, port=port, email=email, password=password)
            )
            if isinstance(client, SyftError):
                return client

<<<<<<< HEAD
        res = self.exchange_route(client, protocol=protocol)
=======
        self.metadata: NodeMetadataJSON = self.metadata
        res = self.exchange_route(client)

>>>>>>> ce4ac435
        if isinstance(res, SyftSuccess):
            return SyftSuccess(
                message=f"Connected {self.metadata.node_type} to {client.name} gateway"
            )

        return res

    def get_enclave_metadata(self) -> EnclaveMetadata:
        return EnclaveMetadata(route=self.connection.route)

    def request_code_execution(self, code: SubmitUserCode) -> Union[Any, SyftError]:
        # relative
        from ..service.code.user_code_service import SubmitUserCode

        if not isinstance(code, SubmitUserCode):
            raise Exception(
                f"The input code should be of type: {SubmitUserCode} got:{type(code)}"
            )
        if code.input_policy_init_kwargs is None:
            raise ValueError(f"code {code}'s input_policy_init_kwargs is None")

        enclave_metadata = self.get_enclave_metadata()

        code_id = UID()
        code.id = code_id
        code.enclave_metadata = enclave_metadata

        apis = []
        for k, v in code.input_policy_init_kwargs.items():
            # We would need the verify key of the data scientist to be able to index the correct client
            # Since we do not want the data scientist to pass in the clients to the enclave client
            # from a UX perspecitve.
            # we will use the recent node id to find the correct client
            # assuming that it is the correct client
            # Warning: This could lead to inconsistent results, when we have multiple clients
            # in the same node pointing to the same node.
            # One way, by which we could solve this in the long term,
            # by forcing the user to pass only assets to the sy.ExactMatch,
            # by which we could extract the verify key of the data scientist
            # as each object comes with a verify key and node_uid
            # the asset object would contain the verify key of the data scientist.
            api = APIRegistry.get_by_recent_node_uid(k.node_id)
            if api is None:
                raise ValueError(f"could not find client for input {v}")
            else:
                apis += [api]

        for api in apis:
            res = api.services.code.request_code_execution(code=code)
            if isinstance(res, SyftError):
                return res

        # we are using the real method here, see the .code property getter
        _ = self.code
        res = self._request_code_execution(code=code)

        return res

    def _repr_html_(self) -> str:
        commands = """
        <li><span class='syft-code-block'>&lt;your_client&gt;
        .request_code_execution</span> - submit code to enclave for execution</li>
        """

        command_list = f"""
        <ul style='padding-left: 1em;'>
            {commands}
        </ul>
        """

        small_grid_symbol_logo = base64read("small-grid-symbol-logo.png")

        url = getattr(self.connection, "url", None)
        node_details = f"<strong>URL:</strong> {url}<br />" if url else ""
        if self.metadata:
            node_details += f"<strong>Node Type:</strong> {self.metadata.node_type.capitalize()}<br />"
            node_side_type = (
                "Low Side"
                if self.metadata.node_side_type == NodeSideType.LOW_SIDE.value
                else "High Side"
            )
            node_details += f"<strong>Node Side Type:</strong> {node_side_type}<br />"
            node_details += (
                f"<strong>Syft Version:</strong> {self.metadata.syft_version}<br />"
            )

        return f"""
        <style>
            {fonts_css}

            .syft-container {{
                padding: 5px;
                font-family: 'Open Sans';
            }}
            .syft-alert-info {{
                color: #1F567A;
                background-color: #C2DEF0;
                border-radius: 4px;
                padding: 5px;
                padding: 13px 10px
            }}
            .syft-code-block {{
                background-color: #f7f7f7;
                border: 1px solid #cfcfcf;
                padding: 0px 2px;
            }}
            .syft-space {{
                margin-top: 1em;
            }}
        </style>
        <div class="syft-client syft-container">
            <img src="{small_grid_symbol_logo}" alt="Logo"
            style="width:48px;height:48px;padding:3px;">
            <h2>Welcome to {self.name}</h2>
            <div class="syft-space">
                {node_details}
            </div>
            <div class='syft-alert-info syft-space'>
                &#9432;&nbsp;
                This node is run by the library PySyft to learn more about how it works visit
                <a href="https://github.com/OpenMined/PySyft">github.com/OpenMined/PySyft</a>.
            </div>
            <h4>Commands to Get Started</h4>
            {command_list}
        </div><br />
        """<|MERGE_RESOLUTION|>--- conflicted
+++ resolved
@@ -6,12 +6,9 @@
 from typing import Optional
 from typing import TYPE_CHECKING
 from typing import Union
-<<<<<<< HEAD
-=======
 
 # third party
 from hagrid.orchestra import NodeHandle
->>>>>>> ce4ac435
 
 # relative
 from ..abstract_node import NodeSideType
@@ -88,15 +85,11 @@
         handle: Optional[NodeHandle] = None,  # noqa: F821
         email: Optional[str] = None,
         password: Optional[str] = None,
-<<<<<<< HEAD
         protocol: Union[str, SyftProtocol] = SyftProtocol.HTTP,
-    ) -> None:
+    ) -> Optional[Union[SyftSuccess, SyftError]]:
         if isinstance(protocol, str):
             protocol = SyftProtocol(protocol)
 
-=======
-    ) -> Optional[Union[SyftSuccess, SyftError]]:
->>>>>>> ce4ac435
         if via_client is not None:
             client = via_client
         elif handle is not None:
@@ -110,13 +103,9 @@
             if isinstance(client, SyftError):
                 return client
 
-<<<<<<< HEAD
+        self.metadata: NodeMetadataJSON = self.metadata
         res = self.exchange_route(client, protocol=protocol)
-=======
-        self.metadata: NodeMetadataJSON = self.metadata
-        res = self.exchange_route(client)
-
->>>>>>> ce4ac435
+
         if isinstance(res, SyftSuccess):
             return SyftSuccess(
                 message=f"Connected {self.metadata.node_type} to {client.name} gateway"
