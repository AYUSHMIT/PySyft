--- conflicted
+++ resolved
@@ -16,12 +16,9 @@
 from ..service.network.node_peer import NodePeer
 from ..service.response import SyftError
 from ..service.response import SyftException
-<<<<<<< HEAD
-from ..util.fonts import fonts_css
-=======
 from ..types.syft_object import SYFT_OBJECT_VERSION_1
 from ..types.syft_object import SyftObject
->>>>>>> 7ebbfc87
+from ..util.fonts import fonts_css
 from .client import SyftClient
 
 
@@ -78,10 +75,7 @@
 
     @property
     def enclaves(self) -> Optional[Union[List[NodePeer], SyftError]]:
-<<<<<<< HEAD
-        if not self.api.has_service("network"):
-            return None
-        return self.api.services.network.get_peers_by_type(node_type=NodeType.ENCLAVE)
+        return ProxyClient(routing_client=self, node_type=NodeType.ENCLAVE)
 
     def _repr_html_(self) -> str:
         commands = """
@@ -156,8 +150,6 @@
             {command_list}
         </div><br />
         """
-=======
-        return ProxyClient(routing_client=self, node_type=NodeType.ENCLAVE)
 
 
 class ProxyClient(SyftObject):
@@ -195,5 +187,4 @@
         if key >= len(nodes):
             raise SyftException(f"Index {key} out of range for retrieved nodes")
 
-        return self.routing_client.proxy_to(nodes[key])
->>>>>>> 7ebbfc87
+        return self.routing_client.proxy_to(nodes[key])