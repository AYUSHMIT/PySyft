--- conflicted
+++ resolved
@@ -9,11 +9,7 @@
 from typing import Callable
 from typing import Dict
 from typing import Optional
-<<<<<<< HEAD
-from typing import TYPE_CHECKING
 from typing import Tuple
-=======
->>>>>>> ce3a62cb
 from typing import Type
 from typing import Union
 from typing import cast
