--- conflicted
+++ resolved
@@ -327,223 +327,6 @@
             return SyftError(message=f"Unknown node type {metadata.node_type}")
 
 
-<<<<<<< HEAD
-@serializable(
-    attrs=["proxy_target_uid", "vld_key", "vld_forward_proxy", "vld_reverse_proxy"]
-)
-class VeilidConnection(NodeConnection):
-    __canonical_name__ = "VeilidConnection"
-    __version__ = SYFT_OBJECT_VERSION_1
-
-    vld_forward_proxy: GridURL = Field(default=GridURL.from_url(VEILID_SERVICE_URL))
-    vld_reverse_proxy: GridURL = Field(default=GridURL.from_url(VEILID_SYFT_PROXY_URL))
-    vld_key: str
-    proxy_target_uid: UID | None = None
-    routes: type[Routes] = Field(default=Routes)
-    session_cache: Session | None = None
-
-    @field_validator("vld_forward_proxy", mode="before")
-    def make_forward_proxy_url(cls, v: GridURL | str) -> GridURL:
-        if isinstance(v, str):
-            return GridURL.from_url(v)
-        else:
-            return v
-
-    # TODO: Remove this once when we remove reverse proxy in Veilid Connection
-    @field_validator("vld_reverse_proxy", mode="before")
-    def make_reverse_proxy_url(cls, v: GridURL | str) -> GridURL:
-        if isinstance(v, str):
-            return GridURL.from_url(v)
-        else:
-            return v
-
-    def with_proxy(self, proxy_target_uid: UID) -> Self:
-        raise NotImplementedError("VeilidConnection does not support with_proxy")
-
-    def get_cache_key(self) -> str:
-        return str(self.vld_key)
-
-    # def to_blob_route(self, path: str, **kwargs) -> GridURL:
-    #     _path = self.routes.ROUTE_BLOB_STORE.value + path
-    #     return self.url.with_path(_path)
-
-    @property
-    def session(self) -> Session:
-        if self.session_cache is None:
-            session = requests.Session()
-            retry = Retry(total=3, backoff_factor=0.5)
-            adapter = HTTPAdapter(max_retries=retry)
-            session.mount("http://", adapter)
-            session.mount("https://", adapter)
-            self.session_cache = session
-        return self.session_cache
-
-    def _make_get(self, path: str, params: dict | None = None) -> bytes:
-        rev_proxy_url = self.vld_reverse_proxy.with_path(path)
-        forward_proxy_url = self.vld_forward_proxy.with_path(VEILID_PROXY_PATH)
-
-        json_data = {
-            "url": str(rev_proxy_url),
-            "method": "GET",
-            "vld_key": self.vld_key,
-            "params": params,
-        }
-        response = self.session.get(str(forward_proxy_url), json=json_data)
-        if response.status_code != 200:
-            raise requests.ConnectionError(
-                f"Failed to fetch {forward_proxy_url}. Response returned with code {response.status_code}"
-            )
-
-        return response.content
-
-    def _make_post(
-        self,
-        path: str,
-        json: dict[str, Any] | None = None,
-        data: bytes | None = None,
-    ) -> bytes:
-        rev_proxy_url = self.vld_reverse_proxy.with_path(path)
-        forward_proxy_url = self.vld_forward_proxy.with_path(VEILID_PROXY_PATH)
-
-        # Since JSON expects strings, we need to encode the bytes to base64
-        # as some bytes may not be valid utf-8
-        # TODO: Can we optimize this?
-        data_base64 = base64.b64encode(data).decode() if data else None
-
-        json_data = {
-            "url": str(rev_proxy_url),
-            "method": "POST",
-            "vld_key": self.vld_key,
-            "json": json,
-            "data": data_base64,
-        }
-
-        response = self.session.post(str(forward_proxy_url), json=json_data)
-        if response.status_code != 200:
-            raise requests.ConnectionError(
-                f"Failed to fetch {forward_proxy_url}. Response returned with code {response.status_code}"
-            )
-
-        return response.content
-
-    def get_node_metadata(
-        self, credentials: SyftSigningKey
-    ) -> NodeMetadataJSON | SyftError:
-        # TODO: Implement message proxy forwarding for gateway
-
-        response = self._make_get(self.routes.ROUTE_METADATA.value)
-        metadata_json = json.loads(response)
-        return NodeMetadataJSON(**metadata_json)
-
-    def get_api(
-        self, credentials: SyftSigningKey, communication_protocol: int
-    ) -> SyftAPI:
-        # TODO: Implement message proxy forwarding for gateway
-
-        params = {
-            "verify_key": str(credentials.verify_key),
-            "communication_protocol": communication_protocol,
-        }
-        content = self._make_get(self.routes.ROUTE_API.value, params=params)
-        obj = _deserialize(content, from_bytes=True)
-        obj.connection = self
-        obj.signing_key = credentials
-        obj.communication_protocol = communication_protocol
-        if self.proxy_target_uid:
-            obj.node_uid = self.proxy_target_uid
-        return cast(SyftAPI, obj)
-
-    def login(
-        self,
-        email: str,
-        password: str,
-    ) -> SyftSigningKey | None:
-        # TODO: Implement message proxy forwarding for gateway
-
-        credentials = {"email": email, "password": password}
-        response = self._make_post(self.routes.ROUTE_LOGIN.value, credentials)
-        obj = _deserialize(response, from_bytes=True)
-
-        return obj
-
-    def register(self, new_user: UserCreate) -> Any:
-        # TODO: Implement message proxy forwarding for gateway
-
-        data = _serialize(new_user, to_bytes=True)
-        response = self._make_post(self.routes.ROUTE_REGISTER.value, data=data)
-        response = _deserialize(response, from_bytes=True)
-        return response
-
-    def make_call(self, signed_call: SignedSyftAPICall) -> Any:
-        msg_bytes: bytes = _serialize(obj=signed_call, to_bytes=True)
-        # Since JSON expects strings, we need to encode the bytes to base64
-        # as some bytes may not be valid utf-8
-        # TODO: Can we optimize this?
-        msg_base64 = base64.b64encode(msg_bytes).decode()
-
-        rev_proxy_url = self.vld_reverse_proxy.with_path(
-            self.routes.ROUTE_API_CALL.value
-        )
-        forward_proxy_url = self.vld_forward_proxy.with_path(VEILID_PROXY_PATH)
-        json_data = {
-            "url": str(rev_proxy_url),
-            "method": "POST",
-            "vld_key": self.vld_key,
-            "data": msg_base64,
-        }
-        response = requests.post(  # nosec
-            url=str(forward_proxy_url),
-            json=json_data,
-        )
-
-        if response.status_code != 200:
-            raise requests.ConnectionError(
-                f"Failed to fetch metadata. Response returned with code {response.status_code}"
-            )
-
-        result = _deserialize(response.content, from_bytes=True)
-        return result
-
-    def __repr__(self) -> str:
-        return self.__str__()
-
-    def __str__(self) -> str:
-        res = f"{type(self).__name__}:"
-        res += f"\n DHT Key: {self.vld_key}"
-        res += f"\n Forward Proxy: {self.vld_forward_proxy}"
-        res += f"\n Reverse Proxy: {self.vld_reverse_proxy}"
-        return res
-
-    def __hash__(self) -> int:
-        return (
-            hash(self.proxy_target_uid)
-            + hash(self.vld_key)
-            + hash(self.vld_forward_proxy)
-            + hash(self.vld_reverse_proxy)
-        )
-
-    def get_client_type(self) -> type[SyftClient] | SyftError:
-        # TODO: Rasswanth, should remove passing in credentials
-        # when metadata are proxy forwarded in the grid routes
-        # in the gateway fixes PR
-        # relative
-        from .domain_client import DomainClient
-        from .enclave_client import EnclaveClient
-        from .gateway_client import GatewayClient
-
-        metadata = self.get_node_metadata(credentials=SyftSigningKey.generate())
-        if metadata.node_type == NodeType.DOMAIN.value:
-            return DomainClient
-        elif metadata.node_type == NodeType.GATEWAY.value:
-            return GatewayClient
-        elif metadata.node_type == NodeType.ENCLAVE.value:
-            return EnclaveClient
-        else:
-            return SyftError(message=f"Unknown node type {metadata.node_type}")
-
-
-=======
->>>>>>> 553cad97
 @serializable()
 class PythonConnection(NodeConnection):
     __canonical_name__ = "PythonConnection"
