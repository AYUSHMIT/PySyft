--- conflicted
+++ resolved
@@ -392,7 +392,7 @@
         stmt = select(self.table.c.permissions).where(self.table.c.id == uid)
         result = self.session.execute(stmt).scalar_one_or_none()
         if result is None:
-            return NotFoundException(f"No permissions found for uid: {uid}")
+            raise NotFoundException(f"No permissions found for uid: {uid}")
         return set(result)
 
     @as_result(StashException)
@@ -486,13 +486,8 @@
         )
         result = self.session.execute(stmt).first()
         if result is None:
-<<<<<<< HEAD
             raise NotFoundException(f"No storage permissions found for uid: {uid}")
         return {UID(uid) for uid in result.storage_permissions}
-=======
-            raise NotFoundException(f"No permissions found for uid: {uid}")
-        return set(result)
->>>>>>> b6c2381e
 
     @as_result(NotFoundException)
     def add_storage_permissions(self, permissions: list[StoragePermission]) -> None:
