# stdlib
from pathlib import Path
import tempfile
import threading
import uuid

# third party
from pydantic import BaseModel
from pydantic import Field
import sqlalchemy as sa
from sqlalchemy import create_engine
from sqlalchemy.orm import Session
from sqlalchemy.orm import sessionmaker

# relative
<<<<<<< HEAD
from ...server.credentials import SyftSigningKey
=======
from ...serde.serializable import serializable
>>>>>>> c6ae4463
from ...server.credentials import SyftVerifyKey
from ...types.uid import UID
from .models import Base
from .utils import dumps
from .utils import loads


@serializable(canonical_name="DBConfig", version=1)
class DBConfig(BaseModel):
    reset: bool = False

    @property
    def connection_string(self) -> str:
        raise NotImplementedError("Subclasses must implement this method.")


@serializable(canonical_name="SQLiteDBConfig", version=1)
class SQLiteDBConfig(DBConfig):
    filename: str = Field(default_factory=lambda: f"{uuid.uuid4()}.db")
    path: Path = Field(default_factory=lambda: Path(tempfile.gettempdir()))

    @property
    def connection_string(self) -> str:
        filepath = self.path / self.filename
        return f"sqlite:///{filepath.resolve()}"


@serializable(canonical_name="PostgresDBConfig", version=1)
class PostgresDBConfig(DBConfig):
    host: str = "localhost"
    port: int = 5432
    user: str = "postgres"
    password: str = "postgres"
    database: str = "postgres"

    @property
    def connection_string(self) -> str:
        return f"postgresql://{self.user}:{self.password}@{self.host}:{self.port}/{self.database}"


class DBManager:
    def __init__(
        self,
        config: DBConfig,
        server_uid: UID,
        root_verify_key: SyftVerifyKey,
    ) -> None:
        self.config = config
        self.server_uid = server_uid
        self.root_verify_key = root_verify_key

    def init_tables(self) -> None:
        pass

    def reset(self) -> None:
        pass


class SQLiteDBManager(DBManager):
    def __init__(
        self,
        config: SQLiteDBConfig,
        server_uid: UID,
        root_verify_key: SyftVerifyKey,
    ) -> None:
        self.config = config
        self.root_verify_key = root_verify_key
        self.server_uid = server_uid
        self.engine = create_engine(
            config.connection_string, json_serializer=dumps, json_deserializer=loads
        )
        print(f"Connecting to {config.connection_string}")
        self.Session = sessionmaker(bind=self.engine)

        # TODO use AuthedServiceContext for session management instead of threading.local
        self.thread_local = threading.local()

        self.update_settings()

    def update_settings(self) -> None:
        connection = self.engine.connect()

        if self.engine.dialect.name == "sqlite":
            connection.execute(sa.text("PRAGMA journal_mode = WAL"))
            connection.execute(sa.text("PRAGMA busy_timeout = 5000"))
            connection.execute(sa.text("PRAGMA temp_store = 2"))
            connection.execute(sa.text("PRAGMA synchronous = 1"))

    def init_tables(self) -> None:
        if self.config.reset:
            # drop all tables that we know about
            Base.metadata.drop_all(bind=self.engine)
        Base.metadata.create_all(self.engine)

    def reset(self) -> None:
        Base.metadata.drop_all(bind=self.engine)
        Base.metadata.create_all(self.engine)

    # TODO remove
    def get_session_threading_local(self) -> Session:
        if not hasattr(self.thread_local, "session"):
            self.thread_local.session = self.Session()
        return self.thread_local.session

    # TODO remove
    @property
    def session(self) -> Session:
        return self.get_session_threading_local()

    @classmethod
    def random(
        cls,
        *,
        config: SQLiteDBConfig | None = None,
        server_uid: UID | None = None,
        root_verify_key: SyftVerifyKey | None = None,
    ) -> "SQLiteDBManager":
        root_verify_key = root_verify_key or SyftSigningKey.generate().verify_key
        server_uid = server_uid or UID()
        config = config or SQLiteDBConfig()
        return SQLiteDBManager(
            config=config,
            server_uid=server_uid,
            root_verify_key=root_verify_key,
        )<|MERGE_RESOLUTION|>--- conflicted
+++ resolved
@@ -13,11 +13,8 @@
 from sqlalchemy.orm import sessionmaker
 
 # relative
-<<<<<<< HEAD
+from ...serde.serializable import serializable
 from ...server.credentials import SyftSigningKey
-=======
-from ...serde.serializable import serializable
->>>>>>> c6ae4463
 from ...server.credentials import SyftVerifyKey
 from ...types.uid import UID
 from .models import Base
