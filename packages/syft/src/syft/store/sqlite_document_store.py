# future
from __future__ import annotations

# stdlib
from collections import defaultdict
from copy import deepcopy
import logging
from pathlib import Path
import sqlite3
import tempfile
from typing import Any

# third party
from pydantic import Field
from pydantic import field_validator
from typing_extensions import Self

# relative
from ..serde.deserialize import _deserialize
from ..serde.serializable import serializable
from ..serde.serialize import _serialize
from ..types.errors import SyftException
from ..types.result import as_result
from ..types.uid import UID
from ..util.util import thread_ident
from .document_store import DocumentStore
from .document_store import PartitionSettings
from .document_store import StoreClientConfig
from .document_store import StoreConfig
from .kv_document_store import KeyValueBackingStore
from .kv_document_store import KeyValueStorePartition
from .locks import LockingConfig
from .locks import NoLockingConfig
from .locks import SyftLock

logger = logging.getLogger(__name__)

# here we can create a single connection per cache_key
# since pytest is concurrent processes, we need to isolate each connection
# by its filename and optionally the thread that its running in
# we keep track of each SQLiteBackingStore init in REF_COUNTS
# when it hits 0 we can close the connection and release the file descriptor
SQLITE_CONNECTION_POOL_DB: dict[str, sqlite3.Connection] = {}
SQLITE_CONNECTION_POOL_CUR: dict[str, sqlite3.Cursor] = {}
REF_COUNTS: dict[str, int] = defaultdict(int)


def cache_key(db_name: str) -> str:
    return f"{db_name}_{thread_ident()}"


def _repr_debug_(value: Any) -> str:
    if hasattr(value, "_repr_debug_"):
        return str(value._repr_debug_())
    return repr(value)


def special_exception_public_message(table_name: str, e: Exception) -> str:
    error_msg = (
        str(e)
        if not isinstance(e, SyftException)
        else e._private_message or e.public_message
    )

    if "disk I/O error" in error_msg:
        message = f"Error usually related to concurrent writes. {error_msg}"
        return message

    if "Cannot operate on a closed database" in error_msg:
        message = (
            "Error usually related to calling self.db.close()"
            + f"before last SQLiteBackingStore.__del__ gets called. {error_msg}"
        )
        return message

    return error_msg

    return Exception("Table exception")


@serializable(
    attrs=["index_name", "settings", "store_config"],
    canonical_name="SQLiteBackingStore",
    version=1,
)
class SQLiteBackingStore(KeyValueBackingStore):
    """Core Store logic for the SQLite stores.

    Parameters:
        `index_name`: str
            Index name
        `settings`: PartitionSettings
            Syft specific settings
        `store_config`: SQLiteStoreConfig
            Connection Configuration
        `ddtype`: Type
            Class used as fallback on `get` errors
    """

    def __init__(
        self,
        index_name: str,
        settings: PartitionSettings,
        store_config: StoreConfig,
        ddtype: type | None = None,
    ) -> None:
        self.index_name = index_name
        self.settings = settings
        self.store_config = store_config
        self._ddtype = ddtype
        if self.store_config.client_config:
            self.file_path = self.store_config.client_config.file_path
        if store_config.client_config:
            self.db_filename = store_config.client_config.filename

        self.lock = SyftLock(NoLockingConfig())
        self.create_table()
        REF_COUNTS[cache_key(self.db_filename)] += 1

    @property
    def table_name(self) -> str:
        return f"{self.settings.name}_{self.index_name}"

    def _connect(self) -> None:
        # SQLite is not thread safe by default so we ensure that each connection
        # comes from a different thread. In cases of Uvicorn and other AWSGI servers
        # there will be many threads handling incoming requests so we need to ensure
        # that different connections are used in each thread. By using a dict for the
        # _db and _cur we can ensure they are never shared

        path = Path(self.file_path)
        if not path.exists():
            path.parent.mkdir(parents=True, exist_ok=True)

        if self.store_config.client_config:
            connection = sqlite3.connect(
                self.file_path,
                timeout=self.store_config.client_config.timeout,
                check_same_thread=False,  # do we need this if we use the lock?
                # check_same_thread=self.store_config.client_config.check_same_thread,
            )
            # Set journal mode to WAL.
            connection.execute("PRAGMA journal_mode = WAL")
            connection.execute("PRAGMA busy_timeout = 5000")
            connection.execute("PRAGMA temp_store = 2")
            connection.execute("PRAGMA synchronous = 1")
            SQLITE_CONNECTION_POOL_DB[cache_key(self.db_filename)] = connection

    def create_table(self) -> None:
        try:
            with self.lock:
                # TODO: add to backing_store an option for "if_exists_ok"
                self.cur.execute(
                    f"create table if not exists {self.table_name} (uid VARCHAR(32) NOT NULL PRIMARY KEY, "  # nosec
                    + "repr TEXT NOT NULL, value BLOB NOT NULL, "  # nosec
                    + "sqltime TIMESTAMP DEFAULT CURRENT_TIMESTAMP NOT NULL)"  # nosec
                )
                self.db.commit()
        except Exception as e:
            public_message = special_exception_public_message(self.table_name, e)
            raise SyftException.from_exception(e, public_message=public_message)

    @property
    def db(self) -> sqlite3.Connection:
        if cache_key(self.db_filename) not in SQLITE_CONNECTION_POOL_DB:
            self._connect()
        return SQLITE_CONNECTION_POOL_DB[cache_key(self.db_filename)]

    @property
    def cur(self) -> sqlite3.Cursor:
        if cache_key(self.db_filename) not in SQLITE_CONNECTION_POOL_CUR:
            SQLITE_CONNECTION_POOL_CUR[cache_key(self.db_filename)] = self.db.cursor()

        return SQLITE_CONNECTION_POOL_CUR[cache_key(self.db_filename)]

    def _close(self) -> None:
        self._commit()
        REF_COUNTS[cache_key(self.db_filename)] -= 1
        if REF_COUNTS[cache_key(self.db_filename)] <= 0:
            # once you close it seems like other object references can't re-use the
            # same connection

            self.db.close()
            db_key = cache_key(self.db_filename)
            if db_key in SQLITE_CONNECTION_POOL_CUR:
                # NOTE if we don't remove the cursor, the cursor cache_key can clash with a future thread id
                del SQLITE_CONNECTION_POOL_CUR[db_key]
            del SQLITE_CONNECTION_POOL_DB[cache_key(self.db_filename)]
        else:
            # don't close yet because another SQLiteBackingStore is probably still open
            pass

    def _commit(self) -> None:
        self.db.commit()

    @as_result(SyftException)
    def _execute(self, sql: str, *args: list[Any] | None) -> sqlite3.Cursor:
        with self.lock:
            cursor: sqlite3.Cursor | None = None
            # err = None
            try:
                cursor = self.cur.execute(sql, *args)
            except Exception as e:
                public_message = special_exception_public_message(self.table_name, e)
                raise SyftException.from_exception(e, public_message=public_message)

            # TODO: Which exception is safe to rollback on?
            # we should map out some more clear exceptions that can be returned
            # rather than halting the program like disk I/O error etc
            # self.db.rollback()  # Roll back all changes if an exception occurs.
            # err = Err(str(e))
            self.db.commit()  # Commit if everything went ok
            return cursor

    def _set(self, key: UID, value: Any) -> None:
        if self._exists(key):
            self._update(key, value)
        else:
            insert_sql = (
                f"insert into {self.table_name} (uid, repr, value) VALUES (?, ?, ?)"  # nosec
            )
            data = _serialize(value, to_bytes=True)
            self._execute(insert_sql, [str(key), _repr_debug_(value), data]).unwrap()

    def _update(self, key: UID, value: Any) -> None:
        insert_sql = (
            f"update {self.table_name} set uid = ?, repr = ?, value = ? where uid = ?"  # nosec
        )
        data = _serialize(value, to_bytes=True)
<<<<<<< HEAD
        _ = self._execute(
=======
        self._execute(
>>>>>>> 23910624
            insert_sql, [str(key), _repr_debug_(value), data, str(key)]
        ).unwrap()

    def _get(self, key: UID) -> Any:
        select_sql = f"select * from {self.table_name} where uid = ? order by sqltime"  # nosec
        cursor = self._execute(select_sql, [str(key)]).unwrap(
            public_message=f"Query {select_sql} failed"
        )
        row = cursor.fetchone()
        if row is None or len(row) == 0:
            raise KeyError(f"{key} not in {type(self)}")
        data = row[2]
        return _deserialize(data, from_bytes=True)

    def _exists(self, key: UID) -> bool:
        select_sql = f"select uid from {self.table_name} where uid = ?"  # nosec

        res = self._execute(select_sql, [str(key)])
        if res.is_err():
            return False
        cursor = res.ok()

        row = cursor.fetchone()  # type: ignore
        if row is None:
            return False

        return bool(row)

    def _get_all(self) -> Any:
        select_sql = f"select * from {self.table_name} order by sqltime"  # nosec
        keys = []
        data = []

        res = self._execute(select_sql)
        if res.is_err():
            return {}
        cursor = res.ok()

        rows = cursor.fetchall()  # type: ignore
        if rows is None:
            return {}

        for row in rows:
            keys.append(UID(row[0]))
            data.append(_deserialize(row[2], from_bytes=True))
        return dict(zip(keys, data))

    def _get_all_keys(self) -> Any:
        select_sql = f"select uid from {self.table_name} order by sqltime"  # nosec

        res = self._execute(select_sql)
        if res.is_err():
            return []
        cursor = res.ok()

        rows = cursor.fetchall()  # type: ignore
        if rows is None:
            return []

        keys = [UID(row[0]) for row in rows]
        return keys

    def _delete(self, key: UID) -> None:
        select_sql = f"delete from {self.table_name} where uid = ?"  # nosec
        self._execute(select_sql, [str(key)]).unwrap()

    def _delete_all(self) -> None:
        select_sql = f"delete from {self.table_name}"  # nosec
        self._execute(select_sql).unwrap()

    def _len(self) -> int:
        select_sql = f"select count(uid) from {self.table_name}"  # nosec
        cursor = self._execute(select_sql).unwrap()
        cnt = cursor.fetchone()[0]
        return cnt

    def __setitem__(self, key: Any, value: Any) -> None:
        self._set(key, value)

    def __getitem__(self, key: Any) -> Self:
        try:
            return self._get(key)
        except KeyError as e:
            if self._ddtype is not None:
                return self._ddtype()
            raise e

    def __repr__(self) -> str:
        return repr(self._get_all())

    def __len__(self) -> int:
        return self._len()

    def __delitem__(self, key: str) -> None:
        self._delete(key)

    def clear(self) -> None:
        self._delete_all()

    def copy(self) -> Self:
        return deepcopy(self)

    def keys(self) -> Any:
        return self._get_all_keys()

    def values(self) -> Any:
        return self._get_all().values()

    def items(self) -> Any:
        return self._get_all().items()

    def pop(self, key: Any) -> Self:
        value = self._get(key)
        self._delete(key)
        return value

    def __contains__(self, key: Any) -> bool:
        return self._exists(key)

    def __iter__(self) -> Any:
        return iter(self.keys())

    def __del__(self) -> None:
        try:
            self._close()
        except Exception as e:
            logger.error("Could not close connection", exc_info=e)


@serializable(canonical_name="SQLiteStorePartition", version=1)
class SQLiteStorePartition(KeyValueStorePartition):
    """SQLite StorePartition

    Parameters:
        `settings`: PartitionSettings
            PySyft specific settings, used for indexing and partitioning
        `store_config`: SQLiteStoreConfig
            SQLite specific configuration
    """

    def close(self) -> None:
        self.lock.acquire()
        try:
            # I think we don't want these now, because of the REF_COUNT?
            # self.data._close()
            # self.unique_keys._close()
            # self.searchable_keys._close()
            pass
        except BaseException:
            pass
        self.lock.release()

    def commit(self) -> None:
        self.lock.acquire()
        try:
            self.data._commit()
            self.unique_keys._commit()
            self.searchable_keys._commit()
        except BaseException:
            pass
        self.lock.release()


# the base document store is already a dict but we can change it later
@serializable(canonical_name="SQLiteDocumentStore", version=1)
class SQLiteDocumentStore(DocumentStore):
    """SQLite Document Store

    Parameters:
        `store_config`: StoreConfig
            SQLite specific configuration, including connection details and client class type.
    """

    partition_type = SQLiteStorePartition


@serializable(canonical_name="SQLiteStoreClientConfig", version=1)
class SQLiteStoreClientConfig(StoreClientConfig):
    """SQLite connection config

    Parameters:
        `filename` : str
            Database name
        `path` : Path or str
            Database folder
        `check_same_thread`: bool
            If True (default), ProgrammingError will be raised if the database connection is used
            by a thread other than the one that created it. If False, the connection may be accessed
            in multiple threads; write operations may need to be serialized by the user to avoid
            data corruption.
        `timeout`: int
            How many seconds the connection should wait before raising an exception, if the database
            is locked by another connection. If another connection opens a transaction to modify the
            database, it will be locked until that transaction is committed. Default five seconds.
    """

    filename: str = "syftdb.sqlite"
    path: str | Path = Field(default_factory=tempfile.gettempdir)
    check_same_thread: bool = True
    timeout: int = 5

    # We need this in addition to Field(default_factory=...)
    # so users can still do SQLiteStoreClientConfig(path=None)
    @field_validator("path", mode="before")
    @classmethod
    def __default_path(cls, path: str | Path | None) -> str | Path:
        if path is None:
            return tempfile.gettempdir()
        return path

    @property
    def file_path(self) -> Path | None:
        return Path(self.path) / self.filename


@serializable()
class SQLiteStoreConfig(StoreConfig):
    __canonical_name__ = "SQLiteStoreConfig"
    """SQLite Store config, used by SQLiteStorePartition

    Parameters:
        `client_config`: SQLiteStoreClientConfig
            SQLite connection configuration
        `store_type`: DocumentStore
            Class interacting with QueueStash. Default: SQLiteDocumentStore
        `backing_store`: KeyValueBackingStore
            The Store core logic. Default: SQLiteBackingStore
        locking_config: LockingConfig
            The config used for store locking. Available options:
                * NoLockingConfig: no locking, ideal for single-thread stores.
                * ThreadingLockingConfig: threading-based locking, ideal for same-process in-memory stores.
            Defaults to NoLockingConfig.
    """

    client_config: SQLiteStoreClientConfig
    store_type: type[DocumentStore] = SQLiteDocumentStore
    backing_store: type[KeyValueBackingStore] = SQLiteBackingStore
    locking_config: LockingConfig = Field(default_factory=NoLockingConfig)<|MERGE_RESOLUTION|>--- conflicted
+++ resolved
@@ -227,11 +227,7 @@
             f"update {self.table_name} set uid = ?, repr = ?, value = ? where uid = ?"  # nosec
         )
         data = _serialize(value, to_bytes=True)
-<<<<<<< HEAD
-        _ = self._execute(
-=======
         self._execute(
->>>>>>> 23910624
             insert_sql, [str(key), _repr_debug_(value), data, str(key)]
         ).unwrap()
 
