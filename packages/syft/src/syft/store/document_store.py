# future
from __future__ import annotations

# stdlib
from collections.abc import Callable
import types
import typing
from typing import Any
from typing import Literal

# third party
from pydantic import BaseModel
from pydantic import Field
from result import Err
from result import Ok
from result import Result
from typeguard import check_type

# relative
from ..node.credentials import SyftSigningKey
from ..node.credentials import SyftVerifyKey
from ..serde.serializable import serializable
from ..service.action.action_permissions import ActionObjectPermission
from ..service.action.action_permissions import StoragePermission
from ..service.context import AuthedServiceContext
from ..service.response import SyftSuccess
from ..types.base import SyftBaseModel
from ..types.result import as_result
from ..types.syft_object import SYFT_OBJECT_VERSION_2
from ..types.syft_object import SyftBaseObject
from ..types.syft_object import SyftObject
from ..types.uid import UID
from ..util.telemetry import instrument
<<<<<<< HEAD
from .errors import StashError
=======
from .document_store_errors import NotFoundError
from .document_store_errors import StashError
>>>>>>> 3f374469
from .locks import LockingConfig
from .locks import NoLockingConfig
from .locks import SyftLock


@serializable()
class BasePartitionSettings(SyftBaseModel):
    """Basic Partition Settings

    Parameters:
        name: str
            Identifier to be used as prefix by stores and for partitioning
    """

    name: str


def first_or_none(result: Any) -> Ok:
    if hasattr(result, "__len__") and len(result) > 0:
        return Ok(result[0])
    return Ok(None)


def is_generic_alias(t: type) -> bool:
    return isinstance(t, types.GenericAlias | typing._GenericAlias)


class StoreClientConfig(BaseModel):
    """Base Client specific configuration"""

    pass


@serializable()
class PartitionKey(BaseModel):
    key: str
    type_: type | object

    def __eq__(self, other: Any) -> bool:
        return (
            type(other) == type(self)
            and self.key == other.key
            and self.type_ == other.type_
        )

    def with_obj(self, obj: Any) -> QueryKey:
        return QueryKey.from_obj(partition_key=self, obj=obj)

    def extract_list(self, obj: Any) -> list:
        # not a list and matches the internal list type of the _GenericAlias
        if not isinstance(obj, list):
            if not isinstance(obj, typing.get_args(self.type_)):
                obj = getattr(obj, self.key)
                if isinstance(obj, types.FunctionType | types.MethodType):
                    obj = obj()

            if not isinstance(obj, list) and isinstance(
                obj, typing.get_args(self.type_)
            ):
                # still not a list but the right type
                obj = [obj]

        # is a list type so lets compare directly
        check_type(obj, self.type_)
        return obj

    @property
    def type_list(self) -> bool:
        return is_generic_alias(self.type_) and self.type_.__origin__ == list


@serializable()
class PartitionKeys(BaseModel):
    pks: PartitionKey | tuple[PartitionKey, ...] | list[PartitionKey]

    @property
    def all(self) -> tuple[PartitionKey, ...] | list[PartitionKey]:
        # make sure we always return a list even if there's a single value
        return self.pks if isinstance(self.pks, tuple | list) else [self.pks]

    def with_obj(self, obj: Any) -> QueryKeys:
        return QueryKeys.from_obj(partition_keys=self, obj=obj)

    def with_tuple(self, *args: Any) -> QueryKeys:
        return QueryKeys.from_tuple(partition_keys=self, args=args)

    def add(self, pk: PartitionKey) -> PartitionKeys:
        return PartitionKeys(pks=list(self.all) + [pk])

    @staticmethod
    def from_dict(cks_dict: dict[str, type]) -> PartitionKeys:
        pks = []
        for k, t in cks_dict.items():
            pks.append(PartitionKey(key=k, type_=t))
        return PartitionKeys(pks=pks)


@serializable()
class QueryKey(PartitionKey):
    value: Any = None

    def __eq__(self, other: Any) -> bool:
        return (
            type(other) == type(self)
            and self.key == other.key
            and self.type_ == other.type_
            and self.value == other.value
        )

    @property
    def partition_key(self) -> PartitionKey:
        return PartitionKey(key=self.key, type_=self.type_)

    @staticmethod
    def from_obj(partition_key: PartitionKey, obj: Any) -> QueryKey:
        pk_key = partition_key.key
        pk_type = partition_key.type_

        # 🟡 TODO: support more advanced types than List[type]
        if partition_key.type_list:
            pk_value = partition_key.extract_list(obj)
        else:
            if isinstance(obj, pk_type):
                pk_value = obj
            else:
                pk_value = getattr(obj, pk_key)
                # object has a method for getting these types
                # we can't use properties because we don't seem to be able to get the
                # return types
                # TODO: fix the mypy issue
                if isinstance(pk_value, types.FunctionType | types.MethodType):  # type: ignore[unreachable]
                    pk_value = pk_value()  # type: ignore[unreachable]

            if pk_value and not isinstance(pk_value, pk_type):
                raise Exception(
                    f"PartitionKey {pk_value} of type {type(pk_value)} must be {pk_type}."
                )
        return QueryKey(key=pk_key, type_=pk_type, value=pk_value)

    @property
    def as_dict(self) -> dict[str, Any]:
        return {self.key: self.value}

    @property
    def as_dict_mongo(self) -> dict[str, Any]:
        key = self.key
        if key == "id":
            key = "_id"
        if self.type_list:
            # We want to search inside the list of values
            return {key: {"$in": self.value}}
        return {key: self.value}


@serializable()
class PartitionKeysWithUID(PartitionKeys):
    uid_pk: PartitionKey

    @property
    def all(self) -> tuple[PartitionKey, ...] | list[PartitionKey]:
        all_keys = list(self.pks) if isinstance(self.pks, tuple | list) else [self.pks]
        if self.uid_pk not in all_keys:
            all_keys.insert(0, self.uid_pk)
        return all_keys


@serializable()
class QueryKeys(SyftBaseModel):
    qks: QueryKey | tuple[QueryKey, ...] | list[QueryKey]

    @property
    def all(self) -> tuple[QueryKey, ...] | list[QueryKey]:
        # make sure we always return a list even if there's a single value
        return self.qks if isinstance(self.qks, tuple | list) else [self.qks]

    @staticmethod
    def from_obj(partition_keys: PartitionKeys, obj: SyftObject) -> QueryKeys:
        qks = []
        for partition_key in partition_keys.all:
            pk_key = partition_key.key
            pk_type = partition_key.type_
            pk_value = getattr(obj, pk_key)
            # object has a method for getting these types
            # we can't use properties because we don't seem to be able to get the
            # return types
            if isinstance(pk_value, types.FunctionType | types.MethodType):
                pk_value = pk_value()
            if partition_key.type_list:
                pk_value = partition_key.extract_list(obj)
            else:
                if pk_value and not isinstance(pk_value, pk_type):
                    raise Exception(
                        f"PartitionKey {pk_value} of type {type(pk_value)} must be {pk_type}."
                    )
            qk = QueryKey(key=pk_key, type_=pk_type, value=pk_value)
            qks.append(qk)
        return QueryKeys(qks=qks)

    @staticmethod
    def from_tuple(partition_keys: PartitionKeys, args: tuple) -> QueryKeys:
        qks = []
        for partition_key, pk_value in zip(partition_keys.all, args):
            pk_key = partition_key.key
            pk_type = partition_key.type_
            if not isinstance(pk_value, pk_type):
                raise Exception(
                    f"PartitionKey {pk_value} of type {type(pk_value)} must be {pk_type}."
                )
            qk = QueryKey(key=pk_key, type_=pk_type, value=pk_value)
            qks.append(qk)
        return QueryKeys(qks=qks)

    @staticmethod
    def from_dict(qks_dict: dict[str, Any]) -> QueryKeys:
        qks = []
        for k, v in qks_dict.items():
            qks.append(QueryKey(key=k, type_=type(v), value=v))
        return QueryKeys(qks=qks)

    @property
    def as_dict(self) -> dict:
        qk_dict = {}
        for qk in self.all:
            qk_key = qk.key
            qk_value = qk.value
            qk_dict[qk_key] = qk_value
        return qk_dict

    @property
    def as_dict_mongo(self) -> dict:
        qk_dict = {}
        for qk in self.all:
            qk_key = qk.key
            qk_value = qk.value
            if qk_key == "id":
                qk_key = "_id"
            if qk.type_list:
                # We want to search inside the list of values
                qk_dict[qk_key] = {"$in": qk_value}
            else:
                qk_dict[qk_key] = qk_value
        return qk_dict


UIDPartitionKey = PartitionKey(key="id", type_=UID)


@serializable()
class PartitionSettings(BasePartitionSettings):
    object_type: type
    store_key: PartitionKey = UIDPartitionKey

    @property
    def unique_keys(self) -> PartitionKeys:
        unique_keys = PartitionKeys.from_dict(self.object_type._syft_unique_keys_dict())
        return unique_keys.add(self.store_key)

    @property
    def searchable_keys(self) -> PartitionKeys:
        return PartitionKeys.from_dict(self.object_type._syft_searchable_keys_dict())


@instrument
@serializable(attrs=["settings", "store_config", "unique_cks", "searchable_cks"])
class StorePartition:
    """Base StorePartition

    Parameters:
        settings: PartitionSettings
            PySyft specific settings
        store_config: StoreConfig
            Backend specific configuration
    """

    def __init__(
        self,
        node_uid: UID,
        root_verify_key: SyftVerifyKey | None,
        settings: PartitionSettings,
        store_config: StoreConfig,
    ) -> None:
        if root_verify_key is None:
            root_verify_key = SyftSigningKey.generate().verify_key
        self.node_uid = node_uid
        self.root_verify_key = root_verify_key
        self.settings = settings
        self.store_config = store_config
        res = self.init_store()
        if res.is_err():
            raise RuntimeError(
                f"Something went wrong initializing the store: {res.err()}"
            )

        store_config.locking_config.lock_name = f"StorePartition-{settings.name}"
        self.lock = SyftLock(store_config.locking_config)

    def init_store(self) -> Result[Ok, Err]:
        try:
            self.unique_cks = self.settings.unique_keys.all
            self.searchable_cks = self.settings.searchable_keys.all
        except BaseException as e:
            return Err(str(e))

        return Ok(True)

    def matches_unique_cks(self, partition_key: PartitionKey) -> bool:
        return partition_key in self.unique_cks

    def matches_searchable_cks(self, partition_key: PartitionKey) -> bool:
        return partition_key in self.searchable_cks

    def store_query_key(self, obj: Any) -> QueryKey:
        return self.settings.store_key.with_obj(obj)

    def store_query_keys(self, objs: Any) -> QueryKeys:
        return QueryKeys(qks=[self.store_query_key(obj) for obj in objs])

    # Thread-safe methods
    def _thread_safe_cbk(self, cbk: Callable, *args: Any, **kwargs: Any) -> Any | Err:
        locked = self.lock.acquire(blocking=True)
        if not locked:
            return Err(
                f"Failed to acquire lock for the operation {self.lock.lock_name} ({self.lock._lock})"
            )

        try:
            result = cbk(*args, **kwargs)
        except BaseException as e:
            result = Err(str(e))
        self.lock.release()

        return result

    def set(
        self,
        credentials: SyftVerifyKey,
        obj: SyftObject,
        add_permissions: list[ActionObjectPermission] | None = None,
        add_storage_permission: bool = True,
        ignore_duplicates: bool = False,
    ) -> Result[SyftObject, str]:
        return self._thread_safe_cbk(
            self._set,
            credentials=credentials,
            obj=obj,
            add_permissions=add_permissions,
            add_storage_permission=add_storage_permission,
            ignore_duplicates=ignore_duplicates,
        )

    def get(
        self,
        credentials: SyftVerifyKey,
        uid: UID,
    ) -> Result[SyftObject, str]:
        return self._thread_safe_cbk(
            self._get,
            uid=uid,
            credentials=credentials,
        )

    def find_index_or_search_keys(
        self,
        credentials: SyftVerifyKey,
        index_qks: QueryKeys,
        search_qks: QueryKeys,
        order_by: PartitionKey | None = None,
    ) -> Result[list[SyftObject], str]:
        return self._thread_safe_cbk(
            self._find_index_or_search_keys,
            credentials,
            index_qks=index_qks,
            search_qks=search_qks,
            order_by=order_by,
        )

    def remove_keys(
        self,
        unique_query_keys: QueryKeys,
        searchable_query_keys: QueryKeys,
    ) -> None:
        self._thread_safe_cbk(
            self._remove_keys,
            unique_query_keys=unique_query_keys,
            searchable_query_keys=searchable_query_keys,
        )

    def update(
        self,
        credentials: SyftVerifyKey,
        qk: QueryKey,
        obj: SyftObject,
        has_permission: bool = False,
    ) -> Result[SyftObject, str]:
        return self._thread_safe_cbk(
            self._update,
            credentials=credentials,
            qk=qk,
            obj=obj,
            has_permission=has_permission,
        )

    def get_all_from_store(
        self,
        credentials: SyftVerifyKey,
        qks: QueryKeys,
        order_by: PartitionKey | None = None,
    ) -> Result[list[SyftObject], str]:
        return self._thread_safe_cbk(
            self._get_all_from_store, credentials, qks, order_by
        )

    def delete(
        self, credentials: SyftVerifyKey, qk: QueryKey, has_permission: bool = False
    ) -> Result[SyftSuccess, Err]:
        return self._thread_safe_cbk(
            self._delete, credentials, qk, has_permission=has_permission
        )

    def all(
        self,
        credentials: SyftVerifyKey,
        order_by: PartitionKey | None = None,
        has_permission: bool | None = False,
    ) -> Result[list[BaseStash.object_type], str]:
        return self._thread_safe_cbk(self._all, credentials, order_by, has_permission)

    def migrate_data(
        self,
        to_klass: SyftObject,
        context: AuthedServiceContext,
        has_permission: bool | None = False,
    ) -> Result[bool, str]:
        return self._thread_safe_cbk(
            self._migrate_data, to_klass, context, has_permission
        )

    # Potentially thread-unsafe methods.
    # CAUTION:
    #       * Don't use self.lock here.
    #       * Do not call the public thread-safe methods here(with locking).
    # These methods are called from the public thread-safe API, and will hang the process.
    def _set(
        self,
        credentials: SyftVerifyKey,
        obj: SyftObject,
        add_permissions: list[ActionObjectPermission] | None = None,
        add_storage_permission: bool = True,
        ignore_duplicates: bool = False,
    ) -> Result[SyftObject, str]:
        raise NotImplementedError

    def _update(
        self,
        credentials: SyftVerifyKey,
        qk: QueryKey,
        obj: SyftObject,
        has_permission: bool = False,
        overwrite: bool = False,
    ) -> Result[SyftObject, str]:
        raise NotImplementedError

    def _get_all_from_store(
        self,
        credentials: SyftVerifyKey,
        qks: QueryKeys,
        order_by: PartitionKey | None = None,
    ) -> Result[list[SyftObject], str]:
        raise NotImplementedError

    def _delete(
        self, credentials: SyftVerifyKey, qk: QueryKey, has_permission: bool = False
    ) -> Result[SyftSuccess, Err]:
        raise NotImplementedError

    def _all(
        self,
        credentials: SyftVerifyKey,
        order_by: PartitionKey | None = None,
        has_permission: bool | None = False,
    ) -> Result[list[BaseStash.object_type], str]:
        raise NotImplementedError

    def add_permission(self, permission: ActionObjectPermission) -> None:
        raise NotImplementedError

    def add_permissions(self, permissions: list[ActionObjectPermission]) -> None:
        raise NotImplementedError

    def remove_permission(self, permission: ActionObjectPermission) -> None:
        raise NotImplementedError

    def has_permission(self, permission: ActionObjectPermission) -> bool:
        raise NotImplementedError

    def _get_permissions_for_uid(self, uid: UID) -> Result[set[str], str]:
        raise NotImplementedError

    def add_storage_permission(self, permission: StoragePermission) -> None:
        raise NotImplementedError

    def add_storage_permissions(self, permissions: list[StoragePermission]) -> None:
        raise NotImplementedError

    def remove_storage_permission(self, permission: StoragePermission) -> None:
        raise NotImplementedError

    def has_storage_permission(self, permission: StoragePermission | UID) -> bool:
        raise NotImplementedError

    def _get_storage_permissions_for_uid(self, uid: UID) -> Result[set[UID], str]:
        raise NotImplementedError

    def _migrate_data(
        self,
        to_klass: SyftObject,
        context: AuthedServiceContext,
        has_permission: bool,
    ) -> Result[bool, str]:
        raise NotImplementedError


@instrument
@serializable()
class DocumentStore:
    """Base Document Store

    Parameters:
        store_config: StoreConfig
            Store specific configuration.
    """

    partitions: dict[str, StorePartition]
    partition_type: type[StorePartition]

    def __init__(
        self,
        node_uid: UID,
        root_verify_key: SyftVerifyKey | None,
        store_config: StoreConfig,
    ) -> None:
        if store_config is None:
            raise Exception("must have store config")
        self.partitions = {}
        self.store_config = store_config
        self.node_uid = node_uid
        self.root_verify_key = root_verify_key

    def partition(self, settings: PartitionSettings) -> StorePartition:
        if settings.name not in self.partitions:
            self.partitions[settings.name] = self.partition_type(
                node_uid=self.node_uid,
                root_verify_key=self.root_verify_key,
                settings=settings,
                store_config=self.store_config,
            )
        return self.partitions[settings.name]


@instrument
class BaseStash:
    object_type: type[SyftObject]
    settings: PartitionSettings
    partition: StorePartition

    def __init__(self, store: DocumentStore) -> None:
        self.store = store
        self.partition = store.partition(type(self).settings)

    def check_type(self, obj: Any, type_: type) -> Result[Any, str]:
        return (
            Ok(obj)
            if isinstance(obj, type_)
            else Err(f"{type(obj)} does not match required type: {type_}")
        )

    @as_result(StashError)
    def _check_type(self, obj: Any, type_: type) -> Any:
        if not isinstance(obj, type_):
            raise StashError(f"{type(obj)} does not match required type: {type_}")
        return obj

    def get_all(
        self,
        credentials: SyftVerifyKey,
        order_by: PartitionKey | None = None,
        has_permission: bool = False,
    ) -> Result[list[BaseStash.object_type], str]:
        return self.partition.all(credentials, order_by, has_permission)

    def add_permissions(self, permissions: list[ActionObjectPermission]) -> None:
        self.partition.add_permissions(permissions)

    def add_permission(self, permission: ActionObjectPermission) -> None:
        self.partition.add_permission(permission)

    def remove_permission(self, permission: ActionObjectPermission) -> None:
        self.partition.remove_permission(permission)

    def has_permission(self, permission: ActionObjectPermission) -> bool:
        return self.partition.has_permission(permission=permission)

    def has_storage_permission(self, permission: StoragePermission) -> bool:
        return self.partition.has_storage_permission(permission=permission)

    def __len__(self) -> int:
        return len(self.partition)

    def set(
        self,
        credentials: SyftVerifyKey,
        obj: BaseStash.object_type,
        add_permissions: list[ActionObjectPermission] | None = None,
        add_storage_permission: bool = True,
        ignore_duplicates: bool = False,
    ) -> Result[BaseStash.object_type, str]:
        res = self.partition.set(
            credentials=credentials,
            obj=obj,
            ignore_duplicates=ignore_duplicates,
            add_permissions=add_permissions,
            add_storage_permission=add_storage_permission,
        )

        return res

    def query_all(
        self,
        credentials: SyftVerifyKey,
        qks: QueryKey | QueryKeys,
        order_by: PartitionKey | None = None,
    ) -> Result[list[BaseStash.object_type], str]:
        if isinstance(qks, QueryKey):
            qks = QueryKeys(qks=qks)

        unique_keys = []
        searchable_keys = []

        for qk in qks.all:
            pk = qk.partition_key
            if self.partition.matches_unique_cks(pk):
                unique_keys.append(qk)
            elif self.partition.matches_searchable_cks(pk):
                searchable_keys.append(qk)
            else:
                return Err(
                    f"{qk} not in {type(self.partition)} unique or searchable keys"
                )

        index_qks = QueryKeys(qks=unique_keys)
        search_qks = QueryKeys(qks=searchable_keys)

        return self.partition.find_index_or_search_keys(
            credentials=credentials,
            index_qks=index_qks,
            search_qks=search_qks,
            order_by=order_by,
        )

    def query_all_kwargs(
        self,
        credentials: SyftVerifyKey,
        **kwargs: dict[str, Any],
    ) -> Result[list[BaseStash.object_type], str]:
        order_by = kwargs.pop("order_by", None)
        qks = QueryKeys.from_dict(kwargs)
        return self.query_all(credentials=credentials, qks=qks, order_by=order_by)

    def query_one(
        self,
        credentials: SyftVerifyKey,
        qks: QueryKey | QueryKeys,
        order_by: PartitionKey | None = None,
    ) -> Result[BaseStash.object_type | None, str]:
        return self.query_all(
            credentials=credentials, qks=qks, order_by=order_by
        ).and_then(first_or_none)

    def query_one_kwargs(
        self,
        credentials: SyftVerifyKey,
        **kwargs: dict[str, Any],
    ) -> Result[BaseStash.object_type | None, str]:
        return self.query_all_kwargs(credentials, **kwargs).and_then(first_or_none)

    def find_all(
        self, credentials: SyftVerifyKey, **kwargs: dict[str, Any]
    ) -> Result[list[BaseStash.object_type], str]:
        return self.query_all_kwargs(credentials=credentials, **kwargs)

    def find_one(
        self, credentials: SyftVerifyKey, **kwargs: dict[str, Any]
    ) -> Result[BaseStash.object_type | None, str]:
        return self.query_one_kwargs(credentials=credentials, **kwargs)

    def find_and_delete(
        self, credentials: SyftVerifyKey, **kwargs: dict[str, Any]
    ) -> Result[SyftSuccess, Err]:
        obj = self.query_one_kwargs(credentials=credentials, **kwargs)
        if obj.is_err():
            return obj
        else:
            obj = obj.ok()

        if not obj:
            return Err(f"Object does not exists with kwargs: {kwargs}")
        qk = self.partition.store_query_key(obj)
        return self.delete(credentials=credentials, qk=qk)

    def delete(
        self, credentials: SyftVerifyKey, qk: QueryKey, has_permission: bool = False
    ) -> Result[SyftSuccess, Err]:
        return self.partition.delete(
            credentials=credentials, qk=qk, has_permission=has_permission
        )

    def update(
        self,
        credentials: SyftVerifyKey,
        obj: BaseStash.object_type,
        has_permission: bool = False,
    ) -> Result[BaseStash.object_type, str]:
        qk = self.partition.store_query_key(obj)
        res = self.partition.update(
            credentials=credentials, qk=qk, obj=obj, has_permission=has_permission
        )
        return res


@instrument
class BaseUIDStoreStash(BaseStash):
    def delete_by_uid(
        self, credentials: SyftVerifyKey, uid: UID
    ) -> Result[SyftSuccess, str]:
        qk = UIDPartitionKey.with_obj(uid)
        result = super().delete(credentials=credentials, qk=qk)
        if result.is_ok():
            return Ok(SyftSuccess(message=f"ID: {uid} deleted"))
        return result

    def get_by_uid(
        self, credentials: SyftVerifyKey, uid: UID
    ) -> Result[BaseUIDStoreStash.object_type | None, str]:
        res = self.partition.get(credentials=credentials, uid=uid)

        # NOTE Return Ok(None) when no results are found for backwards compatibility
        if res.is_err():
            return Ok(None)
        return res

    def set(
        self,
        credentials: SyftVerifyKey,
        obj: BaseUIDStoreStash.object_type,
        add_permissions: list[ActionObjectPermission] | None = None,
        add_storage_permission: bool = True,
        ignore_duplicates: bool = False,
    ) -> Result[BaseUIDStoreStash.object_type, str]:
        res = self.check_type(obj, self.object_type)
        # we dont use and_then logic here as it is hard because of the order of the arguments
        if res.is_err():
            return res
        return super().set(
            credentials=credentials,
            obj=res.ok(),
            ignore_duplicates=ignore_duplicates,
            add_permissions=add_permissions,
            add_storage_permission=add_storage_permission,
        )


@serializable()
class StoreConfig(SyftBaseObject):
    """Base Store configuration

    Parameters:
        store_type: Type
            Document Store type
        client_config: Optional[StoreClientConfig]
            Backend-specific config
        locking_config: LockingConfig
            The config used for store locking. Available options:
                * NoLockingConfig: no locking, ideal for single-thread stores.
                * ThreadingLockingConfig: threading-based locking, ideal for same-process in-memory stores.
            Defaults to NoLockingConfig.
    """

    __canonical_name__ = "StoreConfig"
    __version__ = SYFT_OBJECT_VERSION_2

    store_type: type[DocumentStore]
    client_config: StoreClientConfig | None = None
    locking_config: LockingConfig = Field(default_factory=NoLockingConfig)


@instrument
class NewBaseStash:
    object_type: type[SyftObject]
    settings: PartitionSettings
    partition: StorePartition

    def __init__(self, store: DocumentStore) -> None:
        self.store = store
        self.partition = store.partition(type(self).settings)

    @as_result(StashError)
    def check_type(self, obj: Any, type_: type) -> Any:
        if not isinstance(obj, type_):
            raise StashError(f"{type(obj)} does not match required type: {type_}")
        return obj

    @as_result(StashError)
    def get_all(
        self,
        credentials: SyftVerifyKey,
        order_by: PartitionKey | None = None,
        has_permission: bool = False,
    ) -> list[NewBaseStash.object_type]:
        result = self.partition.all(credentials, order_by, has_permission)

        match result:
            case Ok(value):
                return value
            case Err(err):
                raise StashError(err)
            case _:
                raise StashError("Unexpected error")

    def add_permissions(self, permissions: list[ActionObjectPermission]) -> None:
        self.partition.add_permissions(permissions)

    def add_permission(self, permission: ActionObjectPermission) -> None:
        self.partition.add_permission(permission)

    def remove_permission(self, permission: ActionObjectPermission) -> None:
        self.partition.remove_permission(permission)

    def has_permission(self, permission: ActionObjectPermission) -> bool:
        return self.partition.has_permission(permission=permission)

    def has_storage_permission(self, permission: StoragePermission) -> bool:
        return self.partition.has_storage_permission(permission=permission)

    def __len__(self) -> int:
        return len(self.partition)

    @as_result(StashError)
    def set(
        self,
        credentials: SyftVerifyKey,
        obj: NewBaseStash.object_type,
        add_permissions: list[ActionObjectPermission] | None = None,
        add_storage_permission: bool = True,
        ignore_duplicates: bool = False,
    ) -> NewBaseStash.object_type:
        result = self.partition.set(
            credentials=credentials,
            obj=obj,
            ignore_duplicates=ignore_duplicates,
            add_permissions=add_permissions,
            add_storage_permission=add_storage_permission,
        )

        match result:
            case Ok(value):
                return value
            case Err(err):
                raise StashError(err)
            case _:
                raise StashError("Unexpected error")

    @as_result(StashError)
    def query_all(
        self,
        credentials: SyftVerifyKey,
        qks: QueryKey | QueryKeys,
        order_by: PartitionKey | None = None,
    ) -> list[BaseStash.object_type]:
        if isinstance(qks, QueryKey):
            qks = QueryKeys(qks=qks)

        unique_keys = []
        searchable_keys = []

        for qk in qks.all:
            pk = qk.partition_key
            if self.partition.matches_unique_cks(pk):
                unique_keys.append(qk)
            elif self.partition.matches_searchable_cks(pk):
                searchable_keys.append(qk)
            else:
                raise StashError(
                    f"{qk} not in {type(self.partition)} unique or searchable keys"
                )

        index_qks = QueryKeys(qks=unique_keys)
        search_qks = QueryKeys(qks=searchable_keys)

        result = self.partition.find_index_or_search_keys(
            credentials=credentials,
            index_qks=index_qks,
            search_qks=search_qks,
            order_by=order_by,
        )

        match result:
            case Ok(value):
                return value
            case Err(err):
                raise StashError(err)
            case _:
                raise StashError("Unexpected error")

    @as_result(StashError)
    def query_all_kwargs(
        self,
        credentials: SyftVerifyKey,
        **kwargs: dict[str, Any],
    ) -> list[NewBaseStash.object_type]:
        order_by = kwargs.pop("order_by", None)
        qks = QueryKeys.from_dict(kwargs)
        # TODO: Check order_by type...
        return self.query_all(
            credentials=credentials, qks=qks, order_by=order_by
        ).unwrap()

    @as_result(StashError, NotFoundError)
    def query_one(
        self,
        credentials: SyftVerifyKey,
        qks: QueryKey | QueryKeys,
        order_by: PartitionKey | None = None,
    ) -> NewBaseStash.object_type:
        result = self.query_all(credentials=credentials, qks=qks, order_by=order_by)
        result = first_or_none(result)

        match result:
            case Ok(None):
                raise NotFoundError
            case Ok(value):
                return value
            case Err(err):
                raise StashError(err)
            case _:
                raise StashError("Unexpected error")

    @as_result(StashError, NotFoundError)
    def query_one_kwargs(
        self,
        credentials: SyftVerifyKey,
        **kwargs: dict[str, Any],
    ) -> NewBaseStash.object_type:
        result = self.query_all_kwargs(credentials, **kwargs)
        result = first_or_none(result)

        match result:
            case Ok(None):
                raise NotFoundError
            case Ok(value):
                return value
            case Err(err):
                raise StashError(err)
            case _:
                raise StashError("Unexpected error")

    @as_result(StashError)
    def find_all(
        self, credentials: SyftVerifyKey, **kwargs: dict[str, Any]
    ) -> list[NewBaseStash.object_type]:
        return self.query_all_kwargs(credentials=credentials, **kwargs).unwrap()

    @as_result(StashError, NotFoundError)
    def find_one(
        self, credentials: SyftVerifyKey, **kwargs: dict[str, Any]
    ) -> NewBaseStash.object_type:
        return self.query_one_kwargs(credentials=credentials, **kwargs).unwrap()

    @as_result(StashError, NotFoundError)
    def find_and_delete(
        self, credentials: SyftVerifyKey, **kwargs: dict[str, Any]
    ) -> Literal[True]:
        obj = self.query_one_kwargs(credentials=credentials, **kwargs)
        qk = self.partition.store_query_key(obj)
        return self.delete(credentials=credentials, qk=qk).unwrap()

    @as_result(StashError)
    def delete(
        self, credentials: SyftVerifyKey, qk: QueryKey, has_permission: bool = False
    ) -> Literal[True]:
        result = self.partition.delete(
            credentials=credentials, qk=qk, has_permission=has_permission
        )

        match result:
            case Ok(_):
                return True
            case Err(err):
                raise StashError(str(err))
            case _:
                raise StashError("Unexpected error")

    @as_result(StashError)
    def update(
        self,
        credentials: SyftVerifyKey,
        obj: NewBaseStash.object_type,
        has_permission: bool = False,
    ) -> NewBaseStash.object_type:
        qk = self.partition.store_query_key(obj)
        result = self.partition.update(
            credentials=credentials, qk=qk, obj=obj, has_permission=has_permission
        )

        match result:
            case Ok(value):
                return value
            case Err(err):
                raise StashError(err)
            case _:
                raise StashError("Unexpected error")


@instrument
class NewBaseUIDStoreStash(NewBaseStash):
    @as_result(StashError)
    def delete_by_uid(self, credentials: SyftVerifyKey, uid: UID) -> UID:
        qk = UIDPartitionKey.with_obj(uid)
        super().delete(credentials=credentials, qk=qk)
        return uid

    @as_result(StashError, NotFoundError)
    def get_by_uid(
        self, credentials: SyftVerifyKey, uid: UID
    ) -> NewBaseUIDStoreStash.object_type:
        result = self.partition.get(credentials=credentials, uid=uid)

        match result:
            case Ok(None):
                raise NotFoundError
            case Ok(value):
                return value
            case Err(err):
                raise StashError(err)
            case _:
                raise StashError("Unexpected error")

    @as_result(StashError)
    def set(
        self,
        credentials: SyftVerifyKey,
        obj: NewBaseUIDStoreStash.object_type,
        add_permissions: list[ActionObjectPermission] | None = None,
        add_storage_permission: bool = True,
        ignore_duplicates: bool = False,
    ) -> NewBaseUIDStoreStash.object_type:
        self.check_type(obj, self.object_type)

        return (
            super()
            .set(
                credentials=credentials,
                obj=obj,
                ignore_duplicates=ignore_duplicates,
                add_permissions=add_permissions,
                add_storage_permission=add_storage_permission,
            )
            .unwrap()
        )<|MERGE_RESOLUTION|>--- conflicted
+++ resolved
@@ -31,12 +31,8 @@
 from ..types.syft_object import SyftObject
 from ..types.uid import UID
 from ..util.telemetry import instrument
-<<<<<<< HEAD
-from .errors import StashError
-=======
 from .document_store_errors import NotFoundError
 from .document_store_errors import StashError
->>>>>>> 3f374469
 from .locks import LockingConfig
 from .locks import NoLockingConfig
 from .locks import SyftLock
