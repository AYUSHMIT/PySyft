--- conflicted
+++ resolved
@@ -147,8 +147,6 @@
 
 
 @serializable()
-<<<<<<< HEAD
-=======
 class BlobRetrievalByURLV4(BlobRetrieval):
     __canonical_name__ = "BlobRetrievalByURL"
     __version__ = SYFT_OBJECT_VERSION_4
@@ -157,7 +155,6 @@
 
 
 @serializable()
->>>>>>> d0e0ea41
 class BlobRetrievalByURL(BlobRetrieval):
     __canonical_name__ = "BlobRetrievalByURL"
     __version__ = SYFT_OBJECT_VERSION_1
@@ -275,9 +272,6 @@
 class BlobStorageConfig(SyftBaseModel):
     client_type: type[BlobStorageClient]
     client_config: BlobStorageClientConfig
-<<<<<<< HEAD
-    min_blob_size: int  # in MB
-=======
     min_blob_size: int = 0  # in MB
 
 
@@ -288,5 +282,4 @@
 
 @migrate(BlobRetrievalByURL, BlobRetrievalByURLV4)
 def downgrade_blob_retrieval_by_url() -> list[Callable]:
-    return [drop(["proxy_server_uid"])]
->>>>>>> d0e0ea41
+    return [drop(["proxy_server_uid"])]