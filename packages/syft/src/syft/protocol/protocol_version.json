{
  "1": {
    "release_name": "0.8.2.json"
  },
  "2": {
    "release_name": "0.8.3.json"
  },
  "3": {
    "release_name": "0.8.4.json"
  },
  "4": {
    "release_name": "0.8.6.json"
  },
  "dev": {
    "object_versions": {
      "NodeMetadata": {
        "5": {
          "version": 5,
          "hash": "f3927d167073a4db369a07e3bbbf756075bbb29e9addec324b8cd2c3597b75a1",
          "action": "add"
        }
      },
      "SyftAPI": {
        "3": {
          "version": 3,
          "hash": "b1b9d131a4f204ef2d56dc91bab3b945d5581080565232ede864f32015c0882a",
          "action": "add"
        }
      },
      "HTMLObject": {
        "1": {
          "version": 1,
          "hash": "010d9aaca95f3fdfc8d1f97d01c1bd66483da774a59275b310c08d6912f7f863",
          "action": "add"
        }
      },
      "NodeSettingsUpdate": {
        "2": {
          "version": 2,
          "hash": "e1dc9d2f30c4aae1f7359eb3fd44de5537788cd3c69be5f30c36fb019f07c261",
          "action": "remove"
        },
        "4": {
          "version": 4,
          "hash": "ec783a7cd097e2bc4273a519d11023c796aebb9e3710c1d8332c0e46966d4ae0",
          "action": "add"
        },
        "5": {
          "version": 5,
          "hash": "fd89638bb3d6dda9095905aab7ed2883f0b3dd5245900e8e141eec87921c2c9e",
          "action": "add"
        }
      },
      "NodeSettings": {
        "3": {
          "version": 3,
          "hash": "2d5f6e79f074f75b5cfc2357eac7cf635b8f083421009a513240b4dbbd5a0fc1",
          "action": "add"
        },
        "5": {
          "version": 5,
          "hash": "cde18eb23fdffcfba47bc0e85efdbba1d59f1f5d6baa9c9690e1af14b35eb74e",
          "action": "add"
        },
        "6": {
          "version": 6,
          "hash": "986d201418035e59b12787dfaf60aa2af17817c1894ce42ab4b982ed73127403",
          "action": "add"
        }
      },
      "BlobRetrievalByURL": {
        "5": {
          "version": 5,
          "hash": "4934bf72bb10ac0a670c87ab735175088274e090819436563543473e64cf15e3",
          "action": "add"
        }
      },
      "EnclaveMetadata": {
        "2": {
          "version": 2,
          "hash": "6dcc26695abc6a9ecd9d7d1e6507a9f1a92cc5ccd10987e92419bf984245f9a1",
          "action": "remove"
        },
        "3": {
          "version": 3,
          "hash": "d2f23411927c68e2307a84d180ad053b3e4ba12d74aba64d34dac224c90e815d",
          "action": "add"
        }
      },
      "CustomEndpointActionObject": {
        "1": {
          "version": 1,
          "hash": "642facc6cafbaad4de030a33cd619bd68ac31a32b0db07ddc1c1d5d7f914503e",
          "action": "add"
        }
      },
      "JobItem": {
        "4": {
          "version": 4,
          "hash": "6a7cc7c2bb4dd234c1508b0af4d3b403cd3b7b427578a775bf80dc36891923ed",
          "action": "add"
        },
        "6": {
          "version": 6,
          "hash": "865a2ed791b8abd20d76e9a6bfae7ae7dad51b5ebfd8ff728aab25af93fa5570",
          "action": "add"
        }
      },
      "ExecutionOutput": {
        "1": {
          "version": 1,
          "hash": "c2337099eba14767ead75fcc1b1fa265c1898461ede0b5e7758a0e8d11d1757d",
          "action": "add"
        },
        "2": {
          "version": 2,
          "hash": "854fe9df5bcbb5c7e5b7c467bac423cd98c32f93d6876fea7b8eb6c08f6596da",
          "action": "add"
        }
      },
      "CreateCustomImageChange": {
        "3": {
          "version": 3,
          "hash": "e5f099940a7623f145f51f3e15b97a910a1d7fda1f67739420fed3035d1f2995",
          "action": "add"
        }
      },
      "TwinAPIContextView": {
        "1": {
          "version": 1,
          "hash": "7d368102d0b473009af3b8c46e0ea6d35893c5ebb172b373ad7d52553c12c9fa",
          "action": "add"
        }
      },
      "CustomAPIView": {
        "1": {
          "version": 1,
          "hash": "0b9afdd554f0b353c07256e2522342be1302b395d649f1cbabc555e5baecb150",
          "action": "add"
        }
      },
      "CustomApiEndpoint": {
        "1": {
          "version": 1,
          "hash": "13617f3dce60fa692421e0d9deda7ffd365ec02d4a062c18510b48457b6eba02",
          "action": "add"
        }
      },
      "PrivateAPIEndpoint": {
        "1": {
          "version": 1,
          "hash": "004ec19753263440e2896b4e35d7a6305322934512f473f37d54043af5726fe6",
          "action": "add"
        }
      },
      "PublicAPIEndpoint": {
        "1": {
          "version": 1,
          "hash": "5589b6bdd045ee9c45987dae78fd5a1124530a6c493e2328b304d9273b75177f",
          "action": "add"
        }
      },
      "UpdateTwinAPIEndpoint": {
        "1": {
          "version": 1,
          "hash": "6d8effd404f15d4378b1ff3382e0622b9e5a637d9db342d43cfec00fe29c649a",
          "action": "add"
        }
      },
      "CreateTwinAPIEndpoint": {
        "1": {
          "version": 1,
          "hash": "55e0a7b0ac428a6abb771ffcb925ee79cdd752a4b83058aa4b71fbef2a9fee63",
          "action": "add"
        }
      },
      "TwinAPIEndpoint": {
        "1": {
          "version": 1,
          "hash": "e538734d20be3b477e188eb91f66600c2e654bb32e34806ef24329e48238bf18",
          "action": "add"
        }
      },
      "SyftLog": {
        "3": {
          "version": 3,
          "hash": "8964d48238672e0e5d5db6b932cda4ee8eb77581949ab3f7a38a05b1efec13b7",
          "action": "add"
        },
        "4": {
          "version": 4,
          "hash": "ad6ef18ccd87fced669f3824d27ab423aaf52574b0cd4f720687aeaba77524e5",
          "action": "add"
        }
      },
      "SyncState": {
        "1": {
          "version": 1,
          "hash": "a0616775ec8ef0629e2d91e0df9cc4237ea3674727eda1ce367f1897ee35767d",
          "action": "remove"
        },
        "2": {
          "version": 2,
          "hash": "925f1b8ccd4b9d542700a111f9c4bdd28bfa55978d805ddb2fb3c108cc940d19",
          "action": "add"
        },
        "3": {
          "version": 3,
          "hash": "1b5fd28919cb496f8073a64a57736d477ace1ed969962b1b049cecf766f2661c",
          "action": "add"
        }
      },
      "NodePeer": {
        "3": {
          "version": 3,
          "hash": "ec0e39fc77ddb542558519d6a1f7c55f41cc037b6312792333792a04feea57e6",
          "action": "add"
        }
      },
      "AssociationRequestChange": {
        "1": {
          "version": 1,
          "hash": "508550c43e9e3f30243813c23eb6eec20918923d7ba09498cddbcd7e8bfa4539",
          "action": "add"
        }
      },
      "APIEndpointQueueItem": {
        "1": {
          "version": 1,
          "hash": "d31b2edfb767401c810584baccd27e4f566181c3ef7706618a82eb25ae20ff6d",
          "action": "add"
        }
      },
      "NodeMetadataUpdate": {
        "2": {
          "version": 2,
          "hash": "520ae8ffc0c057ffa827cb7b267a19fb6b92e3cf3c0a3666ac34e271b6dd0aed",
          "action": "remove"
        }
      },
      "SyncStateItem": {
        "1": {
          "version": 1,
          "hash": "4dbfa0813f5a3f7be0b36249ff2d67e395ad7c9e138c5a122fc7342b8dcc4b92",
          "action": "remove"
        }
      },
      "VeilidConnection": {
        "1": {
          "version": 1,
          "hash": "c1796e7b01c9eae0dbf59cfd5c2c2f0e7eba593e0cea615717246572b27aae4b",
          "action": "remove"
        }
      },
      "CreateCustomWorkerPoolChange": {
        "3": {
          "version": 3,
          "hash": "e982f2ebcdc6fe23a65a014109e33ba7c487bb7ca5623723cf5ec7642f86828c",
          "action": "add"
        }
      },
      "NodePeerUpdate": {
        "1": {
          "version": 1,
          "hash": "9e7cd39f6a9f90e8c595452865525e0989df1688236acfd1a665ed047ba47de9",
          "action": "add"
        }
      },
      "JobInfo": {
        "2": {
          "version": 2,
          "hash": "17a3986f1d55549a5ec2cadca6791bcafd84a92f442c220524d7665185064908",
          "action": "add"
        }
      },
      "HTTPConnection": {
        "2": {
          "version": 2,
          "hash": "68409295f8916ceb22a8cf4abf89f5e4bcff0d75dc37e16ede37250ada28df59",
          "action": "remove"
        },
        "3": {
          "version": 3,
          "hash": "b61b30d10e2d25726c708ef34b69c7b730d41b16b315e7062f3d487e943143d5",
          "action": "add"
        }
      },
      "UserCode": {
        "4": {
          "version": 4,
          "hash": "0a7181cd5f76800b6566175ffa7276d0cf38c4ddc5110114430147dfc8bfdb2a",
          "action": "add"
        },
        "5": {
          "version": 5,
          "hash": "c2409f51bf920cce557d288c40b6964ec4df3d8c23e33c5d5668addc30368632",
          "action": "add"
        }
      },
      "SyncedUserCodeStatusChange": {
        "3": {
          "version": 3,
          "hash": "9b8ab2d513d84006bdd1329cd0bb636e7e62100a6227d8b772a5bf7c0c45b72f",
          "action": "add"
        }
      },
      "PolicyRule": {
        "1": {
          "version": 1,
          "hash": "31a982b94654ce27ad27a6622c6fa26dfe3f759a7824ac21d104390f10a5aa82",
          "action": "add"
        }
      },
      "CreatePolicyRule": {
        "1": {
          "version": 1,
          "hash": "9b82e36c63e10c5b7b76b3b8ec1da1d2dfdce39f2cce98603a418ec221621874",
          "action": "add"
        }
      },
      "CreatePolicyRuleConstant": {
        "1": {
          "version": 1,
          "hash": "9e821ddd383b6472f95dad2b56ebaefad225ff49c96b89b4ce35dc99c422ba76",
          "action": "add"
        }
      },
      "Matches": {
        "1": {
          "version": 1,
          "hash": "d1e875a6332a481458e83db364dfdf92bd34a87093d9762dfe8e136e5088bc4e",
          "action": "add"
        }
      },
      "PreFill": {
        "1": {
          "version": 1,
          "hash": "22c38b8ad68409493810362e6c48822d3e2919760f26eba2d1de3f2ad394e314",
          "action": "add"
        }
      },
      "UserOwned": {
        "1": {
          "version": 1,
          "hash": "b5cbb44d742fa51b9adf2a48bb56d9ff5ca82a25f8568a2505961bd906d9d084",
          "action": "add"
        }
      },
      "MixedInputPolicy": {
        "1": {
          "version": 1,
          "hash": "0e84e4c91e378717e1a4703574b07e3b1e6a3e5707401b4e0cc8d30088a506b9",
          "action": "add"
        }
      },
      "Request": {
        "3": {
          "version": 3,
          "hash": "ba9ebb04cc3e8b3ae3302fd42a67e47261a0a330bae5f189d8f4819cf2804711",
          "action": "add"
        }
      },
      "SubmitUserCode": {
        "5": {
          "version": 5,
          "hash": "3135727b8f0ca7689d47c04e45a2bd6a7693f17c043f76fd2243135196c27232",
          "action": "add"
        }
      },
      "CodeHistory": {
        "3": {
          "version": 3,
          "hash": "1b9bd1d3d096abab5617c2ff597b4c80751f686d16482a2cff4efd8741b84d53",
          "action": "add"
        }
      },
      "PythonConnection": {
        "2": {
          "version": 2,
          "hash": "eb479c671fc112b2acbedb88bc5624dfdc9592856c04c22c66410f6c863e1708",
          "action": "remove"
        },
        "3": {
          "version": 3,
          "hash": "1084c85a59c0436592530b5fe9afc2394088c8d16faef2b19fdb9fb83ff0f0e2",
          "action": "add"
        }
      },
      "HTTPNodeRoute": {
        "2": {
          "version": 2,
          "hash": "2134ea812f7c6ea41522727ae087245c4b1195ffbad554db638070861cd9eb1c",
          "action": "remove"
        },
        "3": {
          "version": 3,
          "hash": "d26cb313e92b1fbe36995c8ed4103a9168ea6e589b2803ed9a91c23f14bf0c96",
          "action": "add"
        }
      },
      "PythonNodeRoute": {
        "2": {
          "version": 2,
          "hash": "3eca5767ae4a8fbe67744509e58c6d9fb78f38fa0a0f7fcf5960ab4250acc1f0",
          "action": "remove"
        },
        "3": {
          "version": 3,
          "hash": "1bc413ec7c1d498ec945878e21e00affd9bd6d53b564b1e10e52feb09f177d04",
          "action": "add"
        }
      },
      "SeaweedFSBlobDeposit": {
        "3": {
          "version": 3,
          "hash": "05e61e6328b085b738e5d41c0781d87852d44d218894cb3008f5be46e337f6d8",
          "action": "remove"
        },
        "4": {
          "version": 4,
          "hash": "f475543ed5e0066ca09c0dfd8c903e276d4974519e9958473d8141f8d446c881",
          "action": "add"
        }
      },
      "SyftWorker": {
        "3": {
          "version": 3,
          "hash": "e124f56ddf4565df2be056553eecd15de7c80bd5f5fd0d06e8ff7815bb05563a",
          "action": "add"
        }
      },
<<<<<<< HEAD
      "StoreMetadata": {
        "1": {
          "version": 1,
          "hash": "4a0522eaf28414dd53adcb7d5edb81b4a5b5bbe2e805cb78aa91329c3d6c32a8",
          "action": "add"
        }
      },
      "MigrationData": {
        "1": {
          "version": 1,
          "hash": "c5be6bb4f34b04f814e15468d5231e47540c5b7d2ea0f2770e6cd332f61173c7",
=======
      "EmptyInputPolicy": {
        "2": {
          "version": 2,
          "hash": "3117e16cbe4dbc344ab90fbbd36ba90dfb518e66f0fb07644bbe7864dcdeb309",
>>>>>>> 4c97cb48
          "action": "add"
        }
      }
    }
  }
}<|MERGE_RESOLUTION|>--- conflicted
+++ resolved
@@ -429,7 +429,6 @@
           "action": "add"
         }
       },
-<<<<<<< HEAD
       "StoreMetadata": {
         "1": {
           "version": 1,
@@ -441,12 +440,13 @@
         "1": {
           "version": 1,
           "hash": "c5be6bb4f34b04f814e15468d5231e47540c5b7d2ea0f2770e6cd332f61173c7",
-=======
+          "action": "add"
+        }
+      },
       "EmptyInputPolicy": {
         "2": {
           "version": 2,
           "hash": "3117e16cbe4dbc344ab90fbbd36ba90dfb518e66f0fb07644bbe7864dcdeb309",
->>>>>>> 4c97cb48
           "action": "add"
         }
       }
