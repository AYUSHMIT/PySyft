--- conflicted
+++ resolved
@@ -13,16 +13,6 @@
   },
   "dev": {
     "object_versions": {
-<<<<<<< HEAD
-      "HTMLObject": {
-        "1": {
-          "version": 1,
-          "hash": "010d9aaca95f3fdfc8d1f97d01c1bd66483da774a59275b310c08d6912f7f863",
-          "action": "add"
-        }
-      },
-      "NodeSettingsUpdate": {
-=======
       "NodeMetadata": {
         "5": {
           "version": 5,
@@ -31,7 +21,6 @@
         }
       },
       "SyftAPI": {
->>>>>>> 1a811e5e
         "3": {
           "version": 3,
           "hash": "b1b9d131a4f204ef2d56dc91bab3b945d5581080565232ede864f32015c0882a",
@@ -86,13 +75,6 @@
           "action": "add"
         }
       },
-      "BlobRetrievalByURL": {
-        "5": {
-          "version": 5,
-          "hash": "4934bf72bb10ac0a670c87ab735175088274e090819436563543473e64cf15e3",
-          "action": "add"
-        }
-      },
       "EnclaveMetadata": {
         "2": {
           "version": 2,
@@ -113,6 +95,11 @@
         }
       },
       "JobItem": {
+        "4": {
+          "version": 4,
+          "hash": "6a7cc7c2bb4dd234c1508b0af4d3b403cd3b7b427578a775bf80dc36891923ed",
+          "action": "add"
+        },
         "6": {
           "version": 6,
           "hash": "865a2ed791b8abd20d76e9a6bfae7ae7dad51b5ebfd8ff728aab25af93fa5570",
@@ -120,6 +107,11 @@
         }
       },
       "ExecutionOutput": {
+        "1": {
+          "version": 1,
+          "hash": "c2337099eba14767ead75fcc1b1fa265c1898461ede0b5e7758a0e8d11d1757d",
+          "action": "add"
+        },
         "2": {
           "version": 2,
           "hash": "854fe9df5bcbb5c7e5b7c467bac423cd98c32f93d6876fea7b8eb6c08f6596da",
@@ -190,6 +182,11 @@
         }
       },
       "SyftLog": {
+        "3": {
+          "version": 3,
+          "hash": "8964d48238672e0e5d5db6b932cda4ee8eb77581949ab3f7a38a05b1efec13b7",
+          "action": "add"
+        },
         "4": {
           "version": 4,
           "hash": "ad6ef18ccd87fced669f3824d27ab423aaf52574b0cd4f720687aeaba77524e5",
@@ -255,12 +252,6 @@
           "action": "remove"
         }
       },
-<<<<<<< HEAD
-      "StoreMetadata": {
-        "1": {
-          "version": 1,
-          "hash": "bb9edb077f0214c5867d5349aa99eb584d133bd5f2cc5c824986c9174c0dbbc9",
-=======
       "CreateCustomWorkerPoolChange": {
         "3": {
           "version": 3,
@@ -278,8 +269,8 @@
       "JobInfo": {
         "2": {
           "version": 2,
-          "hash": "89dbd4a810586b49498be1f5299b565a19871487e14a120433b0a4cf607b6dee",
-          "action": "remove"
+          "hash": "17a3986f1d55549a5ec2cadca6791bcafd84a92f442c220524d7665185064908",
+          "action": "add"
         }
       },
       "HTTPConnection": {
@@ -298,7 +289,7 @@
         "4": {
           "version": 4,
           "hash": "0a7181cd5f76800b6566175ffa7276d0cf38c4ddc5110114430147dfc8bfdb2a",
-          "action": "remove"
+          "action": "add"
         },
         "5": {
           "version": 5,
@@ -433,7 +424,13 @@
         "4": {
           "version": 4,
           "hash": "f475543ed5e0066ca09c0dfd8c903e276d4974519e9958473d8141f8d446c881",
->>>>>>> 1a811e5e
+          "action": "add"
+        }
+      },
+      "StoreMetadata": {
+        "1": {
+          "version": 1,
+          "hash": "bb9edb077f0214c5867d5349aa99eb584d133bd5f2cc5c824986c9174c0dbbc9",
           "action": "add"
         }
       }
