{
  "1": {
    "release_name": "0.9.1.json"
  },
  "dev": {
    "object_versions": {
<<<<<<< HEAD
      "NotifierSettings": {
        "3": {
          "version": 3,
          "hash": "85e2f6d9a6a12e6029b153be4fd2b4efae3bb2b48e617c08b447c5db01bea6c4",
=======
      "Notification": {
        "2": {
          "version": 2,
          "hash": "812d3a612422fb1cf53caa13ec34a7bdfcf033a7c24b7518f527af144cb45f3c",
          "action": "add"
        }
      },
      "SyftWorkerImage": {
        "2": {
          "version": 2,
          "hash": "afd3a69719cd6d08b1121676ca8d80ca37be96ee5ed5893dc73733fbf47fd035",
          "action": "add"
        }
      },
      "WorkerSettings": {
        "2": {
          "version": 2,
          "hash": "91c375dd40d06c81fc6403751ee48cbc94b9877f91e65a7e302303218dfe71fa",
          "action": "add"
        }
      },
      "MongoDict": {
        "1": {
          "version": 1,
          "hash": "57e36f57eed75e62b29e2bac1295035a9bf2c0e3c56719dac24cb6cc685be00b",
          "action": "remove"
        }
      },
      "MongoStoreConfig": {
        "1": {
          "version": 1,
          "hash": "53342b27d34165b7e2699f8e7ad70d13d125875e6a75e8fa18f5796428f41036",
          "action": "remove"
        }
      },
      "JobItem": {
        "1": {
          "version": 1,
          "hash": "0b32277b7d3b9bdc14a2a51cc9005f8254e7f7b6ec059ddcccbcd681a807afb6",
          "action": "remove"
        }
      },
      "DictStoreConfig": {
        "1": {
          "version": 1,
          "hash": "2e1365c5535fa51c22eef79f67dd6444789bc829c27881367e3050e06e2ffbfe",
          "action": "remove"
        }
      },
      "QueueItem": {
        "2": {
          "version": 2,
          "hash": "1d8615f6daabcd2a285b2f36fd7bef1df76cdd119dd49c02069c50fd1b9c3ff4",
          "action": "add"
        }
      },
      "ActionQueueItem": {
        "2": {
          "version": 2,
          "hash": "bfda6ef87e4045d663324bb91a215ea06e1f173aec1fb4d9ddd337cdc1f0787f",
          "action": "add"
        }
      },
      "APIEndpointQueueItem": {
        "2": {
          "version": 2,
          "hash": "3a46370205152fa23a7d2bfa47130dbf2e2bc7ef31f6d3fe4c92fd8d683770b5",
>>>>>>> ed78b294
          "action": "add"
        }
      }
    }
  }
}<|MERGE_RESOLUTION|>--- conflicted
+++ resolved
@@ -4,12 +4,12 @@
   },
   "dev": {
     "object_versions": {
-<<<<<<< HEAD
       "NotifierSettings": {
         "3": {
           "version": 3,
           "hash": "85e2f6d9a6a12e6029b153be4fd2b4efae3bb2b48e617c08b447c5db01bea6c4",
-=======
+        }
+      },
       "Notification": {
         "2": {
           "version": 2,
@@ -77,7 +77,6 @@
         "2": {
           "version": 2,
           "hash": "3a46370205152fa23a7d2bfa47130dbf2e2bc7ef31f6d3fe4c92fd8d683770b5",
->>>>>>> ed78b294
           "action": "add"
         }
       }
