# stdlib
from collections.abc import Sequence
import json
from string import Template
from typing import Any

# relative
from ...types.uid import UID

CSS_CODE = """
<style>
  body[data-jp-theme-light='false'] {
        --primary-color: #111111;
        --secondary-color: #212121;
        --tertiary-color: #CFCDD6;
        --button-color: #111111;
  }

  body {
        --primary-color: #ffffff;
        --secondary-color: #f5f5f5;
        --tertiary-color: #000000de;
        --button-color: #d1d5db;
  }

  .header-1 {
        font-style: normal;
        font-weight: 600;
        font-size: 2.0736em;
        line-height: 100%;
        leading-trim: both;
        text-edge: cap;
        color: #17161D;
    }

  .header-2 {
        font-style: normal;
        font-weight: 600;
        font-size: 1.728em;
        line-height: 100%;
        leading-trim: both;
        text-edge: cap;
        color: #17161D;
    }

  .header-3 {
        font-style: normal;
        font-weight: 600;
        font-size:  1.44em;
        line-height: 100%;
        leading-trim: both;
        text-edge: cap;
        color: var(--tertiary-color);
    }

  .header-4 {
        font-style: normal;
        font-weight: 600;
        font-size: 1.2em;
        line-height: 100%;
        leading-trim: both;
        text-edge: cap;
        color: #17161D;
    }

    .paragraph {
        font-style: normal;
        font-weight: 400;
        font-size: 14px;
        line-height: 100%;
        leading-trim: both;
        text-edge: cap;
        color: #2E2B3B;
    }

    .paragraph-sm {
        font-family: 'Roboto';
        font-style: normal;
        font-weight: 400;
        font-size: 11.62px;
        line-height: 100%;
        leading-trim: both;
        text-edge: cap;
        color: #2E2B3B;
    }
    .code-text {
        font-family: 'Consolas';
        font-style: normal;
        font-weight: 400;
        font-size: 13px;
        line-height: 130%;
        leading-trim: both;
        text-edge: cap;
        color: #2E2B3B;
    }

    .numbering-entry { display: none }

    /* Tooltip container */
    .tooltip {
        position: relative;
        display: inline-block;
        border-bottom: 1px dotted black; /* If you want dots under the hoverable text */
    }

    /* Tooltip text */
    .tooltip .tooltiptext {
        visibility: hidden;
        width: 120px;
        background-color: black;
        color: #fff;
        text-align: center;
        padding: 5px 0;
        border-radius: 6px;

        /* Position the tooltip text - see examples below! */
        position: absolute;
        z-index: 1;
    }

    .repr-cell {
      padding-top: 20px;
    }

    .text-bold {
        font-weight: bold;
    }

    .pr-8 {
        padding-right: 8px;
    }
    .pt-8 {
        padding-top: 8px;
    }
    .pl-8 {
        padding-left: 8px;
    }
    .pb-8 {
        padding-bottom: 8px;
    }

    .py-25{
        padding-top: 25px;
        padding-bottom: 25px;
    }

    .flex {
        display: flex;
    }

    .gap-10 {
        gap: 10px;
    }
    .items-center{
        align-items: center;
    }

    .folder-icon {
        color: var(--tertiary-color);
    }

    .search-input{
        display: flex;
        flex-direction: row;
        align-items: center;
        padding: 8px 12px;
        width: 343px;
        height: 24px;
        /* Lt On Surface/Low */
        background-color: var(--secondary-color);
        border-radius: 30px;

        /* Lt On Surface/Highest */
        color: var(--tertiary-color);
        border:none;
        /* Inside auto layout */
        flex: none;
        order: 0;
        flex-grow: 0;
    }
    .search-input:focus {
        outline: none;
    }
        .search-input:focus::placeholder,
    .search-input::placeholder { /* Chrome, Firefox, Opera, Safari 10.1+ */
        color: var(--tertiary-color);
        opacity: 1; /* Firefox */
    }

    .search-button{
        /* Search */
        leading-trim: both;
        text-edge: cap;
        display: flex;
        align-items: center;
        text-align: center;

        /* Primary/On Light */
        background-color: var(--button-color);
        color: var(--tertiary-color);

        border-radius: 30px;
        border-color: var(--secondary-color);
        border-style: solid;
        box-shadow: rgba(60, 64, 67, 0.3) 0px 1px 2px 0px, rgba(60, 64, 67, 0.15) 0px 1px 3px 1px;
        cursor: pointer;
        /* Inside auto layout */
        flex: none;
        order: 1;
        flex-grow: 0;
    }

    .grid-table${uid} {
        display:grid;
        grid-template-columns: 1fr repeat(${cols}, 1fr);
        grid-template-rows: repeat(2, 1fr);
        overflow-x: auto;
        position: relative;
    }

    .grid-std-cells {
        grid-column: span 4;

    }
    .grid-index-cells {
        grid-column: span 1;
        /* tmp fix to make left col stand out (fix with font-family) */
        font-weight: 600;
        background-color: var(--secondary-color) !important;
        color: var(--tertiary-color);
    }

    .grid-header {
        /* Auto layout */
        display: flex;
        flex-direction: column;
        align-items: center;
        padding: 6px 4px;

        resize: horizontal;
        /* Lt On Surface/Surface */
        /* Lt On Surface/High */
        border: 1px solid #CFCDD6;
        /* tmp fix to make header stand out (fix with font-family) */
        font-weight: 600;
        background-color: var(--secondary-color);
        color: var(--tertiary-color);
    }

    .grid-row {
        display: flex;
        flex-direction: column;
        align-items: flex-start;
        padding: 6px 4px;
        overflow: hidden;
        border: 1px solid #CFCDD6;
        background-color: var(--primary-color);
        color: var(--tertiary-color);
    }


    .syncstate-col-footer {
        font-family: 'DejaVu Sans Mono', 'Open Sans';
        font-size: 12px;
        font-weight: 400;
        line-height: 16.8px;
        text-align: left;
        color: #5E5A72;
    }

    .syncstate-description {
        font-family: Open Sans;
        font-size: 14px;
        font-weight: 600;
        line-height: 19.6px;
        text-align: left;
        white-space: nowrap;
        flex-grow: 1;
    }

    .widget-header2{
        display: flex;
        gap: 8px;
        justify-content: start;
        width: 100%;
        overflow: hidden;
        align-items: center;
    }

    .widget-header2-2{
        display: flex;
        gap: 8px;
        justify-content: start;
        align-items: center;
    }

    .diff-state-orange-text{
        color: #B8520A;
    }

    .diff-state-no-obj{
        font-family: 'DejaVu Sans Mono', 'Open Sans';
        font-size: 12px;
        font-weight: 400;
        line-height: 16.8px;
        text-align: left;
        color: #5E5A72;
    }

    .diff-state-intro{
        font-family: Open Sans;
        font-size: 14px;
        font-weight: 400;
        line-height: 19.6px;
        text-align: left;
        color: #B4B0BF;
    }

    .diff-state-header{
        font-family: Open Sans;
        font-size: 22px;
        font-weight: 600;
        line-height: 30.8px;
        text-align: left;
        color: #353243;
        display: flex; gap: 8px;
    }

    .diff-state-sub-header{
        font-family: Open Sans;
        font-size: 14px;
        font-weight: 400;
        line-height: 19.6px;
        text-align: left;
        color: #5E5A72;
    }

    .badge {
        code-text;
        border-radius: 30px;
    }

    .label {
        code-text;
        border-radius: 4px;
        padding: 6px 4px;
        white-space: nowrap;
        overflow: hidden;
    }

    .label-light-purple {
        label;
        background-color: #C9CFE8;
        color: #373B7B;
    }

    .label-light-blue {
        label;
        background-color: #C2DEF0;
        color: #1F567A;

    }

    .label-orange {
        badge;
        background-color: #FEE9CD;
        color: #B8520A;
    }

    .label-gray {
        badge;
        background-color: #ECEBEF;
        color: #353243;
    }

    .label-green {
        badge;
        background-color: #D5F1D5;
        color: #256B24;
    }

    .badge-blue {
        badge;
        background-color: #C2DEF0;
        color: #1F567A;
    }

    .badge-purple {
        badge;
        background-color: #C9CFE8;
        color: #373B7B;
    }

    .badge-green {
        badge;

        /* Success/Container */
        background-color: #D5F1D5;
        color: #256B24;
    }

    .badge-red {
        badge;
        background-color: #F2D9DE;
        color: #9B2737;
    }

    .badge-gray {
        badge;
        background-color: #ECEBEF;
        color: #2E2B3B;
    }
    .paginationContainer{
        width: 100%;
        /*height: 30px;*/
        display: flex;
        justify-content: center;
        gap: 8px;
        padding: 5px;
        color: var(--tertiary-color);
    }

    .widget-label-basic input[type='checkbox'][disabled] {
<<<<<<< HEAD
        filter: sepia(1) hue-rotate(45deg);
=======
        filter: sepia(0.3) hue-rotate(67deg) saturate(3);
>>>>>>> f77972e0
    }

    .page{
        color: black;
        font-weight: bold;
        color: var(--tertiary-color);
    }
    .page:hover {
      color: #38bdf8;
      cursor: pointer;
    }
    .clipboard:hover{
        cursor: pointer;
        color: var(--tertiary-color);
    }

    .search-field {
        display: flex;
        align-items: center;
        border-radius: 30px;
        background-color: var(--secondary-color);
    }

    .syft-dropdown {
        margin: 5px;
        margin-left: 5px;
        position: relative;
        display: inline-block;
        text-align: center;
        background-color: var(--button-color);
        min-width: 100px;
        padding: 2px;
        border-radius: 30px;
    }

    .syft-dropdown:hover {
        cursor: pointer;
    }
    .syft-dropdown-content {
        margin-top:26px;
        display: none;
        position: absolute;
        min-width: 100px;
        box-shadow: 0px 8px 16px 0px rgba(0,0,0,0.2);
        padding: 12px 6px;
        z-index: 1;
        background-color: var(--primary-color);
        color: var(--tertiary-color);
    }
    .dd-options {
        padding-top: 4px;
    }
    .dd-options:first-of-type {
        padding-top: 0px;
    }

    .dd-options:hover {
        cursor: pointer;
        background: #d1d5db;
    }
    .arrow {
        border: solid black;
        border-width: 0 3px 3px 0;
        display: inline-block;
        padding: 3px;
    }
    .down {
        transform: rotate(45deg);
        -webkit-transform: rotate(45deg);
    }
</style>

"""

SEARCH_ICON = (
    '<svg width="11" height="10" viewBox="0 0 11 10" fill="none"'
    ' xmlns="http://www.w3.org/2000/svg"><path d="M10.5652 9.23467L8.21819'
    " 6.88811C8.89846 6.07141 9.23767 5.02389 9.16527 3.96345C9.09287 2.90302 8.61443"
    " 1.91132 7.82948 1.19466C7.04453 0.477995 6.01349 0.0915414 4.95087"
    " 0.115691C3.88824 0.139841 2.87583 0.572735 2.12425 1.32432C1.37266 2.0759"
    " 0.939768 3.08831 0.915618 4.15094C0.891468 5.21357 1.27792 6.2446 1.99459"
    " 7.02955C2.71125 7.8145 3.70295 8.29294 4.76338 8.36535C5.82381 8.43775 6.87134"
    " 8.09853 7.68804 7.41827L10.0346 9.7653C10.0694 9.80014 10.1108 9.82778 10.1563"
    " 9.84663C10.2018 9.86549 10.2506 9.87519 10.2999 9.87519C10.3492 9.87519 10.398"
    " 9.86549 10.4435 9.84663C10.489 9.82778 10.5304 9.80014 10.5652 9.7653C10.6001"
    " 9.73046 10.6277 9.68909 10.6466 9.64357C10.6654 9.59805 10.6751 9.54926 10.6751"
    " 9.49998C10.6751 9.45071 10.6654 9.40192 10.6466 9.3564C10.6277 9.31088 10.6001"
    " 9.26951 10.5652 9.23467ZM1.67491 4.24998C1.67491 3.58247 1.87285 2.92995 2.2437"
    " 2.37493C2.61455 1.81992 3.14165 1.38734 3.75835 1.13189C4.37506 0.876446 5.05366"
    " 0.809609 5.70834 0.939835C6.36303 1.07006 6.96439 1.3915 7.4364 1.8635C7.9084"
    " 2.3355 8.22984 2.93687 8.36006 3.59155C8.49029 4.24624 8.42345 4.92484 8.168"
    " 5.54154C7.91256 6.15824 7.47998 6.68535 6.92496 7.05619C6.36995 7.42704 5.71742"
    " 7.62498 5.04991 7.62498C4.15511 7.62399 3.29724 7.26809 2.66452 6.63537C2.0318"
    ' 6.00265 1.6759 5.14479 1.67491 4.24998Z" fill="currentColor"/></svg>'
)
CLIPBOARD_ICON = (
    "<svg width='8' height='8' viewBox='0 0 8 8' fill='none'"
    " xmlns='http://www.w3.org/2000/svg'><path d='M7.4375 0.25H2.4375C2.35462 0.25"
    " 2.27513 0.282924 2.21653 0.341529C2.15792 0.400134 2.125 0.47962 2.125"
    " 0.5625V2.125H0.5625C0.47962 2.125 0.400134 2.15792 0.341529 2.21653C0.282924"
    " 2.27513 0.25 2.35462 0.25 2.4375V7.4375C0.25 7.52038 0.282924 7.59987 0.341529"
    " 7.65847C0.400134 7.71708 0.47962 7.75 0.5625 7.75H5.5625C5.64538 7.75 5.72487"
    " 7.71708 5.78347 7.65847C5.84208 7.59987 5.875 7.52038 5.875"
    " 7.4375V5.875H7.4375C7.52038 5.875 7.59987 5.84208 7.65847 5.78347C7.71708 5.72487"
    " 7.75 5.64538 7.75 5.5625V0.5625C7.75 0.47962 7.71708 0.400134 7.65847"
    " 0.341529C7.59987 0.282924 7.52038 0.25 7.4375 0.25ZM5.25"
    " 7.125H0.875V2.75H5.25V7.125ZM7.125 5.25H5.875V2.4375C5.875 2.35462 5.84208"
    " 2.27513 5.78347 2.21653C5.72487 2.15792 5.64538 2.125 5.5625"
    " 2.125H2.75V0.875H7.125V5.25Z' fill='#464158'/></svg>"
)
TABLE_ICON = (
    '<svg width="32" height="32" viewBox="0 0 32 32" fill="none"'
    ' xmlns="http://www.w3.org/2000/svg"> <path d="M28 6H4C3.73478 6 3.48043 6.10536'
    " 3.29289 6.29289C3.10536 6.48043 3 6.73478 3 7V24C3 24.5304 3.21071 25.0391"
    " 3.58579 25.4142C3.96086 25.7893 4.46957 26 5 26H27C27.5304 26 28.0391 25.7893"
    " 28.4142 25.4142C28.7893 25.0391 29 24.5304 29 24V7C29 6.73478 28.8946 6.48043"
    " 28.7071 6.29289C28.5196 6.10536 28.2652 6 28 6ZM5 14H10V18H5V14ZM12"
    ' 14H27V18H12V14ZM27 8V12H5V8H27ZM5 20H10V24H5V20ZM27 24H12V20H27V24Z"'
    ' fill="#343330"/></svg>'
)
FOLDER_ICON = (
    '<svg width="32"  height="32" viewBox="0 0 14 12" fill="none"'
    ' xmlns="http://www.w3.org/2000/svg"><path d="M13 2H8.66687L6.93313 0.7C6.75978'
    " 0.57066 6.54941 0.500536 6.33313 0.5H3.5C3.23478 0.5 2.98043 0.605357 2.79289"
    " 0.792893C2.60536 0.98043 2.5 1.23478 2.5 1.5V2.5H1.5C1.23478 2.5 0.98043 2.60536"
    " 0.792893 2.79289C0.605357 2.98043 0.5 3.23478 0.5 3.5V10.5C0.5 10.7652 0.605357"
    " 11.0196 0.792893 11.2071C0.98043 11.3946 1.23478 11.5 1.5 11.5H11.0556C11.306"
    " 11.4997 11.546 11.4001 11.723 11.223C11.9001 11.046 11.9997 10.806 12"
    " 10.5556V9.5H13.0556C13.306 9.49967 13.546 9.40007 13.723 9.22303C13.9001 9.046"
    " 13.9997 8.80599 14 8.55562V3C14 2.73478 13.8946 2.48043 13.7071 2.29289C13.5196"
    " 2.10536 13.2652 2 13 2ZM11 10.5H1.5V3.5H4.33313L6.06687 4.8C6.24022 4.92934"
    " 6.45059 4.99946 6.66687 5H11V10.5ZM13 8.5H12V5C12 4.73478 11.8946 4.48043 11.7071"
    " 4.29289C11.5196 4.10536 11.2652 4 11 4H6.66687L4.93313 2.7C4.75978 2.57066"
    " 4.54941 2.50054 4.33313 2.5H3.5V1.5H6.33313L8.06688 2.8C8.24022 2.92934 8.45059"
    ' 2.99946 8.66687 3H13V8.5Z" fill="currentColor"/></svg>'
)
REQUEST_ICON = (
    '<svg width="32"  height="32" viewBox="0 0 12 12" fill="none"'
    ' xmlns="http://www.w3.org/2000/svg"><path d="M11 0H1C0.734784 0 0.48043 0.105357'
    " 0.292893 0.292893C0.105357 0.48043 0 0.734784 0 1V11C0 11.2652 0.105357 11.5196"
    " 0.292893 11.7071C0.48043 11.8946 0.734784 12 1 12H11C11.2652 12 11.5196 11.8946"
    " 11.7071 11.7071C11.8946 11.5196 12 11.2652 12 11V1C12 0.734784 11.8946 0.48043"
    " 11.7071 0.292893C11.5196 0.105357 11.2652 0 11 0ZM11 1V7.5H9.20625C9.07499"
    " 7.49966 8.94496 7.5254 8.82372 7.57572C8.70248 7.62604 8.59245 7.69994 8.5"
    " 7.79313L7.29313 9H4.70687L3.5 7.79313C3.40748 7.69986 3.29734 7.62592 3.17599"
    " 7.5756C3.05464 7.52528 2.9245 7.49958 2.79313 7.5H1V1H11ZM11 11H1V8.5H2.79313L4"
    " 9.70687C4.09252 9.80014 4.20266 9.87408 4.32401 9.9244C4.44536 9.97472 4.5755"
    " 10.0004 4.70687 10H7.29313C7.4245 10.0004 7.55464 9.97472 7.67599 9.9244C7.79734"
    ' 9.87408 7.90748 9.80014 8 9.70687L9.20687 8.5H11V11Z" fill="#343330"/></svg>'
)

ARROW_ICON = (
    '<svg width="24" height="24" viewBox="0 0 24 24" fill="none" xmlns="http://www.w3.org/2000/svg">'
    '<rect x="0.5" y="0.5" width="23" height="23" rx="1.5" fill="#ECEBEF"/>'
    '<rect x="0.5" y="0.5" width="23" height="23" rx="1.5" stroke="#B4B0BF"/>'
    '<path d="M17.8538 12.3538L13.3538 16.8538C13.2599 16.9476 13.1327 17.0003 13 17.0003C12.8673 17.0003 12.7401 16.9476 12.6462 16.8538C12.5524 16.76 12.4997 16.6327 12.4997 16.5C12.4997 16.3674 12.5524 16.2401 12.6462 16.1463L16.2931 12.5H6.5C6.36739 12.5 6.24021 12.4474 6.14645 12.3536C6.05268 12.2598 6 12.1326 6 12C6 11.8674 6.05268 11.7402 6.14645 11.6465C6.24021 11.5527 6.36739 11.5 6.5 11.5H16.2931L12.6462 7.85378C12.5524 7.75996 12.4997 7.63272 12.4997 7.50003C12.4997 7.36735 12.5524 7.2401 12.6462 7.14628C12.7401 7.05246 12.8673 6.99976 13 6.99976C13.1327 6.99976 13.2599 7.05246 13.3538 7.14628L17.8538 11.6463C17.9002 11.6927 17.9371 11.7479 17.9623 11.8086C17.9874 11.8693 18.0004 11.9343 18.0004 12C18.0004 12.0657 17.9874 12.1308 17.9623 12.1915C17.9371 12.2522 17.9002 12.3073 17.8538 12.3538Z" fill="#5E5A72"/></svg>'  # noqa: E501
)


custom_code = """
    <div style='margin-top:15px;'>
        <div class='flex gap-10' style='align-items: center;'>
            <div class='folder-icon'>${icon}</div>
            <div><p class='header-3'>${list_name}</p></div>
        </div>

            <div style="padding-top: 16px; display:flex;justify-content: space-between; align-items: center;">
                <div class='pt-25 gap-10' style="display:flex;">
                    <div class="search-field">
                        <div id='search-menu${uid}' class="syft-dropdown" onclick="{
                            let doc = document.getElementById('search-dropdown-content${uid}')
                            if (doc.style.display === 'block'){
                                doc.style.display = 'none'
                            } else {
                                doc.style.display = 'block'
                            }
                            }">
                            <div id='search-dropdown-content${uid}' class='syft-dropdown-content'></div>
                            <script>
                                var element${uid} = ${element}
                                var page_size${uid} = ${rows}
                                var pageIndex${uid} = 1
                                var paginatedElements${uid} = []
                                var activeFilter${uid};

                                function buildDropDownMenu(elements){
                                    let init_filter;
                                    let menu = document.getElementById('search-dropdown-content${uid}')
                                    if (elements.length > 0) {
                                        let sample = elements[0]
                                        for (const attr in sample) {
                                            if (typeof init_filter === 'undefined'){
                                                init_filter = attr;
                                            }
                                            let content = document.createElement('div');
                                            content.onclick = function(event) {
                                                event.stopPropagation()
                                                document.getElementById('menu-active-filter${uid}').innerText = attr;
                                                activeFilter${uid} = attr;
                                                document.getElementById(
                                                    'search-dropdown-content${uid}'
                                                ).style.display= 'none';
                                            }
                                            content.classList.add("dd-options");
                                            content.innerText = attr;
                                            menu.appendChild(content);
                                        }
                                    } else {
                                        let init_filter = '---'
                                    }
                                    let dropdown_field = document.getElementById('search-menu${uid}')
                                    let span = document.createElement('span')
                                    span.setAttribute('id', 'menu-active-filter${uid}')
                                    span.innerText = init_filter
                                    activeFilter${uid} = init_filter;
                                    dropdown_field.appendChild(span)
                                }

                                buildDropDownMenu(element${uid})
                            </script>
                        </div>
                        <input id='searchKey${uid}' class='search-input' placeholder='Enter search here ...'  />
                    </div>
                    <button class='search-button' type="button" onclick="searchGrid${uid}(element${uid})">
                        ${searchIcon}
                        <span class='pl-8'>Search</span>
                    </button>
                </div>

                <div><h4 id='total${uid}'>0</h4></div>
            </div>
            <div id='table${uid}' class='grid-table${uid}' style='margin-top: 25px;'>
                <script>
                    function paginate${uid}(arr, size) {
                        const res = [];
                        for (let i = 0; i < arr.length; i += size) {
                            const chunk = arr.slice(i, i + size);
                            res.push(chunk);
                        }

                        return res;
                    }

                    function searchGrid${uid}(elements){
                        let searchKey = document.getElementById('searchKey${uid}').value;
                        let result;
                        if (searchKey === ''){
                            result = elements;
                        } else {
                            result = elements.filter((element) => {
                                let property = element[activeFilter${uid}]
                                if (typeof property === 'object' && property !== null){
                                    return property.value.toLowerCase().includes(searchKey.toLowerCase());
                                } else if (typeof property === 'string' ) {
                                    return element[activeFilter${uid}].toLowerCase().includes(searchKey.toLowerCase());
                                } else if (property !== null ) {
                                    return element[activeFilter${uid}].toString() === searchKey;
                                } else {
                                    return element[activeFilter${uid}] === searchKey;
                                }
                            } );
                        }
                        resetById${uid}('table${uid}');
                        resetById${uid}('pag${uid}');
                        result = paginate${uid}(result, page_size${uid})
                        paginatedElements${uid} = result
                        buildGrid${uid}(result,pageIndex${uid});
                        buildPaginationContainer${uid}(result);
                    }

                    function resetById${uid}(id){
                        let element = document.getElementById(id);
                        while (element.firstChild) {
                          element.removeChild(element.firstChild);
                        }
                    }

                    function buildGrid${uid}(items, pageIndex){
                                let headers = Object.keys(element${uid}[0]);

                                let grid = document.getElementById("table${uid}");
                                let div = document.createElement("div");
                                div.classList.add('grid-header', 'grid-index-cells');
                                grid.appendChild(div);
                                headers.forEach((title) =>{
                                    let div = document.createElement("div");
                                    div.classList.add('grid-header', 'grid-std-cells');
                                    div.innerText = title;

                                    grid.appendChild(div);
                                });

                                let page = items[pageIndex -1]
                                if (page !== 'undefine'){
                                    let table_index${uid} = ((pageIndex - 1) * page_size${uid})
                                    page.forEach((item) => {
                                        let grid = document.getElementById("table${uid}");
                                        // Add new index value in index cells
                                        let divIndex = document.createElement("div");
                                        divIndex.classList.add('grid-row', 'grid-index-cells');
                                        divIndex.innerText = table_index${uid};
                                        grid.appendChild(divIndex);

                                        // Iterate over the actual obj
                                        for (const attr in item) {
                                            let div = document.createElement("div");
                                            if (typeof item[attr] === 'object'
                                                && item[attr] !== null
                                                && item[attr].hasOwnProperty('type')) {
                                                if (item[attr].type.includes('badge')){
                                                    let badge_div = document.createElement("div");
                                                    badge_div.classList.add('badge',item[attr].type)
                                                    badge_div.innerText = String(item[attr].value).toUpperCase();
                                                    div.appendChild(badge_div);
                                                    div.classList.add('grid-row','grid-std-cells');
                                                } else if (item[attr].type.includes('label')){
                                                    let label_div = document.createElement("div");
                                                    label_div.classList.add('label',item[attr].type)
                                                    label_div.innerText = String(item[attr].value).toUpperCase();
                                                    div.appendChild(label_div);
                                                    div.classList.add('grid-row','grid-std-cells');
                                                } else if (item[attr].type === "clipboard") {
                                                    div.classList.add('grid-row','grid-std-cells');

                                                    // Create clipboard div
                                                    let clipboard_div = document.createElement('div');
                                                    clipboard_div.style.display= 'flex';
                                                    clipboard_div.classList.add("gap-10")
                                                    clipboard_div.style.justifyContent = "space-between";

                                                    let id_text = document.createElement('div');
                                                    if (item[attr].value == "None"){
                                                        id_text.innerText = "None";
                                                    }
                                                    else{
                                                        id_text.innerText = item[attr].value.slice(0,5) + "...";
                                                    }

                                                    clipboard_div.appendChild(id_text);
                                                    let clipboard_img = document.createElement('div');
                                                    clipboard_img.classList.add("clipboard")
                                                    div.onclick = function() {
                                                        navigator.clipboard.writeText(item[attr].value);
                                                    };
                                                    clipboard_img.innerHTML = "${clipboardIcon}";

                                                    clipboard_div.appendChild(clipboard_img);
                                                    div.appendChild(clipboard_div);
                                                }
                                            } else{
                                                div.classList.add('grid-row','grid-std-cells');
                                                if (item[attr] == null) {
                                                    text = ' '
                                                } else {
                                                    text = String(item[attr])
                                                }

                                                text = text.replaceAll("\\n", "</br>");
                                                div.innerHTML = text;
                                            }
                                            grid.appendChild(div);
                                        }
                                    table_index${uid} = table_index${uid} + 1;
                                    })
                                }
                    }
                    paginatedElements${uid} = paginate${uid}(element${uid}, page_size${uid})
                    buildGrid${uid}(paginatedElements${uid}, 1)
                    document.getElementById('total${uid}').innerText = "Total: " + element${uid}.length
                </script>
            </div>
            <div id='pag${uid}' class='paginationContainer'>
                <script>
                    function buildPaginationContainer${uid}(paginatedElements){
                            let pageContainer = document.getElementById("pag${uid}");
                            for (let i = 0; i < paginatedElements.length; i++) {
                                  let div = document.createElement("div");
                                  div.classList.add('page');
                                  if(i===0) div.style.color = "gray";
                                  else div.style.color = 'var(--tertiary-color, "gray")';
                                  div.onclick = function(event) {
                                      let indexes = document.getElementsByClassName('page');
                                      for (let index of indexes) { index.style.color = 'var(--tertiary-color, "gray")' }
                                      event.target.style.color = "gray";
                                      setPage${uid}(i + 1);
                                  };
                                  div.innerText = i + 1;
                                  pageContainer.appendChild(div);
                            }
                    }

                    function setPage${uid}(newPage){
                        pageIndex = newPage
                        resetById${uid}('table${uid}')
                        buildGrid${uid}(paginatedElements${uid}, pageIndex)
                    }
                    (async function() {
                        const myFont = new FontFace('DejaVu Sans', 'url(https://cdn.jsdelivr.net/npm/dejavu-sans@1.0.0/css/dejavu-sans.min.css)');
                        await myFont.load();
                        document.fonts.add(myFont);
                        document.getElementsByTagName('h1')[0].style.fontFamily = "DejaVu Sans";
                    })();

                    buildPaginationContainer${uid}(paginatedElements${uid})
                </script>
            </div>
        </div>
"""


def create_table_template(
    items: Sequence, list_name: Any, rows: int = 5, table_icon: Any = None
) -> str:
    if not table_icon:
        table_icon = TABLE_ICON

    items_dict = json.dumps(items)
    code = CSS_CODE + custom_code
    template = Template(code)
    rows = min(len(items), rows)
    if len(items) == 0:
        cols = 0
    else:
        cols = (len(items[0].keys())) * 4
    return template.substitute(
        uid=str(UID()),
        element=items_dict,
        list_name=list_name,
        cols=cols,
        rows=rows,
        icon=table_icon,
        searchIcon=SEARCH_ICON,
        clipboardIcon=CLIPBOARD_ICON,
    )<|MERGE_RESOLUTION|>--- conflicted
+++ resolved
@@ -421,11 +421,7 @@
     }
 
     .widget-label-basic input[type='checkbox'][disabled] {
-<<<<<<< HEAD
-        filter: sepia(1) hue-rotate(45deg);
-=======
         filter: sepia(0.3) hue-rotate(67deg) saturate(3);
->>>>>>> f77972e0
     }
 
     .page{
