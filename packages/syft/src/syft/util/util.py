--- conflicted
+++ resolved
@@ -79,22 +79,14 @@
         raise e
 
 
-<<<<<<< HEAD
 def get_qualname_for(klass: type) -> str:
-=======
-def get_qualname_for(klass: type) -> Optional[str]:
->>>>>>> 22feeb58
     qualname = getattr(klass, "__qualname__", None) or getattr(klass, "__name__", None)
     if qualname is None:
         qualname = extract_name(klass)
     return qualname
 
 
-<<<<<<< HEAD
 def get_name_for(klass: type) -> str:
-=======
-def get_name_for(klass: type) -> Optional[str]:
->>>>>>> 22feeb58
     klass_name = getattr(klass, "__name__", None)
     if klass_name is None:
         klass_name = extract_name(klass)
@@ -105,40 +97,25 @@
     return sys.getsizeof(data) / (1024 * 1024)
 
 
-<<<<<<< HEAD
 def extract_name(klass: type) -> str:
-=======
-def extract_name(klass: type) -> Optional[str]:
->>>>>>> 22feeb58
     name_regex = r".+class.+?([\w\._]+).+"
     regex2 = r"([\w\.]+)"
     matches = re.match(name_regex, str(klass))
 
     if matches is None:
         matches = re.match(regex2, str(klass))
-<<<<<<< HEAD
-    if matches:
-        try:
-            fqn = matches[1]
-=======
 
     if matches:
         try:
             fqn: str = matches[1]
->>>>>>> 22feeb58
             if "." in fqn:
                 return fqn.split(".")[-1]
             return fqn
         except Exception as e:
             print(f"Failed to get klass name {klass}")
             raise e
-<<<<<<< HEAD
     else:
         raise ValueError(f"Failed to match regex for klass {klass}")
-=======
-
-    return None
->>>>>>> 22feeb58
 
 
 def validate_type(_object: object, _type: type, optional: bool = False) -> Any:
