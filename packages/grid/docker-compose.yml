version: "3.8"
services:
  docker-host:
    image: qoomon/docker-host
    cap_add:
      - net_admin
      - net_raw

  proxy:
    restart: always
    hostname: ${DOMAIN_NAME?Variable not set}
    image: ${DOCKER_IMAGE_TRAEFIK?Variable not set}:${TRAEFIK_VERSION?Variable not set}
    networks:
      - "${TRAEFIK_PUBLIC_NETWORK?Variable not set}"
      - default
    volumes:
      - "./traefik/docker/traefik.yml:/etc/traefik/traefik.yml"
      - "./traefik/docker/dynamic.yml:/etc/traefik/conf/dynamic.yml"
    environment:
      - SERVICE_NAME=proxy
      - RELEASE=${RELEASE:-production}
      - HOSTNAME=${DOMAIN_NAME?Variable not set}
      - HTTP_PORT=${HTTP_PORT}
      - HTTPS_PORT=${HTTPS_PORT}
    ports:
      - "${HTTP_PORT}:81"
    depends_on:
      - "docker-host"

  tailscale:
    profiles:
      - vpn
    image: "${DOCKER_IMAGE_TAILSCALE?Variable not set}:${VERSION-latest}"
    environment:
      - SERVICE_NAME=tailscale
      - RELEASE=${RELEASE:-production}
      - HOSTNAME=${DOMAIN_NAME?Variable not set}
      - STACK_API_KEY=$STACK_API_KEY
    volumes:
      - tailscale-data:/var/lib/tailscale
      - "/dev/net/tun:/dev/net/tun" # Required for tailscale to work
    cap_add: # Required for tailscale to work
      - net_admin
      - sys_module
    # ports:
    #   - "41641/udp"
    #   - "4000"
    depends_on:
      - proxy
    network_mode: service:proxy

  frontend:
    restart: always
    image: "${DOCKER_IMAGE_FRONTEND?Variable not set}:${VERSION-latest}"
    profiles:
      - frontend
    depends_on:
      - proxy
    environment:
      - SERVICE_NAME=frontend
      - RELEASE=${RELEASE:-production}
      - NODE_TYPE=${NODE_TYPE?Variable not set}
      - VERSION=${VERSION}
      - VERSION_HASH=${VERSION_HASH}
      - HTTP_PORT=${HTTP_PORT}
      - HTTPS_PORT=${HTTPS_PORT}

  svelte:
    restart: always
    image: "${DOCKER_IMAGE_SVELTE?Variable not set}:${VERSION-latest}"
    profiles:
      - frontend
    depends_on:
      - proxy
    environment:
      - SERVICE_NAME=frontend
      - RELEASE=${RELEASE:-production}
      - NODE_TYPE=${NODE_TYPE?Variable not set}
      - VERSION=${VERSION}
      - VERSION_HASH=${VERSION_HASH}
      - HTTP_PORT=${HTTP_PORT}
      - HTTPS_PORT=${HTTPS_PORT}
    ports:
      - "3000"

  redis:
    restart: always
    image: redis:${REDIS_VERSION?Variable not set}
    volumes:
      - app-redis-data:/data
      - ./redis/redis.conf:/usr/local/etc/redis/redis.conf
    environment:
      - SERVICE_NAME=redis
      - RELEASE=${RELEASE:-production}
    env_file:
      - .env

  queue:
    restart: always
    image: rabbitmq:3
    environment:
      - SERVICE_NAME=queue
      - RELEASE=${RELEASE:-production}
    volumes:
      - ./rabbitmq/rabbitmq.conf:/etc/rabbitmq/rabbitmq.conf

  backend:
    restart: always
    image: "${DOCKER_IMAGE_BACKEND?Variable not set}:${VERSION-latest}"
    depends_on:
      - proxy
    env_file:
      - .env
    environment:
      - SERVICE_NAME=backend
      - RELEASE=${RELEASE:-production}
      - VERSION=${VERSION}
      - VERSION_HASH=${VERSION_HASH}
      - NODE_TYPE=${NODE_TYPE?Variable not set}
      - DOMAIN_NAME=${DOMAIN_NAME?Variable not set}
      - STACK_API_KEY=${STACK_API_KEY}
      - PORT=8001
      - IGNORE_TLS_ERRORS=${IGNORE_TLS_ERRORS?False}
      - HTTP_PORT=${HTTP_PORT}
      - HTTPS_PORT=${HTTPS_PORT}
      - USE_BLOB_STORAGE=${USE_BLOB_STORAGE}
      - CONTAINER_HOST=${CONTAINER_HOST}
<<<<<<< HEAD
      - TRACE=${TRACE}
      - JAEGER_HOST=${JAEGER_HOST}
      - JAEGER_PORT=${JAEGER_PORT}
=======
      - ASSOCIATION_TIMEOUT=${ASSOCIATION_TIMEOUT}
>>>>>>> dd47b429
    command: /start.sh
    network_mode: service:proxy

  backend_stream:
    restart: always
    image: "${DOCKER_IMAGE_BACKEND?Variable not set}:${VERSION-latest}"
    depends_on:
      - proxy
    env_file:
      - .env
    environment:
      - SERVICE_NAME=backend_stream
      - RELEASE=${RELEASE:-production}
      - VERSION=${VERSION}
      - VERSION_HASH=${VERSION_HASH}
      - NODE_TYPE=${NODE_TYPE?Variable not set}
      - DOMAIN_NAME=${DOMAIN_NAME?Variable not set}
      - STACK_API_KEY=${STACK_API_KEY}
      - PORT=8011
      - STREAM_QUEUE=1
      - IGNORE_TLS_ERRORS=${IGNORE_TLS_ERRORS?False}
      - HTTP_PORT=${HTTP_PORT}
      - HTTPS_PORT=${HTTPS_PORT}
      - USE_BLOB_STORAGE=${USE_BLOB_STORAGE}
      - CONTAINER_HOST=${CONTAINER_HOST}
      - TRACE=${TRACE}
      - JAEGER_HOST=${JAEGER_HOST}
      - JAEGER_PORT=${JAEGER_PORT}
    command: "/start.sh"
    network_mode: service:proxy

  celeryworker:
    restart: always
    image: "${DOCKER_IMAGE_BACKEND?Variable not set}:${VERSION-latest}"
    depends_on:
      - proxy
      - queue
    env_file:
      - .env
    environment:
      - SERVICE_NAME=celeryworker
      - RELEASE=${RELEASE:-production}
      - VERSION=${VERSION}
      - VERSION_HASH=${VERSION_HASH}
      - NODE_TYPE=${NODE_TYPE?Variable not set}
      - DOMAIN_NAME=${DOMAIN_NAME?Variable not set}
      - C_FORCE_ROOT=1
      - STACK_API_KEY=${STACK_API_KEY}
      - IGNORE_TLS_ERRORS=${IGNORE_TLS_ERRORS?False}
      - HTTP_PORT=${HTTP_PORT}
      - HTTPS_PORT=${HTTPS_PORT}
      - USE_BLOB_STORAGE=${USE_BLOB_STORAGE}
      - CONTAINER_HOST=${CONTAINER_HOST}
      - NETWORK_CHECK_INTERVAL=${NETWORK_CHECK_INTERVAL}
      - DOMAIN_CHECK_INTERVAL=${DOMAIN_CHECK_INTERVAL}
      - TRACE=${TRACE}
      - JAEGER_HOST=${JAEGER_HOST}
      - JAEGER_PORT=${JAEGER_PORT}
    command: "/worker-start.sh"
    network_mode: service:proxy

  headscale:
    profiles:
      - network
    depends_on:
      - proxy
    hostname: headscale
    image: "${DOCKER_IMAGE_HEADSCALE?Variable not set}:${VERSION-latest}"
    volumes:
      - headscale-data:/headscale/data
    environment:
      - RELEASE=${RELEASE:-production}
      - NETWORK_NAME=omnet
      - STACK_API_KEY=$STACK_API_KEY

  seaweedfs:
    profiles:
      - blob-storage
    depends_on:
      - proxy
      - redis
    image: "${DOCKER_IMAGE_SEAWEEDFS?Variable not set}"
    environment:
      - S3_VOLUME_SIZE_MB=${S3_VOLUME_SIZE_MB:-1024}
    command: "server -s3 -s3.config=/etc/s3config.json -master.volumeSizeLimitMB=${S3_VOLUME_SIZE_MB}"
    volumes:
      - seaweedfs-data:/data
      - ./seaweedfs/s3config.json:/etc/s3config.json
      - ./seaweedfs/filer.toml:/etc/seaweedfs/filer.toml

  mongo:
    image: mongo:latest
    restart: always
    environment:
      - MONGO_INITDB_ROOT_USERNAME=${MONGO_USERNAME}
      - MONGO_INITDB_ROOT_PASSWORD=${MONGO_PASSWORD}
    ports:
      - "27017"
    volumes:
      - mongo-data:/data/db

  jaeger:
    profiles:
      - telemetry
    image: jaegertracing/all-in-one:1.37
    environment:
      - COLLECTOR_ZIPKIN_HOST_PORT=9411
      - COLLECTOR_OTLP_ENABLED=true
    ports:
      - "${JAEGER_PORT}:14268" # http collector
      - "16686" # ui
      # - "6831:6831/udp"
      # - "6832:6832/udp"
      # - "5778:5778"
      # - "4317:4317"
      # - "4318:4318"
      # - "14250:14250"
      # - "14269:14269"
      # - "9411:9411"

volumes:
  tailscale-data:
  headscale-data:
  app-redis-data:
  seaweedfs-data:
  mongo-data:

networks:
  traefik-public:
    # Allow setting it to false for testing
    external: ${TRAEFIK_PUBLIC_NETWORK_IS_EXTERNAL-true}<|MERGE_RESOLUTION|>--- conflicted
+++ resolved
@@ -125,13 +125,10 @@
       - HTTPS_PORT=${HTTPS_PORT}
       - USE_BLOB_STORAGE=${USE_BLOB_STORAGE}
       - CONTAINER_HOST=${CONTAINER_HOST}
-<<<<<<< HEAD
       - TRACE=${TRACE}
       - JAEGER_HOST=${JAEGER_HOST}
       - JAEGER_PORT=${JAEGER_PORT}
-=======
       - ASSOCIATION_TIMEOUT=${ASSOCIATION_TIMEOUT}
->>>>>>> dd47b429
     command: /start.sh
     network_mode: service:proxy
 
