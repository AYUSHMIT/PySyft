--- conflicted
+++ resolved
@@ -89,12 +89,8 @@
   nodeSelector: null
 
   # Pod Resource Limits
-<<<<<<< HEAD
-  resourcesPreset: medium
-=======
   resourcesPreset: xlarge
   resources: null
->>>>>>> 74b64108
 
   # extra volume mounts
   volumes: null
