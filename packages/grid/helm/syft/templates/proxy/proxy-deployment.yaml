--- conflicted
+++ resolved
@@ -57,7 +57,6 @@
           readinessProbe: null
       terminationGracePeriodSeconds: 5
       volumes:
-<<<<<<< HEAD
       - name: traefik-conf
         projected:
           sources:
@@ -65,9 +64,4 @@
               name: proxy-config
           - configMap:
               name: proxy-config-dynamic
-=======
-      - configMap:
-          name: proxy-config
-        name: traefik-conf
-{{- end }}
->>>>>>> 00818ac5
+{{- end }}