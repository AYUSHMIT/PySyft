--- conflicted
+++ resolved
@@ -38,14 +38,11 @@
   "dependencies": {
     "@fortawesome/free-solid-svg-icons": "^6.3.0",
     "capnp-ts": "^0.7.0",
-<<<<<<< HEAD
     "libsodium": "^0.7.11",
     "libsodium-wrappers": "^0.7.11",
     "svelte-heros-v2": "^0.3.18",
-=======
     "svelte-fa": "^3.0.3",
     "svelte-routing": "^1.6.0",
->>>>>>> 7f6fbccc
     "uuid": "^9.0.0"
   }
 }