{
  "name": "pygrid-ui",
  "version": "0.8.0-beta.8",
  "private": true,
  "scripts": {
    "dev": "pnpm install && vite dev --host --port 80",
    "build": "vite build",
<<<<<<< HEAD
    "preview": "vite preview",
    "lint": "eslint .",
    "format": "prettier --write --plugin-search-dir=. ./**/*.{js,ts,html,css,svelte}"
=======
    "preview": "vite preview --host --port 80",
    "check": "svelte-kit sync && svelte-check --tsconfig ./tsconfig.json",
    "check:watch": "svelte-kit sync && svelte-check --tsconfig ./tsconfig.json --watch",
    "test:unit": "vitest run",
    "lint": "prettier --plugin-search-dir . --check . && eslint .",
    "format": "prettier --plugin-search-dir . --write ."
>>>>>>> 1c8d04be
  },
  "devDependencies": {
    "@sveltejs/adapter-node": "^1.1.7",
    "@sveltejs/kit": "^1.15.2",
    "@typescript-eslint/eslint-plugin": "^5.52.0",
    "@typescript-eslint/parser": "^5.52.0",
    "autoprefixer": "^10.4.7",
    "eslint": "^8.34.0",
    "eslint-config-prettier": "^8.5.0",
    "eslint-plugin-svelte3": "^4.0.0",
    "postcss": "^8.4.14",
    "prettier": "^2.8.0",
    "prettier-plugin-svelte": "^2.9.0",
    "svelte": "^3.54.0",
    "svelte-preprocess": "^4.10.7",
    "svelte-search": "^2.0.1",
    "tailwindcss": "3.3.1",
    "typescript": "^4.9.5",
    "vite": "^4.1.1"
  },
  "type": "module",
  "dependencies": {
    "capnp-ts": "^0.7.0",
    "ky": "^0.33.2",
    "libsodium": "^0.7.11",
    "libsodium-wrappers": "^0.7.11",
    "uuid": "^9.0.0"
  },
  "engines": {
    "node": ">=14.0.0"
  }
}<|MERGE_RESOLUTION|>--- conflicted
+++ resolved
@@ -5,18 +5,9 @@
   "scripts": {
     "dev": "pnpm install && vite dev --host --port 80",
     "build": "vite build",
-<<<<<<< HEAD
-    "preview": "vite preview",
-    "lint": "eslint .",
+    "preview": "vite preview --host --port 80",
+    "lint": "prettier --plugin-search-dir . --check . && eslint .",
     "format": "prettier --write --plugin-search-dir=. ./**/*.{js,ts,html,css,svelte}"
-=======
-    "preview": "vite preview --host --port 80",
-    "check": "svelte-kit sync && svelte-check --tsconfig ./tsconfig.json",
-    "check:watch": "svelte-kit sync && svelte-check --tsconfig ./tsconfig.json --watch",
-    "test:unit": "vitest run",
-    "lint": "prettier --plugin-search-dir . --check . && eslint .",
-    "format": "prettier --plugin-search-dir . --write ."
->>>>>>> 1c8d04be
   },
   "devDependencies": {
     "@sveltejs/adapter-node": "^1.1.7",
