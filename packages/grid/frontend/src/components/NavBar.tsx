--- conflicted
+++ resolved
@@ -15,16 +15,6 @@
 import { useAuth } from '@/context/auth-context'
 
 const navigation = [
-<<<<<<< HEAD
-  {name: 'Datasets', href: '/datasets', disabled: true},
-  {name: 'Models', href: '/models', disabled: true},
-  {name: 'Requests', href: '/requests'},
-  {name: 'Tensors', href: '/tensors', disabled: true},
-  {name: 'Users', href: '/users'},
-  {name: 'Roles & Permissions', href: '/permissions'},
-  {name: 'Dashboard', href: '/dashboard', disabled: true},
-  {name: 'Settings', href: '/settings', disabled: true}
-=======
   { name: 'Datasets', href: '/datasets', disabled: true },
   { name: 'Models', href: '/models', disabled: true },
   { name: 'Requests', href: '/requests' },
@@ -32,9 +22,7 @@
   { name: 'Users', href: '/users' },
   { name: 'Roles & Permissions', href: '/permissions' },
   { name: 'Dashboard', href: '/dashboard', disabled: true },
-  { name: 'Networks', href: '#', disabled: true }, //networks'},
   { name: 'Settings', href: '/settings', disabled: true },
->>>>>>> 33b14de2
 ]
 
 const SidebarContext = createContext(null)
@@ -218,14 +206,10 @@
                 'group flex items-center px-2 py-2 text-sm font-regular rounded-sm'
               )}
             >
-<<<<<<< HEAD
-              {item.name} {item.href === '/requests' && totalRequests > 0 && `(${totalRequests})`}
-=======
               {item.name}{' '}
               {item.href === '/requests' &&
                 totalRequests > 0 &&
                 `(${totalRequests})`}
->>>>>>> 33b14de2
             </a>
           </Link>
         )
