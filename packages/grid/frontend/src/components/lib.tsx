import cn from 'classnames'
import { Badge, H2, Icon, Input, Tag, Text } from '@/omui'
import { Tooltip } from 'react-tippy'
import { FontAwesomeIcon } from '@fortawesome/react-fontawesome'
import { faInfoCircle, faSearch } from '@fortawesome/free-solid-svg-icons'
import { BetaBadge } from '@/components/BetaBadge'

import type { User } from '@/types/user'
import type { ReactNode } from 'react'

import commonStrings from '@/i18n/en/common.json'

const Optional = (props) => (
  <Text
    {...props}
    className={cn('text-primary-600 italic pl-1', props?.className)}
  >
    Optional
  </Text>
)

const InputCopyToClipboard = ({ url, text }: { url: string; text: string }) => (
  <div style={{ width: 368 }}>
    <Input
      variant="outline"
      addonRight={<Text size="sm">{text}</Text>}
      defaultValue={url}
    />
  </div>
)

const TopContent = ({
  icon,
  heading,
}: {
  icon?: ReactNode
  heading: string | ReactNode
}) => (
  <div className="col-span-full">
    <div className="flex justify-between items-center">
      <div className="flex items-center space-x-3">
        {icon && <Icon icon={icon} variant="ghost" size="xl" />}
        {typeof heading === 'string' && <H2>{heading}</H2>}
        {typeof heading === 'object' && heading}
      </div>
<<<<<<< HEAD
      <QuickNav />
      <BetaBadge />
=======
>>>>>>> 06e26c3a
    </div>
  </div>
)

function SearchInput() {
  return (
    <Input
      variant="outline"
      addonLeft={<FontAwesomeIcon icon={faSearch} />}
      addonUnstyled
      placeholder="Search"
    />
  )
}

function Tip({ position, children }) {
  return (
    <Tooltip
      position={position}
      html={<div className="px-2 py-0.5">{children}</div>}
    >
      <FontAwesomeIcon icon={faInfoCircle} className="text-sm" />
    </Tooltip>
  )
}

function Dot({ color = 'gray-400' }) {
  return (
    <div className="w-10 h-10 flex-shrink-0 flex items-center justify-center">
      <div className={`rounded-full bg-${color} w-1.5 h-1.5`} />
    </div>
  )
}

function NameAndBadge({ name, role, onClick }: User) {
  return (
    <div className="flex space-x-2 items-center">
      {onClick ? (
        <button onClick={onClick}>
          <Text size="sm" className="cursor-pointer" underline>
            {name}
          </Text>
        </button>
      ) : (
        <Text size="sm">{name}</Text>
      )}
      {role && (
        <Badge variant="primary" type="subtle">
          {role}
        </Badge>
      )}
    </div>
  )
}

function Tags({ tags }: { tags: Array<string> }) {
  if (tags?.length < 1) return null

  return (
    <div className="flex flex-wrap -mt-2">
      {tags.map((tag) => (
        <Tag
          tagType="round"
          variant="primary"
          className="mr-2 mt-2"
          size="sm"
          key={tag}
        >
          {tag}
        </Tag>
      ))}
    </div>
  )
}

function Footer({ className }) {
  return (
    <footer className={cn('flex items-center space-x-2 py-10', className)}>
      <Text size="xs">{commonStrings.empowered}</Text>
      <img src="/assets/small-om-logo.png" className="h-6" />
    </footer>
  )
}

function ButtonGroup({ children }) {
  return <div className="space-x-4 pt-6">{children}</div>
}

export {
  ButtonGroup,
  Dot,
  Footer,
  NameAndBadge,
  Optional,
  InputCopyToClipboard,
  SearchInput,
  Tags,
  TopContent,
  Tip as Tooltip,
}<|MERGE_RESOLUTION|>--- conflicted
+++ resolved
@@ -43,11 +43,7 @@
         {typeof heading === 'string' && <H2>{heading}</H2>}
         {typeof heading === 'object' && heading}
       </div>
-<<<<<<< HEAD
-      <QuickNav />
       <BetaBadge />
-=======
->>>>>>> 06e26c3a
     </div>
   </div>
 )
