--- conflicted
+++ resolved
@@ -24,13 +24,8 @@
     formState: { isValid, isDirty },
   } = useForm({ mode: 'onChange' })
 
-  const [passwordIsVisible, setPasswordVisible] = useState(false)
+  const [isPasswordVisible, setPasswordVisible] = useState(false)
   const isDisabled = !isValid || !isDirty
-<<<<<<< HEAD
-  const [file, setFile] = useState(null)
-  console.log({ passwordIsVisible })
-=======
->>>>>>> 5a49d9db
 
   const signup = async (values) => {
     try {
@@ -47,319 +42,6 @@
   }
 
   return (
-<<<<<<< HEAD
-    <section className="flex flex-col items-center space-y-4">
-      <Text
-        size={withDAA ? '2xl' : '5xl'}
-        className={cn(withDAA && 'w-full text-left')}
-      >
-        {withDAA ? signUpStrings['apply-for-account'] : domain?.domain_name}
-      </Text>
-      <fieldset className="w-full">
-        <form onSubmit={handleSubmit(signup)}>
-          <div className="grid grid-cols-2 gap-x-6 gap-y-4">
-            <FormControl id="name" label={commonStrings['full-name']} required>
-              <Input
-                placeholder={commonStrings.placeholder['full-name']}
-                {...register('name', { required: true })}
-              />
-            </FormControl>
-            <FormControl
-              id="institution"
-              label={commonStrings['company-institution']}
-              optional
-            >
-              <Input
-                placeholder="ABC University"
-                {...register('institution')}
-              />
-            </FormControl>
-            <div className="col-span-full">
-              <FormControl label={commonStrings.email} required>
-                <Input
-                  placeholder={commonStrings.placeholder.email}
-                  {...register('email', { required: true })}
-                />
-              </FormControl>
-            </div>
-            <FormControl label={commonStrings.password} required>
-              <Input
-                type={passwordIsVisible ? 'text' : 'password'}
-                placeholder={passwordIsVisible ? 'password' : '···········'}
-                {...register('password', { required: true })}
-                addonRight={
-                  <button
-                    type="button"
-                    onClick={() => setPasswordVisible(!passwordIsVisible)}
-                  >
-                    {passwordIsVisible ? <EyeOpen /> : <EyeShut />}
-                  </button>
-                }
-              />
-            </FormControl>
-            <FormControl
-              label={commonStrings['confirm-password']}
-              id="confirm_password"
-              required
-            >
-              <Input
-                type={passwordIsVisible ? 'text' : 'password'}
-                placeholder={passwordIsVisible ? 'password' : '···········'}
-                {...register('confirm_password', { required: true })}
-                addonRight={
-                  <button
-                    type="button"
-                    onClick={() => setPasswordVisible(!passwordIsVisible)}
-                  >
-                    {passwordIsVisible ? <EyeOpen /> : <EyeShut />}
-                  </button>
-                }
-              />
-            </FormControl>
-            <div className="col-span-full">
-              <FormControl
-                label={commonStrings['website-profile']}
-                id="website"
-                optional
-              >
-                <Input
-                  placeholder={commonStrings['website-profile']}
-                  {...register('website')}
-                />
-              </FormControl>
-            </div>
-            {withDAA && (
-              <div className="col-span-full space-y-4">
-                <Text bold className="text-gray-500">
-                  {signUpStrings['with-daa']['upload-signed']}
-                  <Text className="text-primary-600">*</Text>
-                </Text>
-                <Text as="p">{signUpStrings['with-daa'].description}</Text>
-                <div>
-                  <Button variant="outline" size="sm">
-                    <Text size="sm" bold>
-                      <FontAwesomeIcon icon={faPlus} className="mr-2" />
-                      {file
-                        ? commonStrings.buttons['replace-file']
-                        : commonStrings.buttons['upload-file']}
-                    </Text>
-                  </Button>
-                  <Button variant="link">
-                    <Text size="sm" bold>
-                      <FontAwesomeIcon icon={faDownload} className="mr-2" />
-                      {commonStrings.buttons['download-agreement']}
-                    </Text>
-                  </Button>
-                </div>
-              </div>
-            )}
-          </div>
-          <div className="space-y-4 text-center mt-10">
-            <Divider color="light" />
-            <Button
-              type="submit"
-              size="sm"
-              className="my-6 mb-4"
-              disabled={isDisabled}
-            >
-              {commonStrings.buttons['submit-application']}
-            </Button>
-            <div>
-              <Text size="sm">{signUpStrings['have-an-account']}</Text>{' '}
-              <Link href="/login">
-                <a>
-                  <Text size="sm" underline className="text-primary-600">
-                    {signUpStrings['login-here']}
-                  </Text>
-                </a>
-              </Link>
-            </div>
-          </div>
-        </form>
-      </fieldset>
-    </section>
-  )
-}
-
-function DomainInfoHeader() {
-  const { domain } = useContext(SignUpContext)
-  return (
-    <>
-      <Tags tags={domain?.tags} />
-      <H1 className="mt-2">{domain?.name}</H1>
-    </>
-  )
-}
-
-function DomainInfoDetails() {
-  const { domain } = useContext(SignUpContext)
-  const information = [
-    {
-      text: 'ID#',
-      value: domain.id,
-      ValueComponent: (props) => (
-        <Badge variant="gray" type="subtle" {...props} />
-      ),
-    },
-    {
-      text: commonStrings['hosted-datasets'],
-      value: domain?.total_datasets,
-      ValueComponent: (props) => <Text mono {...props} />,
-    },
-    {
-      text: commonStrings['deployed-on'],
-      value: domain?.created_on,
-      ValueComponent: (props) => <Text mono {...props} />,
-    },
-    {
-      text: commonStrings['owner'],
-      value: `${domain?.owner}, ${domain?.company}`,
-      ValueComponent: (props) => <Text mono {...props} />,
-    },
-    {
-      text: commonStrings.networks,
-      value: domain?.networks?.map((network) => network.name).join(', '),
-      ValueComponent: (props) => <Text mono {...props} />,
-    },
-  ]
-  return (
-    <section className="mt-10 space-y-4">
-      {information.map((info) => (
-        <CardItem
-          key={info.text}
-          text={info.text}
-          value={info.value}
-          ValueComponent={info.ValueComponent}
-        />
-      ))}
-    </section>
-  )
-}
-
-function DomainInfoSupport() {
-  const { domain } = useContext(SignUpContext)
-
-  if (!domain?.email) return null
-
-  return (
-    <div className="mt-8">
-      <Divider color="light" />
-      <Text as="p" size="sm">
-        {loginStrings['support-email']}
-      </Text>
-      <a href={`mailto:${domain.email}`}>
-        <Text
-          as="p"
-          size="sm"
-          className="text-primary-600 hover:text-primary-500"
-        >
-          {domain?.email}
-        </Text>
-      </a>
-    </div>
-  )
-}
-
-function DomainInfo() {
-  const { domain } = useContext(SignUpContext)
-  return (
-    <>
-      <header className="col-span-4 col-start-2 mb-6">
-        <DomainInfoHeader />
-      </header>
-      <div className="col-span-4 col-start-2">
-        <Text as="p">{domain?.description}</Text>
-        <DomainInfoDetails />
-        <DomainInfoSupport />
-      </div>
-    </>
-  )
-}
-
-function TopRightArt() {
-  return (
-    <div className="absolute w-screen h-screen inset-0">
-      <div className="relative w-full h-full">
-        <div
-          className="absolute overflow-hidden z-10"
-          style={{
-            right: -92,
-            top: -13,
-            width: 246,
-            height: 246,
-            background:
-              'linear-gradient(90deg, rgba(255, 255, 255, 0.5) 0%, rgba(255, 255, 255, 0) 100%), #20AFDF',
-            filter: 'blur(70px)',
-          }}
-        />
-        <div
-          className="absolute overflow-hidden z-20"
-          style={{
-            width: 730,
-            height: 780,
-            top: 36,
-            right: -92,
-            background:
-              'linear-gradient(90deg, rgba(255, 255, 255, 0.5) 0%, rgba(255, 255, 255, 0) 100%), #EB4913',
-            filter: 'blur(70px)',
-          }}
-        />
-        <div
-          className="absolute overflow-hidden z-30"
-          style={{
-            width: 808,
-            height: 808,
-            top: 61,
-            right: -92,
-            background:
-              'linear-gradient(90deg, rgba(255, 255, 255, 0.5) 0%, rgba(255, 255, 255, 0) 100%), #EC9913',
-            filter: 'blur(180px)',
-          }}
-        />
-      </div>
-    </div>
-  )
-}
-
-function SignUpPageWithDAA() {
-  return (
-    <article
-      className="grid px-7 grid-cols-12 grid-rows-3 min-h-screen w-full overflow-hidden"
-      style={{
-        gridTemplateAreas: `
-          "header"
-          "content"
-          "footer"
-        `,
-        gridTemplateRows: '140px auto 80px',
-      }}
-    >
-      <div className="col-span-full col-start-2 mt-10">
-        {/* Sub with layout above ^^ */}
-        <img src="/assets/small-logo.png" width={100} />
-        <TopRightArt />
-      </div>
-      <div className="grid grid-cols-12 col-span-full z-40 content-start">
-        <DomainInfo />
-        <div
-          className="col-span-5 col-end-12 shadow-modal p-8"
-          style={{
-            background:
-              'linear-gradient(90deg, rgba(255, 255, 255, 0.8) 0%, rgba(255, 255, 255, 0.5) 100%), #F1F0F4',
-          }}
-        >
-          <SignUpBox withDAA />
-        </div>
-      </div>
-      <Footer className="col-start-2 col-span-full" />
-    </article>
-  )
-}
-
-function SignUpPageWithoutDAA() {
-  return (
-=======
->>>>>>> 5a49d9db
     <article
       className="grid px-7 grid-cols-12 grid-rows-3 min-h-screen w-full"
       style={{
@@ -414,9 +96,17 @@
                   required
                 >
                   <Input
-                    type="password"
-                    placeholder="···········"
+                    type={isPasswordVisible ? 'text' : 'password'}
+                    placeholder={isPasswordVisible ? 'password' : '···········'}
                     {...register('password', { required: true })}
+                    addonRight={
+                      <button
+                        type="button"
+                        onClick={() => setPasswordVisible(!isPasswordVisible)}
+                      >
+                        {isPasswordVisible ? <EyeOpen /> : <EyeShut />}
+                      </button>
+                    }
                   />
                 </FormControl>
                 <FormControl
@@ -425,9 +115,17 @@
                   required
                 >
                   <Input
-                    type="password"
-                    placeholder="···········"
+                    type={isPasswordVisible ? 'text' : 'password'}
+                    placeholder={isPasswordVisible ? 'password' : '···········'}
                     {...register('confirm_password', { required: true })}
+                    addonRight={
+                      <button
+                        type="button"
+                        onClick={() => setPasswordVisible(!isPasswordVisible)}
+                      >
+                        {isPasswordVisible ? <EyeOpen /> : <EyeShut />}
+                      </button>
+                    }
                   />
                 </FormControl>
                 <div className="col-span-full">
