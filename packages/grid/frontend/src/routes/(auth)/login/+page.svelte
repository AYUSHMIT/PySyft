--- conflicted
+++ resolved
@@ -6,11 +6,8 @@
   import DomainOnlineIndicator from '$lib/components/DomainOnlineIndicator.svelte';
   import { getClient } from '$lib/store';
   import { goto } from '$app/navigation';
-<<<<<<< HEAD
-=======
   import type { DomainOnlineStatus } from '../../../types/domain/onlineIndicator';
   let status: DomainOnlineStatus = 'online';
->>>>>>> 9011d7bc
 
   async function login({ email, password }, client) {
     await client
