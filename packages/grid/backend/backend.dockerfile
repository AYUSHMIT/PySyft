ARG PYTHON_VERSION="3.12"
ARG UV_VERSION="0.2.13-r0"
ARG TORCH_VERSION="2.2.2"

# wolfi-os pkg definition links
# https://github.com/wolfi-dev/os/blob/main/python-3.12.yaml
# https://github.com/wolfi-dev/os/blob/main/py3-pip.yaml
# https://github.com/wolfi-dev/os/blob/main/uv.yaml

# ==================== [BUILD STEP] Python Dev Base ==================== #

FROM cgr.dev/chainguard/wolfi-base as syft_deps

ARG PYTHON_VERSION
ARG UV_VERSION
ARG TORCH_VERSION

# Setup Python DEV
RUN apk update && apk upgrade && \
    apk add build-base gcc python-$PYTHON_VERSION-dev uv=$UV_VERSION && \
    # preemptive fix for wolfi-os breaking python entrypoint
    (test -f /usr/bin/python || ln -s /usr/bin/python3.12 /usr/bin/python)

WORKDIR /root/app

ENV UV_HTTP_TIMEOUT=600

# keep static deps separate to have each layer cached independently
# if amd64 then we need to append +cpu to the torch version
# uv issues: https://github.com/astral-sh/uv/issues/3437 & https://github.com/astral-sh/uv/issues/2541
RUN --mount=type=cache,target=/root/.cache,sharing=locked \
    uv venv && \
    ARCH=$(arch | sed s/aarch64/arm64/ | sed s/x86_64/amd64/) && \
    if [[ "$ARCH" = "amd64" ]]; then TORCH_VERSION="$TORCH_VERSION+cpu"; fi && \
    uv pip install torch==$TORCH_VERSION --index-url https://download.pytorch.org/whl/cpu

COPY syft/setup.py syft/setup.cfg syft/pyproject.toml ./syft/

COPY syft/src/syft/VERSION ./syft/src/syft/

RUN --mount=type=cache,target=/root/.cache,sharing=locked \
    # remove torch because we already have the cpu version pre-installed
    sed --in-place /torch==/d ./syft/setup.cfg && \
    uv pip install -e ./syft[data_science,telemetry]

# ==================== [Final] Setup Syft Server ==================== #

FROM cgr.dev/chainguard/wolfi-base as backend

ARG PYTHON_VERSION
ARG UV_VERSION

RUN apk update && apk upgrade && \
    apk add --no-cache git bash python-$PYTHON_VERSION py$PYTHON_VERSION-pip uv=$UV_VERSION && \
    # preemptive fix for wolfi-os breaking python entrypoint
    (test -f /usr/bin/python || ln -s /usr/bin/python3.12 /usr/bin/python)

WORKDIR /root/app/

# Copy pre-built syft dependencies
COPY --from=syft_deps /root/app/.venv .venv

# copy server
COPY grid/backend/grid ./grid/

# copy syft
COPY syft ./syft/

# Update environment variables
ENV \
    # "activate" venv
    PATH="/root/app/.venv/bin/:$PATH" \
    VIRTUAL_ENV="/root/app/.venv" \
    # Syft
    APPDIR="/root/app" \
<<<<<<< HEAD
    NODE_NAME="default_node_name" \
    NODE_TYPE="domain" \
=======
    SERVER_NAME="default_server_name" \
    SERVER_TYPE="datasite" \
    SERVICE_NAME="backend" \
>>>>>>> a97e1224
    RELEASE="production" \
    DEV_MODE="False" \
    DEBUGGER_ENABLED="False" \
    CONTAINER_HOST="docker" \
    DEFAULT_ROOT_EMAIL="info@openmined.org" \
    DEFAULT_ROOT_PASSWORD="changethis" \
    STACK_API_KEY="changeme" \
    MONGO_HOST="localhost" \
    MONGO_PORT="27017" \
    MONGO_USERNAME="root" \
    MONGO_PASSWORD="example"

CMD ["bash", "./grid/start.sh"]<|MERGE_RESOLUTION|>--- conflicted
+++ resolved
@@ -73,14 +73,9 @@
     VIRTUAL_ENV="/root/app/.venv" \
     # Syft
     APPDIR="/root/app" \
-<<<<<<< HEAD
-    NODE_NAME="default_node_name" \
-    NODE_TYPE="domain" \
-=======
     SERVER_NAME="default_server_name" \
     SERVER_TYPE="datasite" \
     SERVICE_NAME="backend" \
->>>>>>> a97e1224
     RELEASE="production" \
     DEV_MODE="False" \
     DEBUGGER_ENABLED="False" \
