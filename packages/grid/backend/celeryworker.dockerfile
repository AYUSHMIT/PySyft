FROM python:3.7

WORKDIR /app/

# Install Poetry
RUN curl -sSL https://raw.githubusercontent.com/python-poetry/poetry/master/get-poetry.py | POETRY_HOME=/opt/poetry python && \
    cd /usr/local/bin && \
    ln -s /opt/poetry/bin/poetry && \
    poetry config virtualenvs.create false

# Copy poetry.lock* in case it doesn't exist in the repo
COPY ./app/pyproject.toml ./app/poetry.lock* ./app/requirements.txt /app/

# Allow installing dev dependencies to run tests
ARG INSTALL_DEV=false
# RUN bash -c "if [ $INSTALL_DEV == 'true' ] ; then poetry install --no-root ; else poetry install --no-root --no-dev ; fi"
<<<<<<< HEAD
RUN poetry export -f requirements.txt --output requirements.txt --without-hashes
=======
# RUN poetry export -f requirements.txt --output requirements.txt --without-hashes --dev
>>>>>>> 97d372ed
RUN pip install -r requirements.txt

# For development, Jupyter remote kernel, Hydrogen
# Using inside the container:
# jupyter lab --ip=0.0.0.0 --allow-root --NotebookApp.custom_display_url=http://127.0.0.1:8888
ARG INSTALL_JUPYTER=false
RUN bash -c "if [ $INSTALL_JUPYTER == 'true' ] ; then pip install jupyterlab ; fi"
RUN pip install watchdog pyyaml argh
ENV C_FORCE_ROOT=1

ENV WAITFORIT_VERSION="v2.4.1"
RUN curl -o /usr/local/bin/waitforit -sSL https://github.com/maxcnunes/waitforit/releases/download/$WAITFORIT_VERSION/waitforit-linux_amd64 && \
    chmod +x /usr/local/bin/waitforit

COPY ./app /app
WORKDIR /app

ENV PYTHONPATH=/app

COPY ./app/worker-start.sh /worker-start.sh

RUN chmod +x /worker-start.sh

CMD ["bash", "/worker-start.sh"]<|MERGE_RESOLUTION|>--- conflicted
+++ resolved
@@ -14,11 +14,7 @@
 # Allow installing dev dependencies to run tests
 ARG INSTALL_DEV=false
 # RUN bash -c "if [ $INSTALL_DEV == 'true' ] ; then poetry install --no-root ; else poetry install --no-root --no-dev ; fi"
-<<<<<<< HEAD
-RUN poetry export -f requirements.txt --output requirements.txt --without-hashes
-=======
 # RUN poetry export -f requirements.txt --output requirements.txt --without-hashes --dev
->>>>>>> 97d372ed
 RUN pip install -r requirements.txt
 
 # For development, Jupyter remote kernel, Hydrogen
