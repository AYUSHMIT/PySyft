--- conflicted
+++ resolved
@@ -58,29 +58,13 @@
     #    limit: int = 100,
     #    current_user: models.User = Depends(get_current_active_user),
 ) -> Any:
-<<<<<<< HEAD
-    data = await request.body()
-    obj_msg = deserialize(blob=data, from_bytes=True)
-    is_isr = isinstance(obj_msg, SignedImmediateSyftMessageWithReply) or isinstance(
-        obj_msg, SignedMessage
-    )
-    if is_isr:
-        reply = node.recv_immediate_msg_with_reply(msg=obj_msg)
-        r = Response(
-            serialize(obj=reply, to_bytes=True),
-            media_type="application/octet-stream",
-        )
-        return r
-    elif isinstance(obj_msg, SignedImmediateSyftMessageWithoutReply):
-        node.recv_immediate_msg_without_reply(msg=obj_msg)
-    else:
-        node.recv_eventual_msg_without_reply(msg=obj_msg)
-    return ""
-=======
     with tracer.start_as_current_span("POST syft_route"):
         data = await request.body()
         obj_msg = deserialize(blob=data, from_bytes=True)
-        if isinstance(obj_msg, SignedImmediateSyftMessageWithReply):
+        is_isr = isinstance(obj_msg, SignedImmediateSyftMessageWithReply) or isinstance(
+            obj_msg, SignedMessage
+        )
+        if is_isr:
             reply = node.recv_immediate_msg_with_reply(msg=obj_msg)
             r = Response(
                 serialize(obj=reply, to_bytes=True),
@@ -92,7 +76,6 @@
         else:
             node.recv_eventual_msg_without_reply(msg=obj_msg)
         return ""
->>>>>>> 879510f3
 
 
 @router.post("/stream", response_model=str)
