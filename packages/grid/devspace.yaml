version: v2beta1
name: syft

# This is a list of `pipelines` that DevSpace can execute (you can define your own)
pipelines:
  # This is the pipeline for the main command: `devspace dev` (or `devspace run-pipeline dev`)
  dev:
    run: |-
      stop_dev --all
      purge_deployments --all
      run_dependencies --all       # 1. Deploy any projects this project needs (see "dependencies")
      ensure_pull_secrets --all    # 2. Ensure pull secrets
      create_deployments --all     # 3. Deploy Helm charts and manifests specfied as "deployments"
      build_images --all
      start_dev --all              # 4. Start dev mode "app" (see "dev" section)
  # You can run this pipeline via `devspace deploy` (or `devspace run-pipeline deploy`)
  deploy:
    run: |-
      run_dependencies --all
      ensure_pull_secrets --all
      build_images --all
      create_deployments --all

vars:
  DEVSPACE_ENV_FILE: "default.env"
  CONTAINER_REGISTRY: "docker.io"
  NODE_NAME: "mynode"
  VERSION: "0.8.5-beta.1"

# This is a list of `images` that DevSpace can build for this project
# We recommend to skip image building during development (devspace dev) as much as possible
images:
  backend:
    image: "${CONTAINER_REGISTRY}/${DOCKER_IMAGE_BACKEND}"
    buildKit: {}
    dockerfile: ./backend/backend.dockerfile
    context: ../
    tags:
      - dev-${DEVSPACE_TIMESTAMP}
  frontend:
    image: "${CONTAINER_REGISTRY}/${DOCKER_IMAGE_FRONTEND}"
    buildKit:
      args: ["--target", "grid-ui-production"]
    dockerfile: ./frontend/frontend.dockerfile
    target: "grid-ui-production"
    context: ./frontend
    tags:
      - dev-${DEVSPACE_TIMESTAMP}
  seaweedfs:
    image: "${CONTAINER_REGISTRY}/${DOCKER_IMAGE_SEAWEEDFS}"
    buildKit: {}
    buildArgs:
      SEAWEEDFS_VERSION: ${SEAWEEDFS_VERSION}
    dockerfile: ./seaweedfs/seaweedfs.dockerfile
    context: ./seaweedfs
    tags:
      - dev-${DEVSPACE_TIMESTAMP}

# This is a list of `deployments` that DevSpace can create for this project
deployments:
  syft:
    helm:
      releaseName: syft-dev
      chart:
        name: ./helm/syft
      values:
        global:
          registry: ${CONTAINER_REGISTRY}
          version: dev-${DEVSPACE_TIMESTAMP}
          useDefaultSecrets: true
        registry:
          storageSize: "5Gi"
        node:
          name: ${NODE_NAME}
          rootEmail: info@openmined.org
          defaultWorkerPoolCount: 1
          resourcesPreset: micro

dev:
  mongo:
    labelSelector:
      app.kubernetes.io/name: syft
      app.kubernetes.io/component: mongo
    ports:
      - port: "27017"
  seaweedfs:
    labelSelector:
      app.kubernetes.io/name: syft
      app.kubernetes.io/component: seaweedfs
    ports:
      - port: "9333" # admin
      - port: "8888" # filer
      - port: "8333" # S3
      - port: "4001" # mount azure
  backend:
    labelSelector:
      app.kubernetes.io/name: syft
      app.kubernetes.io/component: backend
    env:
      - name: DEV_MODE
        value: "True"
<<<<<<< HEAD
      - name: RELEASE
        value: development
    logs: {}
=======
      - name: DEBUGGER_ENABLED
        value: "True"
    ports:
      - port: "5678" # debugpy
>>>>>>> 8b418b10
    sync:
      - path: ./backend/grid:/root/app/grid
      - path: ../syft:/root/app/syft

profiles:
  - name: gateway
    patches:
      - op: replace
        path: deployments.syft.helm.values.node.type
        value: "gateway"<|MERGE_RESOLUTION|>--- conflicted
+++ resolved
@@ -97,18 +97,14 @@
       app.kubernetes.io/name: syft
       app.kubernetes.io/component: backend
     env:
+      - name: RELEASE
+        value: development
       - name: DEV_MODE
         value: "True"
-<<<<<<< HEAD
-      - name: RELEASE
-        value: development
-    logs: {}
-=======
       - name: DEBUGGER_ENABLED
         value: "True"
     ports:
       - port: "5678" # debugpy
->>>>>>> 8b418b10
     sync:
       - path: ./backend/grid:/root/app/grid
       - path: ../syft:/root/app/syft
