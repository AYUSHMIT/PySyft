<script lang="ts">
<<<<<<< HEAD
  export let variant: 'gray' | 'blue' = 'gray';
=======
  export let variant: 'gray' | 'primary-light' | 'primary-dark' = 'gray';
>>>>>>> 0b43fa0d
</script>

<span class={variant}>
  <slot />
</span>

<style lang="postcss">
<<<<<<< HEAD
  .gray {
    @apply bg-gray-100
    text-gray-800
    px-1.5
    py-0.5
    rounded-sm
    items-center
    inline-flex
    font-bold
    font-roboto
    text-xs
    leading-normal;
  }

  .blue {
    @apply bg-gray-800
    text-primary-200
    px-1.5
    py-0.5
    rounded-sm
    items-center
    inline-flex
    font-bold
    font-roboto
    text-xs
    leading-normal
    w-fit;
=======
  span {
    @apply h-5;
  }
  .gray {
    @apply bg-gray-100 text-gray-800 px-1.5 py-0.5 rounded-sm items-center inline-flex font-bold font-roboto text-xs leading-normal;
  }

  .primary-light {
    @apply bg-primary-100 text-primary-600 px-1.5 py-0.5 rounded-sm items-center inline-flex font-bold font-roboto text-xs leading-normal w-fit;
  }

  .primary-dark {
    @apply bg-gray-800 text-primary-200 px-1.5 py-0.5 rounded-sm items-center inline-flex font-bold font-roboto text-xs leading-normal w-fit;
>>>>>>> 0b43fa0d
  }
</style><|MERGE_RESOLUTION|>--- conflicted
+++ resolved
@@ -1,9 +1,5 @@
 <script lang="ts">
-<<<<<<< HEAD
-  export let variant: 'gray' | 'blue' = 'gray';
-=======
   export let variant: 'gray' | 'primary-light' | 'primary-dark' = 'gray';
->>>>>>> 0b43fa0d
 </script>
 
 <span class={variant}>
@@ -11,35 +7,6 @@
 </span>
 
 <style lang="postcss">
-<<<<<<< HEAD
-  .gray {
-    @apply bg-gray-100
-    text-gray-800
-    px-1.5
-    py-0.5
-    rounded-sm
-    items-center
-    inline-flex
-    font-bold
-    font-roboto
-    text-xs
-    leading-normal;
-  }
-
-  .blue {
-    @apply bg-gray-800
-    text-primary-200
-    px-1.5
-    py-0.5
-    rounded-sm
-    items-center
-    inline-flex
-    font-bold
-    font-roboto
-    text-xs
-    leading-normal
-    w-fit;
-=======
   span {
     @apply h-5;
   }
@@ -53,6 +20,5 @@
 
   .primary-dark {
     @apply bg-gray-800 text-primary-200 px-1.5 py-0.5 rounded-sm items-center inline-flex font-bold font-roboto text-xs leading-normal w-fit;
->>>>>>> 0b43fa0d
   }
 </style>