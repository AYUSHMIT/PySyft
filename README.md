<div align="left"> <a href="https://pypi.org/project/syft/"><img src="https://pepy.tech/badge/syft" /></a> <a href="https://pypi.org/project/syft/"><img src="https://badge.fury.io/py/syft.svg" /></a> <a href="https://hub.docker.com/u/openmined"><img src="https://img.shields.io/badge/docker-images-blue?logo=docker" /></a> <a href="https://github.com/OpenMined/PySyft/actions/workflows/nightlies-run.yml"><img src="https://github.com/OpenMined/PySyft/actions/workflows/nightlies-run.yml/badge.svg?branch=dev" /></a> <a href="https://gitpod.io/#https://github.com/OpenMined/PySyft"><img src="https://img.shields.io/badge/gitpod-908a85?logo=gitpod" /></a>
<a href="https://slack.openmined.org/"><img src="https://img.shields.io/badge/chat-on%20slack-purple?logo=slack" /></a> <a href="https://openmined.github.io/PySyft/"><img src="https://img.shields.io/badge/read-docs-yellow?logo=mdbook" /></a>
<br /><br /></div>

<img src="packages/syft/docs/img/title_syft_light.png#gh-light-mode-only" alt="Syft Logo" width="200px" />
<img src="packages/syft/docs/img/title_syft_dark.png#gh-dark-mode-only" alt="Syft Logo" width="200px" />

Perform `numpy`-like analysis on `data` that remains in `someone else's` server

<div align="left">
<img src="packages/syft/docs/img/header.png#gh-light-mode-only" alt="Syft Overview" width="100%" />
<img src="packages/syft/docs/img/header.png#gh-dark-mode-only" alt="Syft Overview" width="100%" />
</div>

# Quickstart

✅ `Linux` ✅ `macOS`\* ✅ `Windows`†‡
<img src="packages/syft/docs/img/terminalizer.gif" width="50%" align="right" />

1. Install our handy 🛵 cli tool which makes deploying a Domain or Network server a one-liner:  
   `pip install -U hagrid`

2. Then run our interactive jupyter Install 🧙🏽‍♂️ Wizard<sup>BETA</sup>:  
   `hagrid quickstart`

- In the tutorial you will learn how to install and deploy:  
  `PySyft` = our `numpy`-like 🐍 Python library for computing on `private data` in someone else's `Domain`

  `PyGrid` = our 🐳 `docker` / `k8s` / 🐧 `vm` `Domain` & `Network` Servers where `private data` lives

- During quickstart we will deploy `PyGrid` to localhost with 🐳 `docker`, however 🛵 HAGrid can deploy to `k8s` or a 🐧 `ubuntu` VM on `azure` / `gcp` / `ANY_IP_ADDRESS` by using 🔨 `ansible`†

3. Read our 📚 <a href="https://openmined.github.io/PySyft/">Docs</a>
4. Ask Questions ❔ in `#support` on <a href="https://slack.openmined.org/">Slack</a>

# Install Notes

- HAGrid Requires: 🐍 `python` 🐙 `git` - Run: `pip install -U hagrid`
- Interactive Install 🧙🏽‍♂️ Wizard<sup>BETA</sup> Requires 🛵 `hagrid`: - Run: `hagrid quickstart`  
  †`Windows` does not support `ansible`, preventing some remote deployment targets
- PySyft Requires: 🐍 `python 3.7+` - Run: `pip install -U syft --pre`  
  \*`macOS` Apple Silicon users need cmake: `brew install cmake`  
<<<<<<< HEAD
  ‡`Windows` users must run this first: `pip install jaxlib==0.3.11 -f https://whls.blob.core.windows.net/unstable/index.html`
=======
  ‡`Windows` users must run this first: `pip install jaxlib==0.3.14 -f https://whls.blob.core.windows.net/unstable/index.html`
>>>>>>> 291e9ea1
- PyGrid Requires: 🐳 `docker` / `k8s` or 🐧 `ubuntu` VM - Run: `hagrid launch ...`

# Versions

<!-- `0.8.0 beta` - `dev` branch 👈🏽   -->

`0.7.0 beta` - `dev` branch 👈🏽  
`0.6.0` - <a href="https://github.com/OpenMined/courses/tree/introduction-to-remote-data-science">Course 3</a>  
`0.5.1` - <a href="https://github.com/OpenMined/courses/tree/foundations-of-private-computation">Course 2</a> + M1 Hotfix  
`0.2.0` - `0.5.0` Deprecated

PySyft and PyGrid use the same `version` and its best to match them up where possible. We release weekly betas which can be used in each context:
PySyft: `pip install -U syft --pre`
PyGrid: `hagrid launch ... tag=latest`

<!-- Quickstart: `hagrid quickstart --pre` -->

HAGrid is a cli / deployment tool so the latest version of `hagrid` is usually the best.

# What is Syft?

<img align="right" src="packages/syft/docs/img/logo_big.png#gh-light-mode-only" alt="Syft" height="250" style="padding-left:30px;">

<img align="right" src="packages/syft/docs/img/logo_big_dark.png#gh-dark-mode-only" alt="Syft" height="250" style="padding-left:30px;">

`Syft` is OpenMined's `open source` stack that provides `secure` and `private` Data Science in Python. Syft decouples `private data` from model training, using techniques like [Federated Learning](https://ai.googleblog.com/2017/04/federated-learning-collaborative.html), [Differential Privacy](https://en.wikipedia.org/wiki/Differential_privacy), and [Encrypted Computation](https://en.wikipedia.org/wiki/Homomorphic_encryption). This is done with a `numpy`-like interface and integration with `Deep Learning` frameworks, so that you as a `Data Scientist` can maintain your current workflow while using these new `privacy-enhancing techniques`.

### Why should I use Syft?

`Syft` allows a `Data Scientist` to ask `questions` about a `dataset` and, within `privacy limits` set by the `data owner`, get `answers` to those `questions`, all without obtaining a `copy` of the data itself. We call this process `Remote Data Science`. It means in a wide variety of `domains` across society, the current `risks` of sharing information (`copying` data) with someone such as, privacy invasion, IP theft and blackmail will no longer prevent the vast `benefits` such as innovation, insights and scientific discovery which secure access will provide.

No more cold calls to get `access` to a dataset. No more weeks of `wait times` to get a `result` on your `query`. It also means `1000x more data` in every domain. PySyft opens the doors to a streamlined Data Scientist `workflow`, all with the individual's `privacy` at its heart.

# Tutorials

<table border="5" bordercolor="grey">
<tr>
<th align="center">
<img width="441" height="1">
<div align="center">
<img src="packages/syft/docs/img/personas_image/dataowner.png" alt="" width="100" height="100" align="center">
<p>Data Owner</p></div>
</th>
<th align="center">
<img width="441" height="1">
<div align="center"><img src="packages/syft/docs/img/personas_image/datascientist.png" alt="" width="100" height="100" align="center">
<p>Data Scientist</p></div>

</th>
<th align="center">
<img width="441" height="1">
<div align="center">
<img src="packages/syft/docs/img/personas_image/dataengineer.png" alt="" width="100" height="100" align="center">
<p>Data Engineer</p>
</div>
</th>
</tr>
<tr>
<td valign="top">

- <a href="/notebooks/quickstart/data-owner/00-deploy-domain.ipynb">Deploy a Domain Server</a>
- <a href="/notebooks/quickstart/data-owner/01-upload-data.ipynb">Upload Private Data</a>
- Create Accounts</a>
- Manage Privacy Budget</a>
- Join a Network</a>
- Learn how PETs streamline Data Policies

</td>
<td valign="top">

- Install Syft</a>
- Connect to a Domain</a>
- Search for Datasets</a>
- Train Models
- Retrieve Secure Results
- Learn Differential Privacy

</td>
<td valign="top">

- Setup Dev Mode</a>
- Deploy to Azure
- Deploy to GCP
- Deploy to Kubernetes
- Customize Networking
- Modify PyGrid UI
</td>
</tr>
</table>

# Terminology

<table border="5" bordercolor="grey">
<tr>
<th align="center">
<img width="441" height="1">
<p>👨🏻‍💼 Data Owners</p>
</th>
<th align="center">
<img width="441" height="1">
<p>👩🏽‍🔬 Data Scientists</p>
</th>
</tr>
<tr>
<td valign="top">
<!-- REMOVE THE BACKSLASHES -->

Provide `datasets` which they would like to make available for `study` by an `outside party` they may or may not `fully trust` has good intentions.

</td>
<td valign="top">
<!-- REMOVE THE BACKSLASHES -->

Are end `users` who desire to perform `computations` or `answer` a specific `question` using one or more data owners' `datasets`.

</td>
</tr>
<tr>
<th align="center">
<img width="441" height="1">
<p>🏰 Domain Server</p>
</th>
<th align="center">
<img width="441" height="1">
<p>🔗 Network Server</p>
</th>
</tr>
<tr>
<td valign="top">
<!-- REMOVE THE BACKSLASHES -->

Manages the `remote study` of the data by a `Data Scientist` and allows the `Data Owner` to manage the `data` and control the `privacy guarantees` of the subjects under study. It also acts as a `gatekeeper` for the `Data Scientist's` access to the data to compute and experiment with the results.

</td>
<td valign="top">
<!-- REMOVE THE BACKSLASHES -->

Provides services to a group of `Data Owners` and `Data Scientists`, such as dataset `search` and bulk `project approval` (legal / technical) to participate in a project. A network server acts as a bridge between it's members (`Domains`) and their subscribers (`Data Scientists`) and can provide access to a collection of `domains` at once.</td>

</tr>
<tr>
</table>

# Community

<table border="5" bordercolor="grey">
<tr>
<th align="center" valign="top">
<img width="441" height="1">
<div align="center">
<img src="packages/syft/docs/img/panel_slack_title_light.png#gh-light-mode-only" alt="" width="100%" align="center" />
<img src="packages/syft/docs/img/panel_slack_title_dark.png#gh-dark-mode-only" alt="" width="100%" align="center" />

<a href="https://slack.openmined.org/"><img src="packages/syft/docs/img/panel_slack.png" alt="" width="100%" align="center" /></a>

</div>
</th>
<th align="center" valign="top">
<img width="441" height="1">
<div align="center">
<img src="packages/syft/docs/img/panel_title_videos_papers_light.png#gh-light-mode-only" alt="" width="100%" align="center" />
<img src="packages/syft/docs/img/panel_title_videos_papers.png#gh-dark-mode-only" alt="" width="100%" align="center" />
<p align="left"><sub><sup>
🎥 <a href="https://www.youtube.com/watch?v=qVf0tPBzr2k">PETs: Remote Data Science Unleashed - R gov 2021</a><br />
🎥 <a href="https://youtu.be/sCoDWKTbh3s?list=PL_lsbAsL_o2BQKXG7mkGFA8LSApCnhljL">Introduction to Remote Data Science - PyTorch 2021</a><br />
🎥 <a href="https://youtu.be/kzLeTz_vIeQ?list=PL_lsbAsL_o2BtOz6KUfUI_Zla6Rg5dmyc">The Future of AI Tools - PyTorch 2020</a><br />
🎥 <a href="https://www.youtube.com/watch?v=4zrU54VIK6k&t=1s">Privacy Preserving AI - MIT Deep Learning Series</a><br />
🎥 <a href="https://www.youtube.com/watch?v=Pr4erdusiW0">Privacy-Preserving Data Science - TWiML Talk #241</a><br />
🎥 <a href="https://www.youtube.com/watch?v=NJBBE_SN90A">Privacy Preserving AI - PyTorch Devcon 2019</a><br />
📖 <a href="https://arxiv.org/pdf/2110.01315.pdf">Towards general-purpose infrastructure for protect...</a><br />
📖 <a href="https://arxiv.org/pdf/2104.12385.pdf">Syft 0.5: A platform for universally deployable ...</a><br />
📖 <a href="https://arxiv.org/pdf/1811.04017.pdf">A generic framework for privacy preserving deep ...</a>
</sup></sup></p>
</div>
</th>
<th align="center" valign="top">
<img width="441" height="1">
<div align="center">
<img src="packages/syft/docs/img/panel_padawan_title_light.png#gh-light-mode-only" alt="" width="100%" align="center" />
<img src="packages/syft/docs/img/panel_padawan_title_dark.png#gh-dark-mode-only" alt="" width="100%" align="center" />

<a href="https://blog.openmined.org/work-on-ais-most-exciting-frontier-no-phd-required/"><img src="packages/syft/docs/img/panel_padawan.png" alt="" width="100%" align="center"></a>

</div>
</th>
</tr>
</table>

# Courses

<table border="5" bordercolor="grey">
<tr>
<th align="center">
<img width="441" height="1">
<div align="center">
<a href="https://courses.openmined.org/courses/our-privacy-opportunity"><img src="packages/syft/docs/img/course_privacy.png" alt="" width="100%" align="center" /></a>
</th>
<th align="center">
<img width="441" height="1">
<div align="center">
<a href="https://courses.openmined.org/courses/foundations-of-private-computation"><img src="packages/syft/docs/img/course_foundations.png" alt="" width="100%" align="center" /></a>
</div>
</th>
<th align="center">
<img width="441" height="1">
<div align="center">
<a href="https://courses.openmined.org/courses/introduction-to-remote-data-science"><img src="packages/syft/docs/img/course_introduction.png" alt="" width="100%" align="center"></a>
</div>
</th>
</tr>
</table>

# Contributors

OpenMined and Syft appreciates all contributors, if you would like to fix a bug or suggest a new feature, please see our [guidelines](https://openmined.github.io/PySyft/developer_guide/index.html).<br />  
<img src="packages/syft/docs/img/contributors_light.jpg#gh-light-mode-only" alt="Contributors" width="100%" />
<img src="packages/syft/docs/img/contributors_dark.jpg#gh-dark-mode-only" alt="Contributors" width="100%" />

# Supporters

<table border="0">
<tr>
<th align="center">
<a href="https://sloan.org/"><img src="packages/syft/docs/img/logo_sloan.png" /></a>
</th>
<th align="center">
<a href="https://opensource.fb.com/"><img src="packages/syft/docs/img/logo_meta.png" /></a>
</th>
<th align="center">
<a href="https://pytorch.org/"><img src="packages/syft/docs/img/logo_torch.png" /></a>
</th>
<th align="center">
<a href="https://www.udacity.com/"><img src="packages/syft/docs/img/logo_udacity.png" /></a>
</th>
<th align="center">
<a href="https://summerofcode.withgoogle.com/"><img src="packages/syft/docs/img/logo_gsoc.png" /></a>
</th>
<th align="center">
<a href="https://developers.google.com/season-of-docs"><img src="packages/syft/docs/img/logo_gsod.png" /></a>
</th>
<th align="center">
<img src="packages/syft/docs/img/logo_arkhn_light.png#gh-light-mode-only" />
<img src="packages/syft/docs/img/logo_arkhn.png#gh-dark-mode-only" />
</th>
<th align="center">
<img src="packages/syft/docs/img/logo_cape_light.png#gh-light-mode-only" />
<img src="packages/syft/docs/img/logo_cape.png#gh-dark-mode-only" />
</th>
<th align="center">
<a href="https://begin.ai/"><img src="packages/syft/docs/img/logo_begin.png" /></a>
</th>
</tr>
</table>

# Open Collective

`OpenMined` is a registered `501(c)(3)` in the USA. We are funded by our gracious supporters on <a href="https://opencollective.com/openmined">Open Collective</a>. <br /><br />
<img src="packages/syft/docs/img/opencollective_light.png#gh-light-mode-only" alt="Contributors" width="100%" />
<img src="packages/syft/docs/img/opencollective_dark.png#gh-dark-mode-only" alt="Contributors" width="100%" />

# Disclaimer

Syft is under active development and is not yet ready for pilots on private data without our assistance. As early access participants, please contact us via [Slack](https://slack.openmined.org/) or email if you would like to ask a question or have a use case that you would like to discuss.

# License

[Apache License 2.0](LICENSE)<br />
<a href="https://www.flaticon.com/free-icons/person" title="person icons">Person icons created by Freepik - Flaticon</a><|MERGE_RESOLUTION|>--- conflicted
+++ resolved
@@ -40,11 +40,7 @@
   †`Windows` does not support `ansible`, preventing some remote deployment targets
 - PySyft Requires: 🐍 `python 3.7+` - Run: `pip install -U syft --pre`  
   \*`macOS` Apple Silicon users need cmake: `brew install cmake`  
-<<<<<<< HEAD
-  ‡`Windows` users must run this first: `pip install jaxlib==0.3.11 -f https://whls.blob.core.windows.net/unstable/index.html`
-=======
   ‡`Windows` users must run this first: `pip install jaxlib==0.3.14 -f https://whls.blob.core.windows.net/unstable/index.html`
->>>>>>> 291e9ea1
 - PyGrid Requires: 🐳 `docker` / `k8s` or 🐧 `ubuntu` VM - Run: `hagrid launch ...`
 
 # Versions
