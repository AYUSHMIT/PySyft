"""
This file exists to provide one common place for all serialization to occur
regardless of framework. As msgpack only supports basic types and binary formats
every type must be first be converted to one of these types. Thus, we've split our
functionality into three steps. When converting from a PySyft object (or collection
of objects) to an object to be sent over the wire (a message), those three steps
are (in order):

1. Simplify - converts PyTorch objects to simple Python objects (using pickle)
2. Serialize - converts Python objects to binary
3. Compress - compresses the binary (Now we're ready send!)

Inversely, when converting from a message sent over the wire back to a PySyft
object, the three steps are (in order):

1. Decompress - converts compressed binary back to decompressed binary
2. Deserialize - converts from binary to basic python objects
3. Detail - converts some basic python objects back to PyTorch objects (Tensors)

Furthermore, note that there is different simplification/serialization logic
for objects of different types. Thus, instead of using if/else logic, we have
global dictionaries which contain functions and Python types as keys. For
simplification logic, this dictionary is called "simplifiers". The keys
are the types and values are the simplification logic. For example,
simplifiers[tuple] will return the function which knows how to simplify the
tuple type. The same is true for all other simplifier/detailer functions.

By default, we serialize using msgpack and compress using lz4.
"""
from tempfile import TemporaryFile
from typing import Collection
from typing import Dict
from typing import Tuple
import torch
import msgpack
import lz4
from lz4 import (  # noqa: F401
    frame,
)  # needed as otherwise we will get: module 'lz4' has no attribute 'frame'
import io
import numpy
import warnings
import zstd

import syft
import syft as sy
<<<<<<< HEAD

from syft.workers import AbstractWorker
from syft.workers import Plan
from syft.workers import PlanPointer

=======
from syft.exceptions import CompressionNotFoundException
>>>>>>> fd3ec189
from syft.frameworks.torch.tensors.decorators import LoggingTensor
from syft.frameworks.torch.tensors.interpreters import PointerTensor
from syft.frameworks.torch.tensors.interpreters.abstract import initialize_tensor
from syft.workers import AbstractWorker

# COMPRESSION SCHEME INT CODES
LZ4 = 0
ZSTD = 1

# Indicator on binary header that compression was not used.
UNUSED_COMPRESSION_INDICATOR = 48


# High Level Public Functions (these are the ones you use)
def serialize(obj: object, compress=True, compress_scheme=LZ4, simplified=False) -> bin:
    """This method can serialize any object PySyft needs to send or store.

    This is the high level function for serializing any object or collection
    of objects which PySyft needs to send over the wire. It includes three
    steps, Simplify, Serialize, and Compress as described inline below.

    Args:
        obj (object): the object to be serialized
        compress (bool): whether or not to compress the object
        compress_scheme (int): the integer code specifying which compression
            scheme to use (see above this method for scheme codes) if
            compress == True.
        simplified (bool): in some cases we want to pass in data which has
            already been simplified - in which case we must skip double
            simplification - which would be bad.... so bad... so... so bad

    Returns:
        binary: the serialized form of the object.

    """
    # 1) Simplify
    # simplify difficult-to-serialize objects. See the _simpliy method
    # for details on how this works. The general purpose is to handle types
    # which the fast serializer cannot handle
    if not simplified:
        simple_objects = _simplify(obj)
    else:
        simple_objects = obj

    # 2) Serialize
    # serialize into a binary
    binary = msgpack.dumps(simple_objects)

    # 3) Compress
    # optionally compress the binary and return the result
    # prepend a 1-byte header '0' or '1' to the output stream
    # to denote whether output stream is compressed or not
    # if compressed stream length is greater than input stream
    # we output the input stream as it is with header set to '0'
    # otherwise we output the compressed stream with header set to '1'
    # even if compressed flag is set to false by the caller we
    # output the input stream as it is with header set to '0'
    return _compress(binary, compress_scheme, compress)


def deserialize(
    binary: bin, worker: AbstractWorker = None, compressed=True, compress_scheme=LZ4, detail=True
) -> object:
    """ This method can deserialize any object PySyft needs to send or store.

    This is the high level function for deserializing any object or collection
    of objects which PySyft has sent over the wire or stored. It includes three
    steps, Decompress, Deserialize, and Detail as described inline below.

    Args:
        binary (bin): the serialized object to be deserialized.
        worker (AbstractWorker): the worker which is acquiring the message content,
            for example used to specify the owner of a tensor received(not obvious
            for virtual workers)
        compressed (bool): whether or not the serialized object is compressed
            (and thus whether or not it needs to be decompressed).
        compress_scheme (int): the integer code specifying which compression
            scheme was used if decompression is needed (see above this method
            for scheme codes).
        detail (bool): there are some cases where we need to perform the decompression
            and deserialization part, but we don't need to detail all the message.
            This is the case for Plan workers for instance

    Returns:
        object: the deserialized form of the binary input.
    """
    if worker is None:
        worker = syft.torch.hook.local_worker

    # 1) Decompress the binary if needed
    binary = _decompress(binary, compress_scheme)

    # 2) Deserialize
    # This function converts the binary into the appropriate python
    # object (or nested dict/collection of python objects)
    simple_objects = msgpack.loads(binary)

    if detail:
        # 3) Detail
        # This function converts typed, simple objects into their more
        # complex (and difficult to serialize) counterparts which the
        # serialization library wasn't natively able to serialize (such
        # as msgpack's inability to serialize torch tensors or ... or
        # python slice objects
        return _detail(worker, simple_objects)

    else:
        # sometimes we want to skip detailing (such as in Plan)
        return simple_objects


def _serialize_tensor(tensor) -> bin:
    """Serialize the tensor using as default Torch serialization strategy
    This function can be overridden to provide different tensor serialization strategies

    Args
        (torch.Tensor): an input tensor to be serialized

    Returns
        A serialized version of the input tensor

    """
    return torch_tensor_serializer(tensor)


def _deserialize_tensor(tensor_bin) -> torch.Tensor:
    """Deserialize the input tensor passed as parameter into a Torch tensor.
    This function can be overridden to provide different deserialization strategies

    Args
        tensor_bin: A binary representation of a tensor

    Returns
        a Torch tensor
    """
    return torch_tensor_deserializer(tensor_bin)


def numpy_tensor_serializer(tensor: torch.Tensor) -> bin:
    """Strategy to serialize a tensor using numpy npy format.
    If tensor requires to calculate gradients, it will detached.
    """
    if tensor.requires_grad:
        warnings.warn(
            "Torch to Numpy serializer can only be used with tensors that do not require grad. "
            "Detaching tensor to continue"
        )
        tensor = tensor.detach()

    np_tensor = tensor.numpy()
    outfile = TemporaryFile()
    numpy.save(outfile, np_tensor)
    # Simulate close and open by calling seek
    outfile.seek(0)
    return outfile.read()


def numpy_tensor_deserializer(tensor_bin) -> torch.Tensor:
    """"Strategy to deserialize a binary input in npy format into a Torch tensor"""
    input_file = TemporaryFile()
    input_file.write(tensor_bin)
    # read data from file
    input_file.seek(0)
    return torch.from_numpy(numpy.load(input_file))


def torch_tensor_serializer(tensor) -> bin:
    """Strategy to serialize a tensor using Torch saver"""
    binary_stream = io.BytesIO()
    torch.save(tensor, binary_stream)
    return binary_stream.getvalue()


def torch_tensor_deserializer(tensor_bin) -> torch.Tensor:
    """"Strategy to deserialize a binary input using Torch load"""
    bin_tensor_stream = io.BytesIO(tensor_bin)
    return torch.load(bin_tensor_stream)


# Chosen Compression Algorithm


def _compress(decompressed_input_bin: bin, compress_scheme=LZ4, compress=True) -> bin:
    """
    This function compresses a binary using LZ4

    Args:
        decompressed_input_bin (bin): binary to be compressed
        compress_scheme: the compression method to use
        compress (bool): if the data is already compressed, there is no
            need to re-compress the input.

    Returns:
        bin: a compressed binary

    """

    if compress:

        if compress_scheme == LZ4:
            compress_stream = lz4.frame.compress(decompressed_input_bin)
        elif compress_scheme == ZSTD:
            compress_stream = zstd.compress(decompressed_input_bin)
        else:
            raise CompressionNotFoundException(
                "compression scheme note found for" " compression code:" + str(compress_scheme)
            )

        if len(compress_stream) < len(decompressed_input_bin):
            return b"\x31" + compress_stream

    return b"\x30" + decompressed_input_bin


def _decompress(binary: bin, compress_scheme=LZ4) -> bin:
    """
    This function decompresses a binary using LZ4

    Args:
        compressed_input_bin (bin): a compressed binary
        compress_scheme: the compression method to use

    Returns:
        bin: decompressed binary

    """

    # check the 1-byte header to see if input stream was compressed or not
    if binary[0] == UNUSED_COMPRESSION_INDICATOR:
        compressed = False
    else:
        compressed = True

    # remove the 1-byte header from the input stream
    binary = binary[1:]

    # 1)  Decompress
    # If enabled, this functionality decompresses the binary
    if compressed:

        if compress_scheme == LZ4:
            return lz4.frame.decompress(binary)
        elif compress_scheme == ZSTD:
            return zstd.decompress(binary)
        else:
            raise CompressionNotFoundException(
                "compression scheme note found for" " compression code:" + str(compress_scheme)
            )

    return binary


# Simplify/Detail Torch Tensors


def _simplify_torch_tensor(tensor: torch.Tensor) -> bin:
    """
    This function converts a torch tensor into a serliaized torch tensor
    using pickle. We choose to use this because PyTorch has a custom and
    very fast PyTorch pickler.

    Args:
        tensor (torch.Tensor): an input tensor to be serialized

    Returns:
        tuple: serialized tuple of torch tensor. The first value is the
        id of the tensor and the second is the binary for the PyTorch
        object. The third is the chain of abstractions, and the fourth
        (optinally) is the chain of graident tensors (nested tuple)
    """

    tensor_bin = _serialize_tensor(tensor)

    # note we need to do this expicitly because torch.save does not
    # seem to be including .grad by default

    if tensor.grad is not None:
        if hasattr(tensor, "child"):
            if isinstance(tensor.child, PointerTensor):
                grad_chain = None
            else:
                grad_chain = _simplify_torch_tensor(tensor.grad)
        else:
            grad_chain = _simplify_torch_tensor(tensor.grad)

    else:
        grad_chain = None

    chain = None

    # I think the pointer bug is is between here

    if hasattr(tensor, "child"):
        chain = _simplify(tensor.child)

    # and here... leaving a reerence here so i can find it later
    # TODO fix pointer bug

    tags = tensor.tags
    if tags is not None:
        tags = list(tags)
    return (tensor.id, tensor_bin, chain, grad_chain, tags, tensor.description)


def _detail_torch_tensor(worker: AbstractWorker, tensor_tuple: tuple) -> torch.Tensor:
    """
    This function converts a serialized torch tensor into a torch tensor
    using pickle.

    Args:
        tensor_tuple (bin): serialized obj of torch tensor. It's a tuple where
            the first value is the ID, the second vlaue is the binary for the
            PyTorch object, the third value is the chain of tensor abstractions,
            and the fourth object is the chain of gradients (.grad.grad, etc.)

    Returns:
        torch.Tensor: a torch tensor that was serialized
    """

    tensor_id, tensor_bin, chain, grad_chain, tags, description = tensor_tuple

    tensor = _deserialize_tensor(tensor_bin)

    # note we need to do this explicitly because torch.load does not
    # include .grad informatino
    if grad_chain is not None:
        tensor.grad = _detail_torch_tensor(worker, grad_chain)

    initialize_tensor(
        hook_self=syft.torch.hook,
        cls=tensor,
        torch_tensor=True,
        owner=worker,
        id=tensor_id,
        init_args=[],
        kwargs={},
    )

    if tags is not None:
        for i in range(len(tags)):
            tags[i] = tags[i].decode("utf-8")
        tensor.tags = tags

    if description is not None:
        tensor.description = description.decode("utf-8")

    if chain is not None:
        chain = _detail(worker, chain)
        tensor.child = chain
        tensor.is_wrapper = True

    return tensor


# Simplify/Detail Parameters


def _simplify_torch_parameter(param: torch.nn.Parameter) -> bin:
    """
    This function converts a torch Parameter into a serialized torch Parameter

    Args:
        param (torch.nn.Parameter): an input Parameter to be serialized

    Returns:
        tuple: serialized tuple of torch Parameter. The first value is the
        id of the Parameter and the second is the binary for the PyTorch
        tensor data attribute and last is the requires_grad attr.
    """

    tensor = param.data

    tensor_ser = _simplify_torch_tensor(tensor)

    grad = param.grad

    if grad is not None and not (
        hasattr(grad, "child") and isinstance(grad.child, sy.PointerTensor)
    ):
        grad_ser = _simplify_torch_tensor(grad)
    else:
        grad_ser = None

    return (param.id, tensor_ser, param.requires_grad, grad_ser)


def _detail_torch_parameter(worker: AbstractWorker, param_tuple: tuple) -> torch.nn.Parameter:
    """
    This function converts a serialized torch Parameter into a torch Parameter.

    Args:
        param_tuple (tuple): serialized obj of torch tensor. It's a tuple where
            the first value is the ID and the second value is the binary for the
            PyTorch data attribute et and third value is the requires_grad attr.

    Returns:
        torch.Parameter: a torch Parameter that was serialized
    """
    param_id, tensor_ser, requires_grad, grad_ser = param_tuple

    tensor = _detail_torch_tensor(worker, tensor_ser)

    if grad_ser is not None:
        grad = _detail_torch_tensor(worker, grad_ser)
        grad.garbage_collect_data = False
    elif hasattr(tensor, "child") and isinstance(tensor.child, sy.PointerTensor):
        grad = tensor.attr("grad")
    else:
        grad = None

    param = torch.nn.Parameter(tensor, requires_grad)
    param.id = param_id
    param.grad = grad

    return param


# Simplify/Detail Collections (list, set, tuple, etc.)


def _simplify_collection(my_collection: Collection) -> Collection:
    """
    This function is designed to search a collection for any objects
    which may need to be simplified (i.e., torch tensors). It iterates
    through each object in the collection and calls _simplify on it. Finally,
    it returns the output collection as the same type as the input collection
    so that the consuming serialization step knows the correct type info. The
    reverse function to this function is _detail_collection, which undoes
    the functionality of this function.

    Args:
        my_collection (Collection): a collection of python objects

    Returns:
        Collection: a collection of the same type as the input of simplified
            objects.

    """

    # Step 0: get collection type for later use and itialize empty list
    my_type = type(my_collection)
    pieces = list()

    # Step 1: serialize each part of the collection
    for part in my_collection:
        pieces.append(_simplify(part))

    # Step 2: convert back to original type and return serialization
    if my_type == set:
        return pieces
    return my_type(pieces)


def _detail_collection_list(worker: AbstractWorker, my_collection: Collection) -> Collection:
    """
    This function is designed to operate in the opposite direction of
    _simplify_collection. It takes a collection of simple python objects
    and iterates through it to determine whether objects in the collection
    need to be converted into more advanced types. In particular, it
    converts binary objects into torch Tensors where appropriate.

    Args:
        worker: the worker doing the deserialization
        my_collection (Collection): a collection of simple python objects (including binary).

    Returns:
        Collection: a collection of the same type as the input where the objects
            in the collection have been detailed.
    """

    pieces = list()

    # Step 1: deserialize each part of the collection
    for part in my_collection:
        try:
            pieces.append(_detail(worker, part).decode("utf-8"))  # transform bytes back to string
        except AttributeError:
            pieces.append(_detail(worker, part))

    return pieces


def _detail_collection_set(worker: AbstractWorker, my_collection: Collection) -> Collection:
    """
    This function is designed to operate in the opposite direction of
    _simplify_collection. It takes a collection of simple python objects
    and iterates through it to determine whether objects in the collection
    need to be converted into more advanced types. In particular, it
    converts binary objects into torch Tensors where appropriate.

    Args:
        worker: the worker doing the deserialization
        my_collection (Collection): a collection of simple python objects (including binary).

    Returns:
        Collection: a collection of the same type as the input where the objects
            in the collection have been detailed.
    """

    pieces = list()

    # Step 1: deserialize each part of the collection
    for part in my_collection:
        try:
            pieces.append(_detail(worker, part).decode("utf-8"))  # transform bytes back to string
        except AttributeError:
            pieces.append(_detail(worker, part))
    return set(pieces)


def _detail_collection_tuple(worker: AbstractWorker, my_tuple: Tuple) -> Tuple:
    """
    This function is designed to operate in the opposite direction of
    _simplify_collection. It takes a tuple of simple python objects
    and iterates through it to determine whether objects in the collection
    need to be converted into more advanced types. In particular, it
    converts binary objects into torch Tensors where appropriate.
    This is only applicable to tuples. They need special handling because
    `msgpack` is encoding a tuple as a list.

    Args:
        worker: the worker doing the deserialization
        my_tuple (Tuple): a collection of simple python objects (including binary).

    Returns:
        tuple: a collection of the same type as the input where the objects
            in the collection have been detailed.
    """

    pieces = list()

    # Step 1: deserialize each part of the collection
    for part in my_tuple:
        pieces.append(_detail(worker, part))

    return tuple(pieces)


# Dictionaries


def _simplify_dictionary(my_dict: Dict) -> Dict:
    """
    This function is designed to search a dict for any objects
    which may need to be simplified (i.e., torch tensors). It iterates
    through each key, value in the dict and calls _simplify on it. Finally,
    it returns the output dict as the same type as the input dict
    so that the consuming serialization step knows the correct type info. The
    reverse function to this function is _detail_dictionary, which undoes
    the functionality of this function.

    Args:
        my_dict (Dict): a dictionary of python objects

    Returns:
        Dict: a dictionary of the same type as the input of simplified
            objects.

    """
    pieces = {}
    # for dictionaries we want to simplify both the key and the value
    for key, value in my_dict.items():
        pieces[_simplify(key)] = _simplify(value)

    return pieces


def _detail_dictionary(worker: AbstractWorker, my_dict: Dict) -> Dict:
    """
    This function is designed to operate in the opposite direction of
    _simplify_dictionary. It takes a dictionary of simple python objects
    and iterates through it to determine whether objects in the collection
    need to be converted into more advanced types. In particular, it
    converts binary objects into torch Tensors where appropriate.

    Args:
        worker: the worker doing the deserialization
        my_dict (Dict): a dictionary of simple python objects (including binary).

    Returns:
        tuple: a collection of the same type as the input where the objects
            in the collection have been detailed.
    """
    pieces = {}
    # for dictionaries we want to detail both the key and the value
    for key, value in my_dict.items():

        try:
            detailed_key = _detail(worker, key).decode("utf-8")
        except AttributeError:
            detailed_key = _detail(worker, key)

        try:
            detailed_value = _detail(worker, value).decode("utf-8")
        except AttributeError:
            detailed_value = _detail(worker, value)

        pieces[detailed_key] = detailed_value

    return pieces


# Range


def _simplify_range(my_range: range) -> Tuple[int, int, int]:
    """
    This function extracts the start, stop and step from the range.

    Args:
        my_range (range): a range object

    Returns:
        list: a list defining the range parameters [start, stop, step]

    Examples:

        range_parameters = _simplify_range(range(1, 3, 4))

        assert range_parameters == [1, 3, 4]

    """

    return (my_range.start, my_range.stop, my_range.step)


def _detail_range(worker: AbstractWorker, my_range_params: Tuple[int, int, int]) -> range:
    """
    This function extracts the start, stop and step from a tuple.

    Args:
        worker: the worker doing the deserialization (only here to standardise signature
            with other _detail functions)
        my_range_params (tuple): a tuple defining the range parameters [start, stop, step]

    Returns:
        range: a range object

    Examples:
        new_range = _detail_range([1, 3, 4])

        assert new_range == range(1, 3, 4)

    """

    return range(my_range_params[0], my_range_params[1], my_range_params[2])


#   numpy array


def _simplify_ndarray(my_array: numpy.ndarray) -> Tuple[bin, Tuple, str]:
    """
    This function gets the byte representation of the array
        and stores the dtype and shape for reconstruction

    Args:
        my_array (numpy.ndarray): a numpy array

    Returns:
        list: a list holding the byte representation, shape and dtype of the array

    Examples:

        arr_representation = _simplify_ndarray(numpy.random.random([1000, 1000])))

    """
    arr_bytes = my_array.tobytes()
    arr_shape = my_array.shape
    arr_dtype = my_array.dtype.name

    return (arr_bytes, arr_shape, arr_dtype)


def _detail_ndarray(
    worker: AbstractWorker, arr_representation: Tuple[bin, Tuple, str]
) -> numpy.ndarray:
    """
    This function reconstruct a numpy array from it's byte data, the shape and the dtype
        by first loading the byte data with the appropiate dtype and then reshaping it into the
        original shape

    Args:
        worker: the worker doing the deserialization
        arr_representation (tuple): a tuple holding the byte representation, shape
        and dtype of the array

    Returns:
        numpy.ndarray: a numpy array

    Examples:
        arr = _detail_ndarray(arr_representation)

    """
    res = numpy.frombuffer(arr_representation[0], dtype=arr_representation[2]).reshape(
        arr_representation[1]
    )

    assert type(res) == numpy.ndarray

    return res


#   slice


def _simplify_slice(my_slice: slice) -> Tuple[int, int, int]:
    """
    This function creates a list that represents a slice.

    Args:
        my_slice (slice): a python slice

    Returns:
        tuple : a list holding the start, stop and step values

    Examples:

        slice_representation = _simplify_slice(slice(1,2,3))

    """
    return (my_slice.start, my_slice.stop, my_slice.step)


def _detail_slice(worker: AbstractWorker, my_slice: Tuple[int, int, int]) -> slice:
    """
    This function extracts the start, stop and step from a list.

    Args:
        my_slice (tuple): a list defining the slice parameters [start, stop, step]

    Returns:
        range: a range object

    Examples:
        new_range = _detail_range([1, 3, 4])

        assert new_range == range(1, 3, 4)

    """

    return slice(my_slice[0], my_slice[1], my_slice[2])


def _simplify_ellipsis(e: Ellipsis) -> bytes:
    return b""


def _simplify_torch_device(device: torch.device) -> Tuple[str]:
    return device.type


def _detail_ellipsis(worker: AbstractWorker, ellipsis: bytes) -> Ellipsis:
    return ...


def _detail_torch_device(worker: AbstractWorker, device_type: str) -> torch.device:
    return torch.device(type=device_type)


def _simplify_pointer_tensor(ptr: PointerTensor) -> tuple:
    """
    This function takes the attributes of a PointerTensor and saves them in a dictionary
    Args:
        ptr (PointerTensor): a PointerTensor
    Returns:
        tuple: a tuple holding the unique attributes of the pointer
    Examples:
        data = _simplify_pointer_tensor(ptr)
    """

    return (ptr.id, ptr.id_at_location, ptr.location.id, ptr.point_to_attr, ptr._shape)

    # a more general but slower/more verbose option

    # data = vars(ptr).copy()
    # for k, v in data.items():
    #     if isinstance(v, AbstractWorker):
    #         data[k] = v.id
    # return _simplify_dictionary(data)


def _detail_pointer_tensor(worker: AbstractWorker, tensor_tuple: tuple) -> PointerTensor:
    """
    This function reconstructs a PointerTensor given it's attributes in form of a dictionary.
    We use the spread operator to pass the dict data as arguments
    to the init method of PointerTensor
    Args:
        worker: the worker doing the deserialization
        tensor_tuple: a tuple holding the attributes of the PointerTensor
    Returns:
        PointerTensor: a PointerTensor
    Examples:
        ptr = _detail_pointer_tensor(data)
    """
    # TODO: fix comment for this and simplifier
    obj_id = tensor_tuple[0]
    id_at_location = tensor_tuple[1]
    worker_id = tensor_tuple[2]
    if isinstance(worker_id, bytes):
        worker_id = worker_id.decode()
    point_to_attr = tensor_tuple[3]
    shape = tensor_tuple[4]

    if shape is not None:
        shape = torch.Size(shape)

    # If the pointer received is pointing at the current worker, we load the tensor instead
    if worker_id == worker.id:

        tensor = worker.get_obj(id_at_location)

        if point_to_attr is not None and tensor is not None:

            point_to_attrs = point_to_attr.decode("utf-8").split(".")
            for attr in point_to_attrs:
                if len(attr) > 0:
                    tensor = getattr(tensor, attr)

            if tensor is not None:

                if not tensor.is_wrapper and not isinstance(tensor, torch.Tensor):
                    # if the tensor is a wrapper then it doesn't need to be wrapped
                    # i the tensor isn't a wrapper, BUT it's just a plain torch tensor,
                    # then it doesn't need to be wrapped.
                    # if the tensor is not a wrapper BUT it's also not a torch tensor,
                    # then it needs to be wrapped or else it won't be able to be used
                    # by other interfaces
                    tensor = tensor.wrap()

        return tensor
    # Else we keep the same Pointer
    else:

        location = syft.torch.hook.local_worker.get_worker(worker_id)

        ptr = PointerTensor(
            location=location,
            id_at_location=id_at_location,
            owner=worker,
            id=obj_id,
            shape=shape,
            garbage_collect_data=True,
        )

        return ptr

    # a more general but slower/more verbose option

    # new_data = {}
    # for k, v in data.items():
    #     key = k.decode()
    #     if type(v) is bytes:
    #         val_str = v.decode()
    #         val = syft.local_worker.get_worker(val_str)
    #     else:
    #         val = v
    #     new_data[key] = val
    # return PointerTensor(**new_data)


def _simplify_log_tensor(tensor: LoggingTensor) -> tuple:
    """
    This function takes the attributes of a LogTensor and saves them in a tuple
    Args:
        tensor (LoggingTensor): a LogTensor
    Returns:
        tuple: a tuple holding the unique attributes of the log tensor
    Examples:
        data = _simplify_log_tensor(tensor)
    """

    chain = None
    if hasattr(tensor, "child"):
        chain = _simplify(tensor.child)
    return (tensor.id, chain)


def _detail_log_tensor(worker: AbstractWorker, tensor_tuple: tuple) -> LoggingTensor:
    """
    This function reconstructs a LogTensor given it's attributes in form of a tuple.
    Args:
        worker: the worker doing the deserialization
        tensor_tuple: a tuple holding the attributes of the LogTensor
    Returns:
        LoggingTensor: a LogTensor
    Examples:
        logtensor = _detail_log_tensor(data)
    """
    obj_id, chain = tensor_tuple

    tensor = LoggingTensor(owner=worker, id=obj_id)

    if chain is not None:
        chain = _detail(worker, chain)
        tensor.child = chain

    return tensor


def _simplify_plan(plan: Plan) -> tuple:
    """
    This function takes the attributes of a Plan and saves them in a tuple
    Args:
        plan (Plan): a Plan object
    Returns:
        tuple: a tuple holding the unique attributes of the Plan object

    """

    readable_plan = _simplify(plan.readable_plan)

    return (readable_plan, _simplify(plan.id), _simplify(plan.arg_ids), _simplify(plan.result_ids))


def _detail_plan(worker: AbstractWorker, plan_tuple: tuple) -> Plan:
    """This function reconstructs a Plan object given it's attributes in the form of a tuple.
    Args:
        worker: the worker doing the deserialization
        plan_tuple: a tuple holding the attributes of the Plan
    Returns:
        Plan: a Plan object
    """

    readable_plan, id, arg_ids, result_ids = plan_tuple

    id = id
    if isinstance(id, bytes):
        id = id.decode("utf-8")
    arg_ids = _detail(worker, arg_ids)
    result_ids = _detail(worker, result_ids)

    plan = syft.Plan(hook=sy.hook, owner=worker, id=id)
    plan.arg_ids = arg_ids
    plan.result_ids = result_ids

    plan.readable_plan = _detail(worker, readable_plan)

    return plan


def _simplify_plan_pointer(ptr: PlanPointer) -> tuple:
    """
    This function takes the attributes of a PointerTensor and saves them in a dictionary
    Args:
        ptr (PointerTensor): a PointerTensor
    Returns:
        tuple: a tuple holding the unique attributes of the pointer
    Examples:
        data = _simplify_pointer_tensor(ptr)
    """

    return (ptr.id, ptr.id_at_location, ptr.location.id)


def _detail_plan_pointer(worker: AbstractWorker, plan_pointer_tuple: tuple) -> PointerTensor:
    """
    This function reconstructs a PlanPointer given it's attributes in form of a tuple.

    Args:
        worker: the worker doing the deserialization
        plan_pointer_tuple: a tuple holding the attributes of the PlanPointer
    Returns:
        PointerTensor: a PointerTensor
    Examples:
        ptr = _detail_pointer_tensor(data)
    """
    # TODO: fix comment for this and simplifier
    obj_id = plan_pointer_tuple[0]
    id_at_location = plan_pointer_tuple[1]
    if isinstance(id_at_location, bytes):
        id_at_location = id_at_location.decode("utf-8")
    worker_id = plan_pointer_tuple[2].decode("utf-8")

    # If the pointer received is pointing at the current worker, we load the tensor instead
    if worker_id == worker.id:

        tensor = worker.get_obj(id_at_location)

        return tensor
    # Else we keep the same Pointer
    else:
        location = syft.torch.hook.local_worker.get_worker(worker_id)
        ptr = PlanPointer(
            location=location, id_at_location=id_at_location, owner=worker, id=obj_id, register=True
        )
        return ptr


# High Level Simplification Router


def _simplify(obj: object) -> object:
    """
    This function takes an object as input and returns a simple
    Python object which is supported by the chosen serialization
    method (such as JSON or msgpack). The reason we have this function
    is that some objects are either NOT supported by high level (fast)
    serializers OR the high level serializers don't support the fastest
    form of serialization. For example, PyTorch tensors have custom pickle
    functionality thus its better to pre-serialize PyTorch tensors using
    pickle and then serialize the binary in with the rest of the message
    being sent.

    Args:
        obj: an object which may need to be simplified

    Returns:
        obj: an simple Python object which msgpack can serialize

    Raises:
        ValueError: if `move_this` or `in_front_of_that` are not both single ASCII
        characters.

    """

    try:
        # check to see if there is a simplifier
        # for this type. If there is, run return
        # the simplified object
        current_type = type(obj)

        result = (simplifiers[current_type][0], simplifiers[current_type][1](obj))

        return result

    except KeyError:

        # if there is not a simplifier for this
        # object, then the object is already a
        # simple python object and we can just
        # return it
        return obj


simplifiers = {
    torch.Tensor: [0, _simplify_torch_tensor],
    torch.nn.Parameter: [1, _simplify_torch_parameter],
    tuple: [2, _simplify_collection],
    list: [3, _simplify_collection],
    set: [4, _simplify_collection],
    dict: [5, _simplify_dictionary],
    range: [6, _simplify_range],
    numpy.ndarray: [7, _simplify_ndarray],
    slice: [8, _simplify_slice],
    type(Ellipsis): [9, _simplify_ellipsis],
    torch.device: [10, _simplify_torch_device],
    PointerTensor: [11, _simplify_pointer_tensor],
    LoggingTensor: [12, _simplify_log_tensor],
    Plan: [13, _simplify_plan],
    PlanPointer: [14, _simplify_plan_pointer],
}


def _detail(worker: AbstractWorker, obj: object) -> object:
    """
    This function reverses the functionality of _simplify. Where applicable,
    it converts simple objects into more complex objects such as converting
    binary objects into torch tensors. Read _simplify for more information on
    why _simplify and _detail are needed.

    Args:
        worker: the worker which is acquiring the message content, for example
        used to specify the owner of a tensor received(not obvious for
        virtual workers)
        obj: a simple Python object which msgpack deserialized

    Returns:
        obj: a more complex Python object which msgpack would have had trouble
            deserializing directly.

    """

    if type(obj) == list:
        return detailers[obj[0]](worker, obj[1])
    else:
        return obj


detailers = [
    _detail_torch_tensor,
    _detail_torch_parameter,
    _detail_collection_tuple,
    _detail_collection_list,
    _detail_collection_set,
    _detail_dictionary,
    _detail_range,
    _detail_ndarray,
    _detail_slice,
    _detail_ellipsis,
    _detail_torch_device,
    _detail_pointer_tensor,
    _detail_log_tensor,
    _detail_plan,
    _detail_plan_pointer,
]<|MERGE_RESOLUTION|>--- conflicted
+++ resolved
@@ -44,19 +44,16 @@
 
 import syft
 import syft as sy
-<<<<<<< HEAD
 
 from syft.workers import AbstractWorker
 from syft.workers import Plan
 from syft.workers import PlanPointer
 
-=======
 from syft.exceptions import CompressionNotFoundException
->>>>>>> fd3ec189
+
 from syft.frameworks.torch.tensors.decorators import LoggingTensor
 from syft.frameworks.torch.tensors.interpreters import PointerTensor
 from syft.frameworks.torch.tensors.interpreters.abstract import initialize_tensor
-from syft.workers import AbstractWorker
 
 # COMPRESSION SCHEME INT CODES
 LZ4 = 0
