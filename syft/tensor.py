# -*- coding: utf-8 -*-
import numpy as np
import syft
import scipy

__all__ = [
    'equal', 'TensorBase',
]


def _ensure_ndarray(arr):
    if not isinstance(arr, np.ndarray):
        arr = np.array(arr)

    return arr


def _ensure_tensorbase(tensor):
    if not isinstance(tensor, TensorBase):
        tensor = TensorBase(tensor)

    return tensor


def equal(tensor1, tensor2):
    """Checks if two tensors are equal.

    Two tensors are considered equal if they are the same size and contain the
    same elements.

    Assumption:
    tensor1 and tensor2 are of type TensorBase.
    Non-TensorBase objects will be converted to TensorBase objects.
    """

    tensor1 = _ensure_tensorbase(tensor1)
    tensor2 = _ensure_tensorbase(tensor2)

    if tensor1.encrypted or tensor2.encrypted:
        return NotImplemented

    left = tensor1.data.shape == tensor2.data.shape
    right = np.allclose(tensor1.data, tensor2.data)
    return left and right


class TensorBase(object):
    """
    A base tensor class that performs basic element-wise operation such as
    addition, subtraction, multiplication and division, and also dot and
    matrix products.
    """

    def __init__(self, arr_like, encrypted=False):
        self.data = _ensure_ndarray(arr_like)
        self.encrypted = encrypted

    def encrypt(self, pubkey):
        """Encrypts the Tensor using a Public Key"""
        if self.encrypted:
            return NotImplemented
        else:
            return pubkey.encrypt(self)

    def decrypt(self, seckey):
        """Decrypts the tensor using a Secret Key"""
        if self.encrypted:
            return seckey.decrypt(self)
        else:
            return self

    def __len__(self):
        return len(self.data)

    def __add__(self, tensor):
        """Performs element-wise addition between two tensors"""
        if self.encrypted:
            return NotImplemented

        tensor = _ensure_tensorbase(tensor)
        return TensorBase(self.data + tensor.data)

    def __iadd__(self, tensor):
        """Performs in place element-wise addition between two tensors"""
        if self.encrypted:
            return NotImplemented

        tensor = _ensure_tensorbase(tensor)
        self.data += tensor.data
        return self

    def __sub__(self, tensor):
        """Performs element-wise subtraction between two tensors"""
        if self.encrypted:
            return NotImplemented

        tensor = _ensure_tensorbase(tensor)
        return TensorBase(self.data - tensor.data)

    def __isub__(self, tensor):
        """Performs in place element-wise subtraction between two tensors"""
        if self.encrypted:
            return NotImplemented

        tensor = _ensure_tensorbase(tensor)
        self.data -= tensor.data
        return self

    def __eq__(self, tensor):
        """Checks if two tensors are equal"""
        if self.encrypted:
            return NotImplemented

        return syft.equal(self, tensor)

    def dot(self, tensor):
        """Returns inner product of two tensors"""
        if self.encrypted:
            return NotImplemented

        return syft.dot(self, tensor)

    def __matmul__(self, tensor):
        """Performs matrix multiplication between two tensors"""
        if self.encrypted:
            return NotImplemented

        return syft.matmul(self, tensor)

    def __mul__(self, tensor):
        """Performs element-wise multiplication between two tensors"""

        if self.encrypted:
            return NotImplemented

        # if it's a sub-class of TensorBase, use the multiplication of that
        # subclass not this one.
        if(type(tensor) != TensorBase and isinstance(tensor, TensorBase)):
            return tensor * self
        else:
            tensor = _ensure_tensorbase(tensor)
            return TensorBase(tensor.data * self.data)

    def __imul__(self, tensor):
        """Performs in place element-wise multiplication between two tensors"""
        if self.encrypted:
            return NotImplemented

        if(type(tensor) != TensorBase and isinstance(tensor, TensorBase)):
            self.data = tensor.data * self.data
            self.encrypted = tensor.encrypted
        else:
            tensor = _ensure_tensorbase(tensor)
            self.data *= tensor.data
        return self

    def __truediv__(self, tensor):
        """Performs element-wise division between two tensors"""
        if self.encrypted:
            return NotImplemented

        if(type(tensor) != TensorBase and isinstance(tensor, TensorBase)):
            return NotImplemented  # it's not clear that this can be done
        else:
            tensor = _ensure_tensorbase(tensor)
            return TensorBase(self.data / tensor.data)

    def __itruediv__(self, tensor):
        """Performs in place element-wise subtraction between two tensors"""
        if self.encrypted:
            return NotImplemented

        tensor = _ensure_tensorbase(tensor)
        self.data = self.data / tensor.data
        return self

    def __setitem__(self, key, value):
        if(self.encrypted):
            return NotImplemented
        else:
            self.data[key] = value
            return self

    def __getitem__(self, position):
        """Get value at a specific index."""
        if self.encrypted:
            return NotImplemented
        else:
            out = self.data[position]
            if(len(self.shape()) == 1):
                return out
            else:
                return TensorBase(self.data[position], self.encrypted)

    def abs(self):
        """Returns absolute value of tensor as a new tensor"""
        if self.encrypted:
            return NotImplemented
        return np.absolute(self.data)

    def abs_(self):
        """Replaces tensor values with its absolute value"""
        if self.encrypted:
            return NotImplemented
        self.data = np.absolute(self.data)
        return self.data

    def shape(self):
        """Returns a tuple of input array dimensions."""
        if self.encrypted:
            return NotImplemented

        return self.data.shape

    def sqrt(self):
        """Returns the squared tensor."""
        if self.encrypted:
            return NotImplemented
        return np.sqrt(self.data)

    def sqrt_(self):
        """Inline squared tensor."""
        if self.encrypted:
            return NotImplemented
        self.data = np.sqrt(self.data)

    def dim(self):
        """Returns an integer of the number of dimensions of this tensor."""

        return self.data.ndim

    def sum(self, dim=None):
        """Returns the sum of all elements in the input array."""
        if self.encrypted:
            return NotImplemented

        if dim is None:
            return self.data.sum()
        else:
            return self.data.sum(axis=dim)

    def ceil(self):
        """Returns the ceilling of the input tensor elementwise."""
        if self.encrypted:
            return NotImplemented
        return syft.math.ceil(self.data)

    def ceil_(self):
        """Returns the ceilling of the input tensor elementwise."""
        if self.encrypted:
            return NotImplemented
        self.data = syft.math.ceil(self.data).data
        return self

    def floor_(self):
        """Inplace floor method"""
        if self.encrypted:
            return NotImplemented
        self.data = syft.math.floor(self.data).data
        return self

    def zero_(self):
        """Replaces tensor values with zeros"""
        if self.encrypted:
            return NotImplemented

        self.data.fill(0)
        return self.data

    def addmm(self, tensor2, mat, beta=1, alpha=1):
        """Performs ((Mat*Beta)+((Tensor1@Tensor2)*Alpha)) and  returns the
        result as a Tensor
            Tensor1.Tensor2 is performed as Matrix product of two array The
            behavior depends on the arguments in the following way.
            *If both tensors are 1-dimensional, their dot product is returned.
            *If both arguments are 2-D they are multiplied like conventional
            matrices.

            *If either argument is N-D, N > 2, it is treated as a stack of
            matrices residing in the last two indexes and broadcast
            accordingly.

            *If the first argument is 1-D, it is promoted to a matrix by
            prepending a 1 to its dimensions. After matrix multiplication the
            prepended 1 is removed.
            *If the second argument is 1-D, it is promoted to a matrix by
            appending a 1 to its dimensions. After matrix multiplication the
            appended 1 is removed.
            """
        return syft.addmm(self, tensor2, mat, beta, alpha)

    def addmm_(self, tensor2, mat, beta=1, alpha=1):
        """Performs ((Mat*Beta)+((Tensor1@Tensor2)*Alpha)) and updates Tensor1
        with result and reurns it
            Tensor1.Tensor2 is performed as Matrix product of two array The
            behavior depends on the arguments in the following way.

            *If both tensors are 1-dimensional, their dot product is returned.

            *If both arguments are 2-D they are multiplied like conventional
            matrices.

            *If either argument is N-D, N > 2, it is treated as a stack of
            matrices residing in the last two indexes and broadcast
            accordingly.

            *If the first argument is 1-D, it is promoted to a matrix by
            prepending a 1 to its dimensions. After matrix multiplication the
            prepended 1 is removed.

            *If the second argument is 1-D, it is promoted to a matrix by
            appending a 1 to its dimensions. After matrix multiplication the
            appended 1 is removed.
            """
        _ensure_tensorbase(tensor2)
        _ensure_tensorbase(mat)
        if self.encrypted or tensor2.encrypted or mat.encrypted:
            return NotImplemented
        else:
            self.data = np.array((np.matmul(self.data, tensor2.data)))
            self.data *= alpha
            mat.data *= beta
            self.data = self.data + mat.data
            return self

    def addcmul(self, tensor2, mat, value=1):
        """Performs the element-wise multiplication of tensor1 by tensor2,
        multiply the result by the scalar value and add it to mat."""
        return syft.addcmul(self, tensor2, mat, value)

    def addcmul_(self, tensor2, mat, value=1):
        """Performs implace element-wise multiplication of tensor1 by tensor2,
        multiply the result by the scalar value and add it to mat."""
        _ensure_tensorbase(tensor2)
        _ensure_tensorbase(mat)
        if self.encrypted or tensor2.encrypted or mat.encrypted:
            return NotImplemented
        else:
            self.data *= tensor2.data
            self.data *= value
            self.data += mat.data
            return self

    def addcdiv(self, tensor2, mat, value=1):
        """Performs the element-wise division of tensor1 by tensor2,
        multiply the result by the scalar value and add it to mat."""
        return syft.addcdiv(self, tensor2, mat, value)

    def addcdiv_(self, tensor2, mat, value=1):
        """Performs implace element-wise division of tensor1 by tensor2,
        multiply the result by the scalar value and add it to mat."""
        _ensure_tensorbase(tensor2)
        _ensure_tensorbase(mat)
        if self.encrypted or tensor2.encrypted or mat.encrypted:
            return NotImplemented
        else:
            self.data = self.data / tensor2.data
            self.data *= value
            self.data += mat.data
            return self

    def addmv(self, mat, vec, beta=1, alpha=1):
        """"Performs a matrix-vector product of the matrix mat and the vector
         vec. The vector tensor is added to the final result.
              tensor1 and vec are 1d tensors
              out=(beta∗tensor)+(alpha∗(mat@vec2))"""
        return syft.addmv(self, mat, vec, beta, alpha)

    def addmv_(self, mat, vec, beta=1, alpha=1):
        """"Performs a inplace matrix-vector product of the matrix mat and the
         vector vec. The vector tensor is added to the final result.
              tensor1 and vec are 1d tensors
              out=(beta∗tensor)+(alpha∗(mat@vec2))"""
        _ensure_tensorbase(vec)
        _ensure_tensorbase(mat)
        if vec.data.ndim != 1:
            print("dimension of vec is not 1")
        elif self.data.ndim != 1:
            print("dimension of tensor is not 1")
        elif self.encrypted or vec.encrypted or mat.encrypted:
            return NotImplemented
        else:
            self *= beta
            temp = np.matmul(mat.data, vec.data) * alpha
            self += temp
            return self

    def addbmm(self, tensor2, mat, beta=1, alpha=1):
        """Performs a batch matrix-matrix product of matrices stored in
        batch1(tensor1) and batch2(tensor2), with a reduced add step (all
        matrix multiplications get accumulated along the first dimension).
         mat is added to the final result.
         res=(beta∗M)+(alpha∗sum(batch1i@batch2i, i=0, b))
        * batch1 and batch2 must be 3D Tensors each containing the same
        number of matrices."""
        return syft.addbmm(self, tensor2, mat, beta, alpha)

    def addbmm_(self, tensor2, mat, beta=1, alpha=1):
        """Performs a inplace batch matrix-matrix product of matrices stored
        in batch1(tensor1) and batch2(tensor2), with a reduced add step
        (all matrix multiplications get accumulated along the first dimension).
         mat is added to the final result.
         res=(beta∗M)+(alpha∗sum(batch1i@batch2i, i=0, b)
        * batch1 and batch2 must be 3D Tensors each containing the same number
        of matrices.)"""
        _ensure_tensorbase(tensor2)
        _ensure_tensorbase(mat)
        if tensor2.data.ndim != 3:
            print("dimension of tensor2 is not 3")
        elif self.data.ndim != 3:
            print("dimension of tensor1 is not 3")
        elif self.encrypted or tensor2.encrypted or mat.encrypted:
            return NotImplemented
        else:
            self.data = np.matmul(self.data, tensor2.data)
            sum_ = 0  # sum is a python built in function a keyword !
            for i in range(len(self.data)):
                sum_ += self.data[i]
            self.data = (mat.data * beta) + (alpha * sum_)
            return self

    def baddbmm(self, tensor2, mat, beta=1, alpha=1):
        """Performs a batch matrix-matrix product of matrices in
        batch1(tensor1) and batch2(tensor2). mat is added to the final result.
          resi=(beta∗Mi)+(alpha∗batch1i×batch2i)
          *batch1 and batch2 must be 3D Tensors each containing the same number
          of matrices."""
        return syft.baddbmm(self, tensor2, mat, beta, alpha)

    def baddbmm_(self, tensor2, mat, beta=1, alpha=1):
        """Performs a batch matrix-matrix product of matrices in
        batch1(tensor1) and batch2(tensor2). mat is added to the final result.
          resi=(beta∗Mi)+(alpha∗batch1i×batch2i)
          *batch1 and batch2 must be 3D Tensors each containing the same number
          of matrices."""
        _ensure_tensorbase(tensor2)
        _ensure_tensorbase(mat)
        if tensor2.data.ndim != 3:
            print("dimension of tensor2 is not 3")
        elif self.data.ndim != 3:
            print("dimension of tensor1 is not 3")
        elif self.encrypted or tensor2.encrypted or mat.encrypted:
            return NotImplemented
        else:
            self.data = np.matmul(self.data, tensor2.data)
            self.data *= alpha
            self.data += (mat.data * beta)
            return self

    def max(self, axis=None):
        """ If axis is not specified, finds the largest element in the tensor. Otherwise, reduces along the specified axis.
        """
        if self.encrypted:
            return NotImplemented

        if axis is None:
            return _ensure_tensorbase(np.max(self.data))

        return _ensure_tensorbase(np.max(self.data, axis))

    def permute(self, dims):
        """
        Permute the dimensions of this tensor.
        Parameters:	*dims (int...) – The desired ordering of dimensions
        """
        if self.encrypted:
            return NotImplemented

        if dims is None:
            raise ValueError("dims cannot be none")

        return _ensure_tensorbase(np.transpose(self.data, dims))

    def transpose(self, dim0, dim1):
        """
        Returns the transpose along the dimensions in a new Tensor.
        """
        return syft.transpose(self.data, dim0, dim1)

    def transpose_(self, dim0, dim1):
        """
        Replaces the Tensor with its transpose along the dimensions.
        """
        num_dims = len(self.data.shape)
        axes = list(range(num_dims))

        if dim0 >= num_dims:
            print("dimension 0 out of range")
        elif dim1 >= num_dims:
            print("dimension 1 out of range")
        elif self.encrypted:
            raise NotImplemented
        else:
            axes[dim0] = dim1
            axes[dim1] = dim0
            self.data = np.transpose(self.data, axes=tuple(axes))

    def t(self):
        """
        Returns the transpose along dimensions 0, 1 in a new Tensor.
        """
        return self.transpose(0, 1)

    def t_(self):
        """
        Replaces the Tensor with its transpose along dimensions 0, 1.
        """
        self.transpose_(0, 1)

    def unsqueeze(self, dim):
        """
        Returns expanded Tensor. An additional dimension of size one is added
        to at index 'dim'.
        """
        return syft.unsqueeze(self.data, dim)

    def unsqueeze_(self, dim):
        """
        Replaces with an expanded Tensor. An additional dimension of size one
        is added to at index 'dim'.
        """
        num_dims = len(self.data.shape)

        if dim >= num_dims or dim < 0:
            print("dimension out of range")
        elif self.encrypted:
            raise NotImplemented
        else:
            self.data = np.expand_dims(self.data, dim)

    def exp(self):
        """Computes the exponential of each element in tensor."""
        if self.encrypted:
            return NotImplemented
        out = np.exp(self.data)
        return TensorBase(out)

    def exp_(self):
        """Computes the exponential of each element inplace."""
        if self.encrypted:
            return NotImplemented
        self.data = np.exp(self.data)
        return self

    def frac(self):
        """"Computes the fractional portion of each element in tensor."""
        if self.encrypted:
            return NotImplemented
        out = np.modf(self.data)[0]
        return TensorBase(out)

    def frac_(self):
        """"Computes the fractional portion of each element inplace."""
        if self.encrypted:
            return NotImplemented
        self.data = np.modf(self.data)[0]
        return self

    def sigmoid_(self):
        """
            Performs inline sigmoid function on the Tensor elementwise
            Implementation details:
            Because of the way syft.math.sigmoid operates on a Tensor Object
            calling it on self.data will cause an input error thus we call
            sigmoid on the tensor object and we take the member 'data' from the returned Tensor
        """
        if self.encrypted:
            return NotImplemented
        self.data = syft.math.sigmoid(self).data
        # self.data = np.array((1 / (1 + np.exp(np.array(-self.data)))))
        return self

    def tanh_(self):
        """
            Performs tanh (hyperbolic tangent) function on the Tensor elementwise
        """
        if self.encrypted:
            return NotImplemented
        self.data = syft.math.tanh(self).data
        # self.data = np.array(np.tanh(np.array(self.data)))
        return self

    def __str__(self):
        return str(self.data)

    def __repr__(self):
        return repr(self.data)

    def rsqrt(self):
        """Returns reciprocal of square root of Tensor element wise"""
        if self.encrypted:
            return NotImplemented
        out = 1 / np.sqrt(self.data)
        return TensorBase(out)

    def rsqrt_(self):
        """Computes reciprocal of square root of Tensor elements inplace"""
        if self.encrypted:
            return NotImplemented
        self.data = 1 / np.sqrt(self.data)

    def sign(self):
        """Return a tensor that contains sign of each element """
        if self.encrypted:
            return NotImplemented
        out = np.sign(self.data)
        return TensorBase(out)

    def sign_(self):
        """Computes the sign of each element of the Tensor inplace"""
        if self.encrypted:
            return NotImplemented
        self.data = np.sign(self.data)

    def to_numpy(self):
        """Returns the tensor as numpy.ndarray"""
        if self.encrypted:
            return NotImplemented
        return np.array(self.data)

    def reciprocal(self):
        """Computes element wise reciprocal"""
        if self.encrypted:
            return NotImplemented
        out = 1 / np.array(self.data)
        return TensorBase(out)

    def reciprocal_(self):
        """Computes element wise reciprocal"""
        if self.encrypted:
            return NotImplemented
        self.data = 1 / np.array(self.data)

    def log(self):
        """performs elementwise logarithm operation
        and returns a new Tensor"""
        if self.encrypted:
            return NotImplemented
        out = np.log(self.data)
        return TensorBase(out)

    def log_(self):
        """performs elementwise logarithm operation inplace"""
        if self.encrypted:
            return NotImplemented
        self.data = np.log(self.data)
        return self

    def log1p(self):
        """performs elementwise log(1+x) operation
        and returns new tensor"""
        if self.encrypted:
            return NotImplemented
        out = np.log1p(self.data)
        return TensorBase(out)

    def log1p_(self):
        """performs elementwise log(1+x) operation inplace"""
        if self.encrypted:
            return NotImplemented
        self.data = np.log1p(self.data)
        return self

    def log_normal_(self, mean=0, stdev=1.0):
        """Fills give tensor with samples from a lognormal distribution
        with given mean and stdev"""
        if self.encrypted:
            return NotImplemented
        self.data = np.random.lognormal(mean, stdev, self.shape())
        return self

    def clamp(self, minimum=None, maximum=None):
        """Returns a clamped tensor into the range [min, max], elementwise"""
        if self.encrypted:
            return NotImplemented
        return TensorBase(np.clip(self.data, a_min=minimum, a_max=maximum))

    def clamp_(self, minimum=None, maximum=None):
        """Clamp the tensor, in-place, elementwise into the range [min, max]"""
        if self.encrypted:
            return NotImplemented
        self.data = np.clip(self.data, a_min=minimum, a_max=maximum)
        return self

    def clone(self):
        """Returns a copy of the tensor. The copy has the same size and data type as the original tensor."""
        if self.encrypted:
            return NotImplemented
        return TensorBase(np.copy(self.data))

    def chunk(self, n, dim=0, same_size=False):
        """Returns a list of tensors by splitting the tensor into a number of chunks along a given dimension.
        Raises an exception if same_size is set to True and given tensor can't be split in n same-size chunks along dim."""
        if self.encrypted:
            return NotImplemented
        if same_size:
            return [TensorBase(x) for x in np.split(self.data, n, dim)]
        else:
            return [TensorBase(x) for x in np.array_split(self.data, n, dim)]

    def bernoulli(self, p):
        """
        Returns a Tensor filled with binary random numbers (0 or 1) from a bernoulli distribution
        with probability and shape specified by p(arr_like).

        The p Tensor should be a tensor containing probabilities to be used for drawing the
        binary random number. Hence, all values in p have to be in the range: 0<=p<=1
        """
        if self.encrypted:
            return NotImplemented
        p = _ensure_tensorbase(p)
        return TensorBase(np.random.binomial(1, p.data))

    def bernoulli_(self, p):
        """
        Fills the Tensor in-place with binary random numbers (0 or 1) from a bernoulli distribution
        with probability and shape specified by p(arr_like)

        The p Tensor should be a tensor containing probabilities to be used for drawing the
        binary random number. Hence, all values in p have to be in the range: 0<=p<=1
        """
        if self.encrypted:
            return NotImplemented
        p = _ensure_tensorbase(p)
        self.data = np.random.binomial(1, p.data)
        return self

    def uniform_(self, low=0, high=1):
        """Fills the tensor in-place with numbers sampled unifromly
        over the half-open interval [low,high) or from the uniform distribution"""
        if self.encrypted:
            return NotImplemented
        self.data = np.random.uniform(low=low, high=high, size=self.shape())
        return self

    def uniform(self, low=0, high=1):
        """Returns a new tensor filled with numbers sampled unifromly
        over the half-open interval [low,high) or from the uniform distribution"""
        if self.encrypted:
            return NotImplemented
        out = np.random.uniform(low=low, high=high, size=self.shape())
        return TensorBase(out)

    def fill_(self, value):
        """Fills the tensor in-place with the specified value"""
        if self.encrypted:
            return NotImplemented
        self.data.fill(value)
        return self

    def tolist(self):
        """Returns a new tensor as (possibly a nested) list"""
        if self.encrypted:
            return NotImplemented
        out = self.data.tolist()
        return out

    def topk(self, k, largest=True):
        """Returns a new tensor with the sorted k largest (or smallest) values"""
        if self.encrypted:
            return NotImplemented
        out_sort = np.sort(self.data)
        if self.data.ndim > 1:
            out = np.partition(out_sort, kth=k)
            out = out[:, -k:] if largest else out[:, :k]
        else:
            out = np.partition(out_sort, kth=k)
            out = out[-k:] if largest else out[:k]
        return TensorBase(out)

    def trace(self, axis1=None, axis2=None):
        """Returns a new tenosr with the sum along diagonals of a 2D tensor.
           Axis1 and Axis2 are used to extract 2D subarray for sum calculation
           along diagonals, if tensor has more than two dimensions. """
        if self.encrypted:
            return NotImplemented
        if axis1 is not None and axis2 is not None and self.data.ndim > 2:
            out = np.trace(a=self.data, axis1=axis1, axis2=axis2)
        else:
            out = np.trace(a=self.data)
        return TensorBase(out)

    def view(self, *args):
        """View the tensor."""
        if self.encrypted:
            return NotImplemented
        else:
            dt = np.copy(self.data)
            return TensorBase(dt.reshape(*args))

    def view_as(self, tensor):
        """ View as another tensor's shape """
        if self.encrypted:
            return NotImplemented
        else:
            return self.view(tensor.shape())

    def resize_(self, *size):
        input_size = np.prod(size)
        extension = input_size - self.data.size
        flattened = self.data.flatten()
        if input_size >= 0:
            if extension > 0:
                data = np.append(flattened, np.zeros(extension))
                self.data = data.reshape(*size)
                print(self.data)
            elif extension < 0:
                size_ = self.data.size + extension
                self.data = flattened[:size_]
                self.data = self.data.reshape(*size)
                print(self.data)
            else:
                self.data = self.data.reshape(*size)
                print(self.data)
        else:
            raise ValueError('negative dimension not allowed')

    def resize_as_(self, tensor):
        size = tensor.data.shape
        self.resize_(size)

    def round(self, decimals=0):
        """Returns a new tensor with elements rounded off to a nearest decimal place"""
        if self.encrypted:
            return NotImplemented
        out = np.round(self.data, decimals=decimals)
        return TensorBase(out)

    def round_(self, decimals=0):
        """Round the elements of tensor in-place to a nearest decimal place"""
        if self.encrypted:
            return NotImplemented
        self.data = np.round(self.data, decimals=decimals)
        return self

    def repeat(self, reps):
        """Return a new tensor by repeating the values given by reps"""
        if self.encrypted:
            return NotImplemented
        out = np.tile(self.data, reps=reps)
        return TensorBase(out)

    def pow(self, exponent):
        """Return a new tensor by raising elements to the given exponent.
        If exponent is an array, each element of the tensor is raised positionally to the
        element of the exponent"""
        if self.encrypted:
            return NotImplemented
        out = np.power(self.data, exponent)
        return TensorBase(out)

    def pow_(self, exponent):
        """Raise elements to the given exponent in-place. If exponent is an array,
        each element of the tensor is raised positionally to the element of the exponent"""
        if self.encrypted:
            return NotImplemented
        self.data = np.power(self.data, exponent)
        return self

    def prod(self, axis=None):
        """Returns a new tensor with the product of (specified axis) all the elements"""
        if self.encrypted:
            return NotImplemented
        out = np.prod(self.data, axis=axis)
        return TensorBase(out)

    def random_(self, low, high=None, size=None):
        """Fill the tensor in-place with random integers from [low to high)"""
        if self.encrypted:
            return NotImplemented
        self.data = np.random.randint(low=low, high=high, size=size)
        return self

    def nonzero(self):
        """Returns a new tensor with the indices of non-zero elements"""
        if self.encrypted:
            return NotImplemented
        out = np.array(np.nonzero(self.data))
        return TensorBase(out)

    def size(self):
        """Size of tensor"""
        if self.encrypted:
            return NotImplemented
        else:
            return self.data.size

    def cumprod(self, dim=0):
        """Returns the cumulative product of elements in the dimension dim."""
        if self.encrypted:
            return NotImplemented
        return syft.math.cumprod(self, dim)

    def cumprod_(self, dim=0):
        """calculate in-place the cumulative product of elements in the dimension dim."""
        if self.encrypted:
            return NotImplemented
        self.data = syft.math.cumprod(self, dim).data
        return self

    def split(self, split_size, dim=0):
        """Returns tuple of tensors of equally sized tensor/chunks (if possible)"""
        if self.encrypted:
            return NotImplemented
        splits = np.array_split(self.data, split_size, axis=0)
        tensors = list()
        for s in splits:
            tensors.append(TensorBase(s))
        tensors_tuple = tuple(tensors)
        return tensors_tuple

    def squeeze(self, axis=None):
        """Returns a new tensor with all the single-dimensional entries removed"""
        if self.encrypted:
            return NotImplemented
        out = np.squeeze(self.data, axis=axis)
        return TensorBase(out)

    def expand_as(self, tensor):
        """Returns a new tensor with the expanded size as of the specified (input) tensor"""
        if self.encrypted:
            return NotImplemented
        shape = tensor.data.shape
        neg_shapes = np.where(shape == -1)[0]
        if len(neg_shapes) > 1:
            shape[neg_shapes] = self.data.shape[neg_shapes]
        out = np.broadcast_to(self.data, shape)
        return TensorBase(out)

<<<<<<< HEAD
    def mean(self, dim=None, keepdim=False):
        """Return the mean of the tensor elements"""
        if self.encrypted:
            return NotImplemented
        out = np.mean(self.data, axis=dim, keepdims=keepdim)
        return TensorBase(out)

    def neg(self):
        """Returns negative of the elements of tensor"""
        if self.encrypted:
            return NotImplemented
        out = -1 * np.array(self.data)
        return TensorBase(out)

    def neg_(self):
        """Returns negative of the elements of tensor inplace"""
        if self.encrypted:
            return NotImplemented
        self.data = -1 * np.array(self.data)
        return self

=======
>>>>>>> a9eb64e1
    def normal(self, mu, sigma):
        """Returns a Tensor of random numbers drawn from separate
        normal distributions who’s mean and standard deviation are given."""
        if self.encrypted:
            return NotImplemented
        out = np.random.normal(mu, sigma, self.data.shape)
        return TensorBase(out)

    def normal_(self, mu, sigma):
        """Returns a Tensor of random numbers in-place drawn from separate
        normal distributions who’s mean and standard deviation are given."""
        if self.encrypted:
            return NotImplemented
        self.data = np.random.normal(mu, sigma, self.data.shape)
        return self

    def ne(self, tensor):
        """Checks element-wise equality with the given tensor and returns
        a boolean result with same dimension as the input matrix"""
        if self.encrypted:
            return NotImplemented
        else:
            if tensor.shape() == self.shape():

                tensor2 = np.array([1 if x else 0 for x in np.equal(tensor.data.flatten(), self.data.flatten()).tolist()])
                result = tensor2.reshape(self.data.shape)
                return TensorBase(result)
            else:
                raise ValueError('inconsistent dimensions {} and {}'.format(self.shape(), tensor.shape()))

    def ne_(self, tensor):
        """
         Checks in place element wise equality and updates the data matrix to the equality matrix
        """
        if self.encrypted:
            return NotImplemented
        else:
            value = self.ne(tensor)
            self.data = value.data

    def median(self, axis=1, keepdims=False):
        """Returns median of tensor as per specified axis. By default median is calculated along rows.
        axis=None can be used get median of whole tensor."""
        if self.encrypted:
            return NotImplemented
        out = np.median(np.array(self.data), axis=axis, keepdims=keepdims)
        return TensorBase(out)

    def mode(self, axis=1):
        """Returns mode of tensor as per specified axis. By default mode is calculated along rows.
        To get mode of whole tensor, specify axis=None"""
        if self.encrypted:
            return NotImplemented
        out = scipy.stats.mode(np.array(self.data), axis=axis)
        return TensorBase(out)

    def inverse(self):
        """Returns inverse of a square matrix"""
        if self.encrypted:
            return NotImplemented
        inv = np.linalg.inv(np.matrix(np.array(self.data)))
        return TensorBase(inv)

    def min(self, axis=1, keepdims=False):
        """Returns minimum value in tensor along rows by default
        but if axis=None it will return minimum value in tensor"""
        if self.encrypted:
            return NotImplemented
        min = np.matrix(np.array(self.data)).min(axis=axis, keepdims=keepdims)
        return TensorBase(min)

    def histc(self, bins=10, min=0, max=0):
        """Computes the histogram of a tensor and Returns it"""
        if self.encrypted:
            return NotImplemented
        hist, edges = np.histogram(np.array(self.data), bins=bins, range=(min, max))
        return TensorBase(hist)<|MERGE_RESOLUTION|>--- conflicted
+++ resolved
@@ -927,7 +927,6 @@
         out = np.broadcast_to(self.data, shape)
         return TensorBase(out)
 
-<<<<<<< HEAD
     def mean(self, dim=None, keepdim=False):
         """Return the mean of the tensor elements"""
         if self.encrypted:
@@ -949,8 +948,6 @@
         self.data = -1 * np.array(self.data)
         return self
 
-=======
->>>>>>> a9eb64e1
     def normal(self, mu, sigma):
         """Returns a Tensor of random numbers drawn from separate
         normal distributions who’s mean and standard deviation are given."""
