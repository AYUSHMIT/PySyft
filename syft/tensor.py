--- conflicted
+++ resolved
@@ -927,14 +927,13 @@
         out = np.broadcast_to(self.data, shape)
         return TensorBase(out)
 
-<<<<<<< HEAD
     def mean(self, dim=None, keepdim=False):
         """Return the mean of the tensor elements"""
         if self.encrypted:
             return NotImplemented
         out = np.mean(self.data, axis=dim, keepdims=keepdim)
         return TensorBase(out)
-=======
+
     def neg(self):
         """Returns negative of the elements of tensor"""
         if self.encrypted:
@@ -1001,5 +1000,4 @@
         if self.encrypted:
             return NotImplemented
         hist, edges = np.histogram(np.array(self.data), bins=bins, range=(min, max))
-        return TensorBase(hist)
->>>>>>> 2106011e
+        return TensorBase(hist)