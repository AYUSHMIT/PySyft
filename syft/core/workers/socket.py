import socket
import json
import msgpack

from .base import BaseWorker
from ..frameworks import encode


class SocketWorker(BaseWorker):
    """
    A worker capable of performing the functions of a BaseWorker across
    a socket connection. Note that the worker is NOT responsible for
    creating the socket connection.

    :Parameters:


    * **hook (**:class:`.hooks.BaseHook` **)** This is a reference to
      the hook object which overloaded the underlying deep learning framework.

    * **id (int or string, optional)** the integer or string identifier
      for this node

    * **is_client_worker (bool, optional)** a boolean which determines
      whether this worker is associeted with an end user client. If so,
      it assumes that the client will maintain control over when
      tensors/variables/models are instantiated or deleted as opposed to
      handling tensor/variable/model lifecycle internally.

    * **objects (list of tensors, variables, or models, optional)**
      When the worker is NOT a client worker, it stores all tensors
      it receives or creates in this dictionary.
      The key to each object is it's id.

    * **tmp_objects (list of tensors, variables, or models, optional)**
      When the worker IS a client worker, it stores some tensors temporarily
      in this _tmp_objects simply to ensure that they do not get deallocated by
      the Python garbage collector while in the process of being registered.
      This dictionary can be emptied using the clear_tmp_objects method.

    * **known_workers (list of **:class:`BaseWorker` ** objects, optional)** This dictionary
      can include all known workers.

    * **verbose (bool, optional)** A flag for whether or not to print events to stdout.

    :Example Server:

    >>> from syft.core.hooks import TorchHook
    >>> from syft.core.workers import VirtualWorker, SocketWorker
    >>> hook = TorchHook()
    Hooking into Torch...
    Overloading complete.
    >>> local_worker = SocketWorker(hook=hook,
                            id=2,
                            port=8181,
                            is_pointer=False,
                            is_client_worker=False)
    Starting Socket Worker...
    Ready to receive commands...

    :Example Client:

    >>> import torch
    >>> from syft.core.hooks import TorchHook
    >>> from syft.core.workers import SocketWorker
    >>> hook = TorchHook(local_worker=SocketWorker(id=0, port=8182))
    Starting Socket Worker...
    Ready!
    Hooking into Torch...
    Overloading complete.
    >>> remote_client = SocketWorker(hook=hook,id=2, port=8181, is_pointer=True)
    >>> hook.local_worker.add_worker(remote_client)
    Attaching Pointer to Socket Worker...
    >>> x = torch.FloatTensor([1,2,3,4,5]).send(remote_client)
    >>> x2 = torch.FloatTensor([1,2,3,4,4]).send(remote_client)
    >>> y = x + x2 + x
    >>> y
    [torch.FloatTensor - Locations:[<syft.core.workers.SocketWorker object at 0x7f94eaaa6630>]]
    >>> y.get()
      3
      6
      9
     12
     14
    [torch.FloatTensor of size 5]
    """

    def __init__(
        self,  hook=None, hostname='localhost', port=8110, max_connections=5,
        id=0, is_client_worker=True, objects={}, tmp_objects={},
        known_workers={}, verbose=True, is_pointer=False, queue_size=0,
    ):

        super().__init__(
            hook=hook, id=id, is_client_worker=is_client_worker,
            objects=objects, tmp_objects=tmp_objects,
            known_workers=known_workers, verbose=verbose, queue_size=queue_size,
        )

        self.hostname = hostname
        self.port = port

        self.max_connections = max_connections
        self.is_pointer = is_pointer

        if(self.is_pointer):
            if(self.verbose):
                print("Attaching Pointer to Socket Worker...")
            self.serversocket = None

            clientsocket = socket.socket(socket.AF_INET, socket.SOCK_STREAM)
            clientsocket.connect((self.hostname, self.port))
            self.clientsocket = clientsocket

        else:

            if(self.verbose):
                print("Starting Socket Worker...")
            self.serversocket = socket.socket(
                socket.AF_INET, socket.SOCK_STREAM,
            )
            self.serversocket.bind((self.hostname, self.port))

            # become a server socket, maximum 5 connections
            self.serversocket.listen(self.max_connections)

            # if it's a client worker, then we don't want it waiting for commands
            # because it's going to be issuing commands.
            if(not is_client_worker or self.is_pointer):
                print("Ready to receive commands...")
                # self._listen()
            else:
                print("Ready!")

    def whoami(self):
        return json.dumps({"hostname": self.hostname, "port": self.port, "id": self.id})

    def listen(self, num_messages=-1):
        """
        Starts SocketWorker server on the correct port and handles message as they
        are received.
        """
        while num_messages != 0:

            # blocking until a message is received
            connection, address = self.serversocket.accept()
            try:
                while num_messages != 0:
                    # collapse buffer of messages into a string
                    message = self._process_buffer(connection)

                    # process message and generate response
                    response = self.receive_msg(message)#.decode()

                    #if(response[-1] != b"\n"):
                    #    response += b"\n"
                    # send response back
                    connection.send(response) #.encode()

                    if(self.verbose):
                        print("Received Command From:", address)

                    num_messages -= 1
            finally:
                connection.close()

    def search(self, query):
        """
        This function is designed to find relevant tensors present within the worker's objects (self._objects) dict.
        It does so by looking for string overlap between one or more strings in the "query" and the id of each tensor.
        If the current worker object (self) is merely a pointer to a remote worker (connected via socket), then it sends
        a command to the remote worker which calls this function on the remote machine. If the current worker object
        (self) is NOT a pointer, then it queries the local tensors.
        :param query: a string or list of strings
        :return: if self.is_pointer==True, this returns a set of pointer tensors. Otherwise, it returns the tensors.
        """


        if(self.is_pointer):
            raw_response  = self.send_msg(message=query, message_type="query", recipient=self)
            
            response = self.decode_msg(raw_response)

            ps = list()
            for p in response['obj']:
                ps.append(encode.decode(p['__tuple__'][0], worker=self.hook.local_worker, message_is_dict=True))
            return ps
        else:
            ids = self._search(query)
            tensors = list()
            for id in ids:
                tensors.append(self.get_obj(id))
            return tensors

    def _send_msg(self, message_wrapper_json_binary, recipient):
        """Sends a string message to another worker with message_type information
        indicating how the message should be processed.

        :Parameters:

        * **recipient (** :class:`VirtualWorker` **)** the worker being sent a message.

        * **message_wrapper_json_binary (binary)** the message being sent encoded in binary

        * **out (object)** the response from the message being sent. This can be a variety
          of object types. However, the object is typically only used during testing or
          local development with :class:`VirtualWorker` workers.
        """

        recipient.clientsocket.send(message_wrapper_json_binary)

        response = self._process_buffer(recipient.clientsocket)

        return response

    @classmethod
    def _process_buffer(cls, socket, buffer_size=108192, delimiter="\n"):
        # WARNING: will hang if buffer doesn't finish with newline
<<<<<<< HEAD

        buffer = socket.recv(buffer_size)#.decode('utf-8')
        #buffer = msgpack.unpackb(buffer, raw=False)
        #print('decoded')
        #print(buffer)
        return buffer
=======
        print("processing buffer")
        buffer = socket.recv(buffer_size).decode('utf-8')
        print(buffer)
>>>>>>> e49d79c9
        buffering = True
        while buffering:
            print(buffer)
            if delimiter in buffer:
                (line, buffer) = buffer.split(delimiter, 1)
                print("processed")
                return line + delimiter
            else:
                more = socket.recv(buffer_size)#.decode('utf-8')
                more = msgpack.unpackb(more, raw=False)
                if not more:
                    buffering = False
                else:
                    buffer += more
        if buffer:
            print("processed")
            return buffer<|MERGE_RESOLUTION|>--- conflicted
+++ resolved
@@ -216,18 +216,13 @@
     @classmethod
     def _process_buffer(cls, socket, buffer_size=108192, delimiter="\n"):
         # WARNING: will hang if buffer doesn't finish with newline
-<<<<<<< HEAD
 
         buffer = socket.recv(buffer_size)#.decode('utf-8')
         #buffer = msgpack.unpackb(buffer, raw=False)
         #print('decoded')
         #print(buffer)
         return buffer
-=======
-        print("processing buffer")
-        buffer = socket.recv(buffer_size).decode('utf-8')
-        print(buffer)
->>>>>>> e49d79c9
+
         buffering = True
         while buffering:
             print(buffer)
