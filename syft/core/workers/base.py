--- conflicted
+++ resolved
@@ -703,15 +703,12 @@
 
             # sometimes for virtual workers the owner is not correct
             # because it defaults to hook.local_worker
-<<<<<<< HEAD
-            # result.child.owner = _self.owner
-=======
+
             result.child.owner = _self.owner
         else:
             command = command_msg['command'] # TODO Guard (command = self._command_guard(command_msg['command'], self.hook.torch_funcs))
             command = eval('torch.{}'.format(command))
             result = command(*args, **kwargs)
->>>>>>> Add support of the torch functions (eg torch.add) but:
 
         # if we're using virtual workers, we need to de-register the
         # object from the default worker
@@ -719,17 +716,10 @@
             self.hook.local_worker.rm_obj(result.id)
 
 
-<<<<<<< HEAD
-            if isinstance(result.child, sy._PointerTensor):
-                pointer = result.child
-            else:
-                pointer = result.create_pointer(register=False)
-=======
         self.register_object(result.child,
                              force_attach_to_worker=True,
                              owner=self,
                              id=result.id)
->>>>>>> Add support of the torch functions (eg torch.add) but:
 
         if isinstance(result.child, sy._PointerTensor):
             pointer = result.child
